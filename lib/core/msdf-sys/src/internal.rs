--- conflicted
+++ resolved
@@ -5,12 +5,7 @@
 #[wasm_bindgen(module = "/msdfgen_wasm.js")]
 extern {
     #[wasm_bindgen(js_name="addInitializationCb")]
-<<<<<<< HEAD
     pub fn on_emscripten_runtime_initialized(callback:JsValue) -> js_sys::Promise;
-=======
-    pub fn on_emscripten_runtime_initialized(callback : JsValue)
-        -> js_sys::Promise;
->>>>>>> 01d16652
 
     #[wasm_bindgen(js_name="isInitialized")]
     pub fn is_emscripten_runtime_initialized() -> bool;
@@ -64,64 +59,4 @@
 pub mod ccall_types {
     pub const ARRAY  : &str = "array";
     pub const NUMBER : &str = "number";
-<<<<<<< HEAD
-=======
-    pub const FLOAT  : &str = "float";
-}
-
-// ==========================
-// === F32ArrayMemoryView ===
-// ==========================
-
-pub struct F32ArrayMemoryView {
-    begin_address : usize,
-    end_address   : usize
-}
-
-pub struct F32ArrayMemoryViewIterator {
-    next_read_address : usize,
-    end_address       : usize
-}
-
-impl F32ArrayMemoryView {
-    pub fn new(address : usize, size : usize) -> F32ArrayMemoryView {
-        let size_in_bytes =
-            size * emscripten_data_types::FLOAT_SIZE_IN_BYTES;
-        F32ArrayMemoryView {
-            begin_address : address,
-            end_address   : address + size_in_bytes
-        }
-    }
-
-    pub fn iter(&self) -> F32ArrayMemoryViewIterator {
-        F32ArrayMemoryViewIterator {
-            next_read_address : self.begin_address,
-            end_address       : self.end_address
-        }
-    }
-}
-
-impl IntoIterator for F32ArrayMemoryView {
-    type Item = f32;
-    type IntoIter = F32ArrayMemoryViewIterator;
-
-    fn into_iter(self) -> Self::IntoIter {
-        self.iter()
-    }
-}
-
-impl Iterator for F32ArrayMemoryViewIterator {
-    type Item = f32;
-
-    fn next(&mut self) -> Option<Self::Item> {
-        let has_element = self.next_read_address < self.end_address;
-        has_element.and_option_from(|| {
-            let ret_val = emscripten_get_value_from_memory(
-                self.next_read_address,
-                emscripten_data_types::FLOAT);
-            self.next_read_address += emscripten_data_types::FLOAT_SIZE_IN_BYTES;
-            Some(ret_val.as_f64().unwrap() as f32)
-        })
-    }
->>>>>>> 01d16652
 }