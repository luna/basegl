--- conflicted
+++ resolved
@@ -82,15 +82,10 @@
     use super::WorldTest;
     use basegl::Color;
     use basegl::display::world::World;
-<<<<<<< HEAD
-    use basegl::text::content::TextChange;
-    use basegl::text::content::CharPosition;
-    use basegl::text::{TextComponentBuilder, TextComponentProperties};
-=======
     use basegl::display::shape::text::content::TextChange;
     use basegl::display::shape::text::content::CharPosition;
     use basegl::display::shape::text::TextComponentBuilder;
->>>>>>> 0596cc50
+    use basegl::display::shape::text::TextComponentProperties;
 
     use basegl_core_msdf_sys::run_once_initialized;
     use nalgebra::Point2;
