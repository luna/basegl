--- conflicted
+++ resolved
@@ -12,32 +12,6 @@
 no_unboxed_callbacks = []
 
 [dependencies]
-<<<<<<< HEAD
-basegl-prelude           = { version = "0.1.0"  , path = "../prelude"       }
-eval-tt                  = { version = "0.1.0"  , path = "../eval-tt"       }
-optics                   = { version = "0.1.0"  , path = "../optics"        }
-basegl-system-web        = { version = "0.1.0"  , path = "../system/web"    }
-basegl-backend-webgl     = { version = "0.1.0"  , path = "../backend/webgl" }
-shapely                  = { version = "0.1.0"  , path = "../shapely/impl"  }
-code-builder             = { version = "0.1.0"  , path = "../code-builder"  }
-wasm-bindgen             = { version = "^0.2"   , features = ["nightly"]    }
-js-sys                   = { version = "0.3.28"  }
-failure                  = { version = "0.1.5"   }
-derive_more              = { version = "0.15.0"  }
-shrinkwraprs             = { version = "0.2.1"   }
-itertools                = { version = "0.8"     }
-nalgebra                 = { version = "0.18.1"  }
-bit_field                = { version = "0.10.0"  }
-paste                    = { version = "0.1.6"   }
-enum_dispatch            = { version = "0.2.0"   }
-typenum                  = { version = "1.11.2"  }
-rustc-hash               = { version = "1.0.1"   }
-console_error_panic_hook = { version = "0.1.6"   }
-num_enum                 = { version = "0.4.2"   }
-smallvec                 = { version = "1.0.0"   }
-
-#glsl = "3.0.0"
-=======
 basegl-prelude             = { version = "0.1.0"  , path = "../prelude"       }
 eval-tt                    = { version = "0.1.0"  , path = "../eval-tt"       }
 optics                     = { version = "0.1.0"  , path = "../optics"        }
@@ -46,6 +20,7 @@
 basegl-core-embedded-fonts = { version = "0.1.0"  , path = "embedded-fonts"   }
 basegl-core-msdf-sys       = { version = "0.1.0"  , path = "msdf-sys"         }
 shapely                    = { version = "0.1.0"  , path = "../shapely/impl"  }
+code-builder               = { version = "0.1.0"  , path = "../code-builder"  }
 wasm-bindgen               = { version = "^0.2"   , features = ["nightly"]    }
 js-sys                     = { version = "0.3.28"  }
 failure                    = { version = "0.1.5"   }
@@ -55,12 +30,12 @@
 nalgebra                   = { version = "0.19.0"  }
 bit_field                  = { version = "0.10.0"  }
 paste                      = { version = "0.1.6"   }
-enum_dispatch              = { version = "= 0.1.3" } # https://gitlab.com/antonok/enum_dispatch/issues/10
+enum_dispatch              = { version = "0.2.0"   }
 typenum                    = { version = "1.11.2"  }
 rustc-hash                 = { version = "1.0.1"   }
 console_error_panic_hook   = { version = "0.1.6"   }
 num_enum                   = { version = "0.4.2"   }
->>>>>>> 0b39d6f8
+smallvec                   = { version = "1.0.0"   }
 
 [dependencies.web-sys]
 version = "0.3.4"
