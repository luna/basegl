#![allow(missing_docs)]

use crate::display::object::DisplayObject;
use crate::display::object::DisplayObjectOps;
use crate::display::symbol::geometry::Sprite;
use crate::display::symbol::geometry::SpriteSystem;
use crate::display::world::*;
use crate::prelude::*;
use crate::system::web::forward_panic_hook_to_console;
use crate::system::web::set_stdout;

use nalgebra::Vector2;
use nalgebra::Vector3;
use wasm_bindgen::prelude::*;
use crate::display::navigation::navigator::Navigator;
use crate::display::camera::Camera2d;


#[wasm_bindgen]
#[allow(dead_code)]
pub fn run_example_sprite_system() {
    forward_panic_hook_to_console();
    set_stdout();
    init(&WorldData::new("canvas"));
}

fn init(world:&World) {
    let scene         = world.scene();
    let camera        = scene.camera()  ;
    let navigator     = Navigator::new(&scene,&camera).expect("Couldn't create navigator");
    let sprite_system = SpriteSystem::new(world);
    let sprite1       = sprite_system.new_instance();
    sprite1.size().set(Vector2::new(10.0, 10.0));
    sprite1.mod_position(|t| *t = Vector3::new(5.0, 5.0, 0.0));

    world.add_child(&sprite_system);

    let mut sprites: Vec<Sprite> = default();
    let count = 100;
    for _ in 0 .. count {
        let sprite = sprite_system.new_instance();
        sprites.push(sprite);
    }

    let mut iter:i32 = 0;
<<<<<<< HEAD
    let mut time:i32 = 0;
    world.on_frame(move |_| {

        on_frame(&mut time,&mut iter,&sprite1,&mut sprites,&sprite_system)
=======
    world.on_frame(move |time_ms| {
        let _keep_alive = &navigator;
        on_frame(&camera, time_ms,&mut iter,&sprite1,&mut sprites,&sprite_system)
>>>>>>> 17b0d321
    }).forget();
//    world.on_frame(move |_| sprite_system.update());
}

#[allow(clippy::too_many_arguments)]
#[allow(clippy::many_single_char_names)]
pub fn on_frame
( camera        : &Camera2d
, time          : f64
, iter          : &mut i32
, sprite1       : &Sprite
, sprites       : &mut Vec<Sprite>
, sprite_system : &SpriteSystem) {
    *iter += 1;

    let cycle_duration        = 300;
    let pause_duration        = 100;
    let sprite_diff_per_cycle = 100;

    let mut frozen = false;

    if *iter < cycle_duration {
        for _ in 0..sprite_diff_per_cycle {
            let sprite = sprite_system.new_instance();
            sprites.push(sprite);
        }
    } else if *iter < pause_duration + cycle_duration {
        sprite1.mod_position(|p| p.y += 0.5);
        frozen = true;
    } else if *iter < pause_duration + (cycle_duration * 2) {
        for _ in 0..sprite_diff_per_cycle {
            sprites.pop();
        }
    } else {
        *iter = 0;
        *sprites = default();
    }

    let screen = camera.screen();
    let half_width = screen.width / 2.0;
    let half_height = screen.height / 2.0;

    if !frozen {
        let t = time as f32 / 1000.0;
        let length = sprites.len() as f32;
        for (i, sprite) in sprites.iter_mut().enumerate() {
            let i = i as f32;
            let d = (i / length - 0.5) * 2.0;

            let mut y = d;
            let r = (1.0 - y * y).sqrt();
            let mut x = (y * 100.0 + t).cos() * r;
            let mut z = (y * 100.0 + t).sin() * r;

            x += (y * 1.25 + t * 2.50).cos() * 0.5;
            y += (z * 1.25 + t * 2.00).cos() * 0.5;
            z += (x * 1.25 + t * 3.25).cos() * 0.5;

            let position = Vector3::new(x * 150.0 + half_width, y * 150.0 + half_height, z * 150.0);
            sprite.set_position(position);
        }
    }

    sprite_system.display_object().update();
}<|MERGE_RESOLUTION|>--- conflicted
+++ resolved
@@ -43,16 +43,9 @@
     }
 
     let mut iter:i32 = 0;
-<<<<<<< HEAD
-    let mut time:i32 = 0;
-    world.on_frame(move |_| {
-
-        on_frame(&mut time,&mut iter,&sprite1,&mut sprites,&sprite_system)
-=======
     world.on_frame(move |time_ms| {
         let _keep_alive = &navigator;
         on_frame(&camera, time_ms,&mut iter,&sprite1,&mut sprites,&sprite_system)
->>>>>>> 17b0d321
     }).forget();
 //    world.on_frame(move |_| sprite_system.update());
 }
