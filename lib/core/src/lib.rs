--- conflicted
+++ resolved
@@ -238,46 +238,37 @@
 // === Example 02 ===
 // ==================
 
-<<<<<<< HEAD
 mod example_02 {
-    use wasm_bindgen::prelude::*;
-
-    use crate::utils;
-    use crate::display::world::{World, Workspace, Add, WorkspaceID};
-=======
-mod example_03 {
     use super::*;
     use wasm_bindgen::prelude::*;
 
-    use crate::display::world::{World,Workspace,Add};
-    use crate::display::shape::text::font::FontId;
->>>>>>> 0596cc50
+    use crate::display::world::World;
+    use crate::display::world::Workspace;
+    use crate::display::world::Add;
+    use crate::display::world::WorkspaceID;
     use crate::Color;
     use crate::data::dirty::traits::*;
 
-    use nalgebra::{Point2,Vector2};
-    use crate::text::content::{CharPosition, TextChange};
-    use crate::text::TextComponentProperties;
+    use nalgebra::Point2;
+    use nalgebra::Vector2;
+    use crate::display::shape::text::content::CharPosition;
+    use crate::display::shape::text::content::TextChange;
+    use crate::display::shape::text::TextComponentBuilder;
+    use crate::display::shape::text::TextComponentProperties;
 
     #[wasm_bindgen]
     #[allow(dead_code)]
-<<<<<<< HEAD
-    pub fn run_02_text() {
-        utils::set_panic_hook();
-=======
     pub fn run_example_text() {
         set_panic_hook();
->>>>>>> 0596cc50
         basegl_core_msdf_sys::run_once_initialized(|| {
             let mut world_ref     = World::new();
             let workspace_id      = world_ref.add(Workspace::build("canvas"));
             let world :&mut World = &mut world_ref.borrow_mut();
-<<<<<<< HEAD
             let workspace         = &mut world.workspaces[workspace_id];
             let fonts             = &mut world.fonts;
             let font_id           = fonts.load_embedded_font("DejaVuSansMono").unwrap();
 
-            let mut text_component = crate::text::TextComponentBuilder{workspace,fonts,font_id,
+            let mut text_component = TextComponentBuilder{workspace,fonts,font_id,
                 text       : "".to_string(),
                 properties : TextComponentProperties {
                     position  : Point2::new(-0.95,-0.9),
@@ -288,36 +279,6 @@
             }.build();
             text_component.cursors.add_cursor(CharPosition{line:0,column:0});
             workspace.text_components.push(text_component);
-=======
-            let workspace     = &mut world.workspaces[workspace_id];
-            let fonts         = &mut world.fonts;
-            let font_ids_iter = FONT_NAMES.iter().map(|name| fonts.load_embedded_font(name).unwrap());
-            let font_ids      = font_ids_iter.collect::<Box<[FontId]>>();
-
-            let all_cases     = iproduct!(0..font_ids.len(), 0..SIZES.len());
-
-            for (font, size) in all_cases {
-
-                let x = -0.95 + 0.6 * (size as f64);
-                let y = 0.90 - 0.45 * (font as f64);
-                let text_compnent = crate::display::shape::text::TextComponentBuilder {
-                    workspace,
-                    fonts,
-                    text : "To be, or not to be, that is the question:\n\
-                        Whether 'tis nobler in the mind to suffer\n\
-                        The slings and arrows of outrageous fortune,\n\
-                        Or to take arms against a sea of troubles\n\
-                        And by opposing end them."
-                        .to_string(),
-                    font_id: font_ids[font],
-                    position: Point2::new(x, y),
-                    size: Vector2::new(0.5, 0.2),
-                    text_size: SIZES[size],
-                    color    : Color {r: 1.0, g: 1.0, b: 1.0, a: 1.0},
-                }.build();
-                workspace.text_components.push(text_compnent);
-            }
->>>>>>> 0596cc50
             world.workspace_dirty.set(workspace_id);
 
             let now             = js_sys::Date::now();
