--- conflicted
+++ resolved
@@ -33,9 +33,6 @@
     pub use basegl_system_web as web;
 }
 pub mod tp;
-<<<<<<< HEAD
-
-=======
 pub mod utils;
 
 // ==================
@@ -46,8 +43,12 @@
     use crate::set_stdout;
     use crate::display::world::*;
     use crate::prelude::*;
-    use nalgebra::{Vector2, Vector3};
+    use nalgebra::{Vector2, Vector3, Matrix4};
     use wasm_bindgen::prelude::*;
+    use crate::display::symbol::display_object::*;
+    use basegl_system_web::Logger;
+    use crate::display::symbol::material::shader;
+
 
     #[wasm_bindgen]
     #[allow(dead_code)]
@@ -57,8 +58,8 @@
         init(&mut World::new().borrow_mut());
     }
 
-    type Position = SharedBuffer<Vector2<f32>>;
-    type Color    = SharedBuffer<Vector3<f32>>;
+    type Position    = SharedBuffer<Vector3<f32>>;
+    type ModelMatrix = SharedBuffer<Matrix4<f32>>;
 
     #[derive(Debug)]
     pub struct Rect {
@@ -75,119 +76,57 @@
         let scopes    : &mut Scopes    = &mut geo.scopes;
         let pt_scope  : &mut VarScope  = &mut scopes.point;
         let pos       : Position       = pt_scope.add_buffer("position");
-        let color     : Color          = pt_scope.add_buffer("color");
-
-        let inst_ix = pt_scope.add_instance();
-
-        let rect = Rect {
-            position : pos.get(inst_ix),
-            color    : color.get(inst_ix)
-        };
-
-        world.on_frame(move |_| on_frame(&rect)).forget();
-    }
-
-    pub fn on_frame(rect: &Rect) {
-        rect.position.modify(|p| p.x += 1.0)
-    }
-}
->>>>>>> 0b39d6f8
-
-// ==================
-// === Example 03 ===
-// ==================
-
-<<<<<<< HEAD
-use console_error_panic_hook;
-use display::world::*;
-use nalgebra;
-use nalgebra::Vector3;
-use nalgebra::Vector2;
-use nalgebra::Matrix4;
-use wasm_bindgen::prelude::*;
-
-use display::symbol::material::shader;
-
-type Position = SharedBuffer<Vector3<f32>>;
-type ModelMatrix = SharedBuffer<Matrix4<f32>>;
-
-use basegl_prelude::IsRc;
-
-#[wasm_bindgen(start)]
-pub fn start() {
-    console_error_panic_hook::set_once();
-    set_stdout();
-    init(&mut World::new().borrow_mut());
-}
-
-//#[derive(Debug)]
-//pub struct Rect {
-//    position : Var<Vector3<f32>>,
-//}
-
-use display::symbol::display_object::*;
-use basegl_system_web::Logger;
-
-fn init(world: &mut World) {
-    let wspace_id : WorkspaceID    = world.add(Workspace::build("canvas"));
-    let workspace : &mut Workspace = &mut world[wspace_id];
-    let mesh_id   : MeshID         = workspace.new_mesh();
-    let mesh      : &mut Mesh      = &mut workspace[mesh_id];
-    let geo       : &mut Geometry  = &mut mesh.geometry;
-    let scopes    : &mut Scopes    = &mut geo.scopes;
-    let pt_scope  : &mut VarScope  = &mut scopes.point;
-    let pos       : Position       = pt_scope.add_buffer("position");
-    let model_matrix : ModelMatrix = pt_scope.add_buffer("model_matrix");
-    let uv           : SharedBuffer<Vector2<f32>> = pt_scope.add_buffer("uv");
-    let bbox         : SharedBuffer<Vector2<f32>> = pt_scope.add_buffer("bbox");
-
-    let p1_ix = pt_scope.add_instance();
-    let p2_ix = pt_scope.add_instance();
-    let p3_ix = pt_scope.add_instance();
-    let p4_ix = pt_scope.add_instance();
-
-    let p1 = pos.get(p1_ix);
-    let p2 = pos.get(p2_ix);
-    let p3 = pos.get(p3_ix);
-    let p4 = pos.get(p4_ix);
-
-
-    p1.set(Vector3::new(-0.0, -0.0, 0.0));
-    p2.set(Vector3::new( 0.0, -0.0, 0.0));
-    p3.set(Vector3::new( 0.0,  0.0, 0.0));
-    p4.set(Vector3::new( 0.0,  0.0, 0.0));
-
-
-    let uv1 = uv.get(p1_ix);
-    let uv2 = uv.get(p2_ix);
-    let uv3 = uv.get(p3_ix);
-    let uv4 = uv.get(p4_ix);
-
-    uv1.set(Vector2::new(0.0, 0.0));
-    uv2.set(Vector2::new(0.0, 1.0));
-    uv3.set(Vector2::new(1.0, 0.0));
-    uv4.set(Vector2::new(1.0, 1.0));
-
-    let bbox1 = bbox.get(p1_ix);
-    let bbox2 = bbox.get(p2_ix);
-    let bbox3 = bbox.get(p3_ix);
-    let bbox4 = bbox.get(p4_ix);
-
-    bbox1.set(Vector2::new(20.0, 20.0));
-    bbox2.set(Vector2::new(20.0, 20.0));
-    bbox3.set(Vector2::new(20.0, 20.0));
-    bbox4.set(Vector2::new(20.0, 20.0));
-
-
-    let mm1 = model_matrix.get(p1_ix);
-    let mm2 = model_matrix.get(p2_ix);
-    let mm3 = model_matrix.get(p3_ix);
-    let mm4 = model_matrix.get(p4_ix);
-
-    mm1.modify(|t| {t.append_translation_mut(&Vector3::new( 1.0,  100.0, 0.0));});
-    mm2.modify(|t| {t.append_translation_mut(&Vector3::new( 1.0,  100.0, 0.0));});
-    mm3.modify(|t| {t.append_translation_mut(&Vector3::new( 1.0,  100.0, 0.0));});
-    mm4.modify(|t| {t.append_translation_mut(&Vector3::new( 1.0,  100.0, 0.0));});
+        let model_matrix : ModelMatrix = pt_scope.add_buffer("model_matrix");
+        let uv           : SharedBuffer<Vector2<f32>> = pt_scope.add_buffer("uv");
+        let bbox         : SharedBuffer<Vector2<f32>> = pt_scope.add_buffer("bbox");
+
+        let p1_ix = pt_scope.add_instance();
+        let p2_ix = pt_scope.add_instance();
+        let p3_ix = pt_scope.add_instance();
+        let p4_ix = pt_scope.add_instance();
+
+        let p1 = pos.get(p1_ix);
+        let p2 = pos.get(p2_ix);
+        let p3 = pos.get(p3_ix);
+        let p4 = pos.get(p4_ix);
+
+
+        p1.set(Vector3::new(-0.0, -0.0, 0.0));
+        p2.set(Vector3::new( 0.0, -0.0, 0.0));
+        p3.set(Vector3::new( 0.0,  0.0, 0.0));
+        p4.set(Vector3::new( 0.0,  0.0, 0.0));
+
+
+        let uv1 = uv.get(p1_ix);
+        let uv2 = uv.get(p2_ix);
+        let uv3 = uv.get(p3_ix);
+        let uv4 = uv.get(p4_ix);
+
+        uv1.set(Vector2::new(0.0, 0.0));
+        uv2.set(Vector2::new(0.0, 1.0));
+        uv3.set(Vector2::new(1.0, 0.0));
+        uv4.set(Vector2::new(1.0, 1.0));
+
+        let bbox1 = bbox.get(p1_ix);
+        let bbox2 = bbox.get(p2_ix);
+        let bbox3 = bbox.get(p3_ix);
+        let bbox4 = bbox.get(p4_ix);
+
+        bbox1.set(Vector2::new(20.0, 20.0));
+        bbox2.set(Vector2::new(20.0, 20.0));
+        bbox3.set(Vector2::new(20.0, 20.0));
+        bbox4.set(Vector2::new(20.0, 20.0));
+
+
+        let mm1 = model_matrix.get(p1_ix);
+        let mm2 = model_matrix.get(p2_ix);
+        let mm3 = model_matrix.get(p3_ix);
+        let mm4 = model_matrix.get(p4_ix);
+
+        mm1.modify(|t| {t.append_translation_mut(&Vector3::new( 1.0,  100.0, 0.0));});
+        mm2.modify(|t| {t.append_translation_mut(&Vector3::new( 1.0,  100.0, 0.0));});
+        mm3.modify(|t| {t.append_translation_mut(&Vector3::new( 1.0,  100.0, 0.0));});
+        mm4.modify(|t| {t.append_translation_mut(&Vector3::new( 1.0,  100.0, 0.0));});
 //    mm5.modify(|t| {t.append_translation_mut(&Vector3::new(-1.0,  1.0, 0.0));});
 //    mm6.modify(|t| {t.append_translation_mut(&Vector3::new(-1.0, -1.0, 0.0));});
 //
@@ -206,128 +145,58 @@
 
 
 
-    shader::main();
-
-
-
-    let w1 = Widget::new(Logger::new("widget1"),mm1,mm2,mm3,mm4);
-
-    let camera = workspace.scene.camera.clone();
-    world.on_frame(move |_| on_frame(&camera,&w1)).forget();
-
-}
-
-pub fn on_frame(camera:&Camera2D, widget:&Widget) {
-    camera.mod_position(|p| {
-        p.x -= 0.1;
-        p.z += 1.0
-    });
-    widget.transform.mod_position(|p| p.y += 0.5);
-    widget.transform.update();
-}
-
-
-pub struct Widget {
-    pub transform : DisplayObjectData,
-    pub mm1       : Var<Matrix4<f32>>,
-    pub mm2       : Var<Matrix4<f32>>,
-    pub mm3       : Var<Matrix4<f32>>,
-    pub mm4       : Var<Matrix4<f32>>,
-}
-
-impl Widget {
-    pub fn new(logger:Logger, mm1:Var<Matrix4<f32>>, mm2:Var<Matrix4<f32>>, mm3:Var<Matrix4<f32>>, mm4:Var<Matrix4<f32>>) -> Self {
-        let transform = DisplayObjectData::new(logger);
-        let mm1_cp = mm1.clone();
-        let mm2_cp = mm2.clone();
-        let mm3_cp = mm3.clone();
-        let mm4_cp = mm4.clone();
-        let transform_cp = transform.clone_ref();
-        transform.set_on_updated(move |t| {
-            mm1_cp.set(t.matrix().clone());
-            mm2_cp.set(t.matrix().clone());
-            mm3_cp.set(t.matrix().clone());
-            mm4_cp.set(t.matrix().clone());
+        shader::main();
+
+
+
+        let w1 = Widget::new(Logger::new("widget1"),mm1,mm2,mm3,mm4);
+
+        let camera = workspace.scene.camera.clone();
+        world.on_frame(move |_| on_frame(&camera,&w1)).forget();
+
+    }
+
+    pub fn on_frame(camera:&Camera2D, widget:&Widget) {
+        camera.mod_position(|p| {
+            p.x -= 0.1;
+            p.z += 1.0
         });
-        Self {transform,mm1,mm2,mm3,mm4}
-    }
-}
-
-
-////////////////////////////////////////////////
-////////////////////////////////////////////////
-
-type PrintFn = fn(&str) -> std::io::Result<()>;
-
-struct Printer {
-    printfn: PrintFn,
-    buffer: String,
-    is_buffered: bool,
-}
-
-impl Printer {
-    fn new(printfn: PrintFn, is_buffered: bool) -> Printer {
-        Printer {
-            buffer: String::new(),
-            printfn,
-            is_buffered,
+        widget.transform.mod_position(|p| p.y += 0.5);
+        widget.transform.update();
+    }
+
+
+    pub struct Widget {
+        pub transform : DisplayObjectData,
+        pub mm1       : Var<Matrix4<f32>>,
+        pub mm2       : Var<Matrix4<f32>>,
+        pub mm3       : Var<Matrix4<f32>>,
+        pub mm4       : Var<Matrix4<f32>>,
+    }
+
+    impl Widget {
+        pub fn new(logger:Logger, mm1:Var<Matrix4<f32>>, mm2:Var<Matrix4<f32>>, mm3:Var<Matrix4<f32>>, mm4:Var<Matrix4<f32>>) -> Self {
+            let transform = DisplayObjectData::new(logger);
+            let mm1_cp = mm1.clone();
+            let mm2_cp = mm2.clone();
+            let mm3_cp = mm3.clone();
+            let mm4_cp = mm4.clone();
+            let transform_cp = transform.clone_ref();
+            transform.set_on_updated(move |t| {
+                mm1_cp.set(t.matrix().clone());
+                mm2_cp.set(t.matrix().clone());
+                mm3_cp.set(t.matrix().clone());
+                mm4_cp.set(t.matrix().clone());
+            });
+            Self {transform,mm1,mm2,mm3,mm4}
         }
     }
 }
 
-impl std::io::Write for Printer {
-    fn write(&mut self, buf: &[u8]) -> std::io::Result<usize> {
-        self.buffer.push_str(&String::from_utf8_lossy(buf));
-
-        if !self.is_buffered {
-            (self.printfn)(&self.buffer)?;
-            self.buffer.clear();
-
-            return Ok(buf.len());
-        }
-
-        if let Some(i) = self.buffer.rfind('\n') {
-            let buffered = {
-                let (first, last) = self.buffer.split_at(i);
-                (self.printfn)(first)?;
-
-                String::from(&last[1..])
-            };
-
-            self.buffer.clear();
-            self.buffer.push_str(&buffered);
-        }
-
-        Ok(buf.len())
-    }
-
-    fn flush(&mut self) -> std::io::Result<()> {
-        (self.printfn)(&self.buffer)?;
-        self.buffer.clear();
-
-        Ok(())
-    }
-}
-
-fn _print(msg: &str) -> std::io::Result<()> {
-    web_sys::console::info_1(&msg.to_string().into());
-    Ok(())
-}
-
-
-pub fn set_stdout() {
-    let printer = Printer::new(_print, true);
-    std::io::set_print(Some(Box::new(printer)));
-}
-
-pub fn set_stdout_unbuffered() {
-    let printer = Printer::new(_print, false);
-    std::io::set_print(Some(Box::new(printer)));
-}
-
-
-
-=======
+// ==================
+// === Example 03 ===
+// ==================
+
 mod example_03 {
     use wasm_bindgen::prelude::*;
 
@@ -336,16 +205,16 @@
     use crate::text::font::FontRenderInfo;
     use crate::{Area,Color};
 
-    use crate::dirty::traits::SharedSetter1;
+    use crate::dirty::traits::*;
     use basegl_core_embedded_fonts::EmbeddedFonts;
     use itertools::iproduct;
 
     const FONT_NAMES : &[&str] = &
-    [ "DejaVuSans"
-    , "DejaVuSansMono"
-    , "DejaVuSansMono-Bold"
-    , "DejaVuSerif"
-    ];
+        [ "DejaVuSans"
+        , "DejaVuSansMono"
+        , "DejaVuSansMono-Bold"
+        , "DejaVuSerif"
+        ];
 
     const SIZES : &[f64] = &[0.024, 0.032, 0.048];
 
@@ -496,5 +365,4 @@
 pub fn set_stdout_unbuffered() {
     let printer = Printer::new(_print, false);
     std::io::set_print(Some(Box::new(printer)));
-}
->>>>>>> 0b39d6f8
+}