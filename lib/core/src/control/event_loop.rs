--- conflicted
+++ resolved
@@ -38,11 +38,7 @@
     fn init(self) -> Self {
         let data = Rc::downgrade(&self.rc);
         let main = move |_| { data.upgrade().map(|t| t.borrow_mut().run()); };
-<<<<<<< HEAD
-        with(self.borrow_mut(), |mut data| {
-=======
         with(self.rc.borrow_mut(), |mut data| {
->>>>>>> 0596cc50
             data.main = Some(Closure::new(main));
             data.run();
         });
@@ -58,8 +54,6 @@
 
 
 
-
-
 // =====================
 // === EventLoopData ===
 // =====================
@@ -68,15 +62,9 @@
 #[derive(Derivative)]
 #[derivative(Debug, Default)]
 pub struct EventLoopData {
-<<<<<<< HEAD
-    pub main      : Option<Closure<dyn FnMut(f32)>>,
-    pub main_id   : i32,
-    pub callbacks : CallbackRegistry,
-=======
     main      : Option<Closure<dyn FnMut(f32)>>,
     callbacks : CallbackRegistry,
     main_id   : i32,
->>>>>>> 0596cc50
 }
 
 impl EventLoopData {
