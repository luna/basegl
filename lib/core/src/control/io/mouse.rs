//! This module contains the `MouseManager` implementation, its associated structs such as
//! `MousePositionEvent`, `MouseClickEvent` and `MouseWheelEvent`.

<<<<<<< HEAD
pub mod event;
pub mod button;

use crate::system::web::dom::DOMContainer;
=======
use crate::system::web::dom::DomContainer;
>>>>>>> e35fa857
use crate::system::web::dyn_into;
use crate::system::web::Result;
use crate::system::web::Error;
use crate::system::web::ignore_context_menu;

use wasm_bindgen::prelude::*;
use wasm_bindgen::JsCast;
use web_sys::MouseEvent;
use web_sys::WheelEvent;
use web_sys::EventTarget;
use web_sys::AddEventListenerOptions;
use js_sys::Function;
use nalgebra::Vector2;
use std::rc::Rc;
use std::cell::RefCell;



// =====================
// === EventListener ===
// =====================

/// This struct keeps the register of the event listener and unregisters it when it's dropped.
pub struct EventListener<T:?Sized> {
    target   : EventTarget,
    name     : String,
    callback : Closure<T>
}

impl<T:?Sized> EventListener<T> {
    fn new<Str:AsRef<str>>(target:EventTarget, name:Str, callback:Closure<T>) -> Self {
        let name = name.as_ref().to_string();
        Self { target,name,callback }
    }
}

impl<T:?Sized> Drop for EventListener<T> {
    fn drop(&mut self) {
        let callback: &Function = self.callback.as_ref().unchecked_ref();
        remove_event_listener_with_callback(&self.target,&self.name,&callback).ok();
    }
}



// =============================
// === Mouse Event Listeners ===
// =============================

/// EventListener for Mouse events.
pub type MouseEventListener = EventListener<dyn FnMut(MouseEvent)>;

/// EventListener for Wheel events.
pub type WheelEventListener = EventListener<dyn FnMut(WheelEvent)>;



// ===================
// === MouseButton ===
// ===================

// FIXME: this does not handle all buttons (js defines 5 buttons) and assumes mouses for
// FIXME: right hand people.
/// An enumeration representing the mouse buttons.
pub enum MouseButton {
    /// Left mouse button.
    LEFT,

    /// Middle mouse button.
    MIDDLE,

    /// Right mouse button.
    RIGHT,

    /// For unknown mouse buttons IDs.
    UNKNOWN
}



// =======================
// === MouseClickEvent ===
// =======================

/// Mouse click callback used by `MouseManager`.
pub trait MouseClickCallback = FnMut(MouseClickEvent) + 'static;

// FIXME: "click" means mouse down and then up. This is misleading.
/// A struct storing information about mouse down and mouse up events.
pub struct MouseClickEvent {
    /// The position where the MouseClickEvent occurred.
    pub position : Vector2<f32>,

    /// The button which triggered the event.
    pub button : MouseButton
}

impl MouseClickEvent {
    // FIXME: function from should be used only with From trait.
    // FIXME: this impleementation is slow - it does a lot of computing although I may never need
    // FIXME: the position field.
    fn from(event:MouseEvent, data:&Rc<MouseManagerData>) -> Self {
        let position  = Vector2::new(event.x() as f32, event.y() as f32);
        let position  = position - data.dom().position_with_style_reflow();
        let button    = match event.button() {
            LEFT_MOUSE_BUTTON      => MouseButton::LEFT,
            MIDDLE_MOUSE_BUTTON    => MouseButton::MIDDLE,
            RIGHT_MOUSE_BUTTON     => MouseButton::RIGHT,
            _                      => MouseButton::UNKNOWN
        };
        Self { position, button }
    }
}



// ==========================
// === MousePositionEvent ===
// ==========================

// FIXME: "Position" is not an action. In english, "position event" doesnt make sense.
// FIXME: this is a "move event".
/// Mouse position callback used by `MouseManager`.
pub trait MousePositionCallback = FnMut(MousePositionEvent)  + 'static;

/// A struct storing information about mouse move, mouse enter and mouse leave events.
pub struct MousePositionEvent {
    /// The previous position where the mouse was.
    pub previous_position : Vector2<f32>,

    /// The current position where the mouse is.
    pub position : Vector2<f32>
}

impl MousePositionEvent {
    fn from(event:MouseEvent, data:&Rc<MouseManagerData>) -> Self {
        let position          = Vector2::new(event.x() as f32,event.y() as f32);
<<<<<<< HEAD
        // FIXME: This does not work, as we were chatting on Discord.
        let position          = position - data.dom().position();
=======
        let position          = position - data.dom().position_with_style_reflow();
>>>>>>> e35fa857
        let previous_position = match data.mouse_position() {
            Some(position) => position,
            None           => position
        };
        data.set_mouse_position(Some(position));
        Self { previous_position, position }
    }
}



// =======================
// === MouseWheelEvent ===
// =======================

/// Mouse wheel callback used by `MouseManager`.
pub trait MouseWheelCallback = FnMut(MouseWheelEvent) + 'static;

/// A struct storing information about mouse wheel events.
pub struct MouseWheelEvent {
    /// A boolean indicating if the keyboard ctrl button is pressed.
    pub is_ctrl_pressed : bool,

    /// The horizontal movement in pixels.
    pub movement_x : f32,

    /// The vertical movement in pixels.
    pub movement_y : f32
}

impl MouseWheelEvent {
    // FIXME: this is slow implementation. What if I dont need all the fields? I just need
    // FIXME: `delta_x` - you still translate all values from JS to Rust.
    // FIXME: Even worse - what if I need other fields than those? This implementation will grow
    // FIXME: and will be slower and slower.
    fn from(event:WheelEvent) -> Self {
        let movement_x      = event.delta_x() as f32;
        let movement_y      = event.delta_y() as f32;
        let is_ctrl_pressed = event.ctrl_key();
        Self { movement_x,movement_y,is_ctrl_pressed }
    }
}



// ==============================
// === MouseManagerProperties ===
// ==============================

struct MouseManagerProperties {
    dom                    : DomContainer,
    mouse_position         : Option<Vector2<f32>>,
    target                 : EventTarget,
    stop_tracking_listener : Option<MouseEventListener>
}



// ========================
// === MouseManagerData ===
// ========================

/// A struct used for storing shared MouseManager's mutable data.
struct MouseManagerData {
    // FIXME: naked refcell
    properties : RefCell<MouseManagerProperties>
}

impl MouseManagerData {
    fn new(target:EventTarget, dom: DomContainer) -> Rc<Self> {
        let mouse_position         = None;
        let stop_tracking_listener = None;
        let p = MouseManagerProperties{dom,mouse_position,target,stop_tracking_listener};
        let properties = RefCell::new(p);
        Rc::new(Self { properties })
    }
}


// === Setters ===

impl MouseManagerData {
    fn set_mouse_position(&self, position:Option<Vector2<f32>>) {
        self.properties.borrow_mut().mouse_position = position
    }

    fn set_stop_mouse_tracking(&self, listener:Option<MouseEventListener>) {
        self.properties.borrow_mut().stop_tracking_listener = listener;
    }
}


// === Getters ===

impl MouseManagerData {
    fn target(&self) -> EventTarget {
        self.properties.borrow().target.clone()
    }

    fn mouse_position(&self) -> Option<Vector2<f32>> {
        self.properties.borrow().mouse_position
    }

    fn dom(&self) -> DomContainer {
        self.properties.borrow().dom.clone()
    }
}



// ==========================
// === add_callback macro ===
// ==========================

// FIXME: This implementation uses paste::item unnecessary and thus intellij cannot expand it and give us hints
// FIXME: this can be implemented faster, you do not need rc downgrade / upgrade here.

/// Creates an add_callback method implementation.
/// ```compile_fail
/// add_callback!(add_mouse_down_callback, MouseClick, "mousedown")
/// ```
/// expands to
/// ```compile_fail
/// fn add_mouse_down_callback
/// <F:MouseClickEvent>(&mut self, mut f:F) -> Result<MouseEventListener> {
///     let data = Rc::downgrade(&self.data);
///     let closure = move |event:MouseEvent| {
///     if let Some(data) = data.upgrade() {
///         f(MouseClickEvent::from(event, &data));
///     }
/// };
/// ```
macro_rules! add_callback {
    ($name:ident, $event_type:ident, $target:literal) => { paste::item! {
        /// Adds $name event callback and returns its listener object.
        pub fn [<add_ $name _callback>]
        <F:[<$event_type Callback>]>(&mut self, mut f:F) -> Result<MouseEventListener> {
            let data = Rc::downgrade(&self.data);
            let closure = move |event:MouseEvent| {
                if let Some(data) = data.upgrade() {
                    f([<$event_type Event>]::from(event, &data));
                }
            };
            add_mouse_event(&self.data.target(), $target, closure)
        }
    } };
}



// ====================
// === MouseManager ===
// ====================

/// This structs manages mouse events in a specified DOM object.
pub struct MouseManager {
    data : Rc<MouseManagerData>
}

const   LEFT_MOUSE_BUTTON: i16 = 0;
const MIDDLE_MOUSE_BUTTON: i16 = 1;
const  RIGHT_MOUSE_BUTTON: i16 = 2;

impl MouseManager {
    /// Creates a new instance to manage mouse events in the specified DOMContainer.
    pub fn new(dom:&DomContainer) -> Result<Self> {
        let target              = dyn_into::<_, EventTarget>(dom.dom.clone())?;
        let dom                 = dom.clone();
        let data                = MouseManagerData::new(target,dom);
        let mut mouse_manager   = Self { data };
        mouse_manager.stop_tracking_mouse_when_it_leaves_dom()?;
        Ok(mouse_manager)
    }

    /// Sets context menu state to enabled or disabled.
    pub fn disable_context_menu(&mut self) -> Result<MouseEventListener> {
        let listener = ignore_context_menu(&self.data.target())?;
        Ok(EventListener::new(self.data.target(), "contextmenu", listener))
    }

    add_callback!(mouse_down, MouseClick, "mousedown");

    add_callback!(mouse_up, MouseClick, "mouseup");

    add_callback!(mouse_move, MousePosition, "mousemove");

    add_callback!(mouse_leave, MousePosition, "mouseleave");

    /// Adds MouseWheel event callback and returns its listener object.
    pub fn add_mouse_wheel_callback
    <F:MouseWheelCallback>(&mut self, mut f:F) -> Result<WheelEventListener> {
        let closure = move |event:WheelEvent| {
            event.prevent_default();
            f(MouseWheelEvent::from(event));
        };
        add_wheel_event(&self.data.target(), closure, false)
    }

    fn stop_tracking_mouse_when_it_leaves_dom(&mut self) -> Result<()> {
        let data    = Rc::downgrade(&self.data);
        let closure = move |_| {
            if let Some(data) = data.upgrade() {
                data.set_mouse_position(None);
            }
        };
        let listener = add_mouse_event(&self.data.target(), "mouseleave", closure)?;
        self.data.set_stop_mouse_tracking(Some(listener));
        Ok(())
    }
}



// =============
// === Utils ===
// =============

// FIXME: these functions should be refactored out.
fn add_event_listener_with_callback
(target:&EventTarget, name:&str, function:&Function) -> Result<()> {
    match target.add_event_listener_with_callback(name, function) {
        Ok(_)  => Ok(()),
        Err(_) => Err(Error::FailedToAddEventListener)
    }
}

fn remove_event_listener_with_callback
(target:&EventTarget, name:&str, function:&Function) -> Result<()> {
    match target.remove_event_listener_with_callback(name, function) {
        Ok(_)  => Ok(()),
        Err(_) => Err(Error::FailedToRemoveEventListener)
    }
}

/// Adds mouse event callback and returns its listener.
fn add_mouse_event<T>(target:&EventTarget, name:&str, closure: T) -> Result<MouseEventListener>
where T : FnMut(MouseEvent) + 'static {
    let closure : Closure<dyn FnMut(MouseEvent)> = Closure::wrap(Box::new(closure));
    let callback : &Function = closure.as_ref().unchecked_ref();
    add_event_listener_with_callback(target, name, callback)?;
    Ok(EventListener::new(target.clone(), name.to_string(), closure))
}

/// Adds wheel event callback and returns its listener.
fn add_wheel_event<T>(target:&EventTarget, closure: T, passive:bool) -> Result<WheelEventListener>
where T : FnMut(WheelEvent) + 'static {
    let closure : Closure<dyn FnMut(WheelEvent)> = Closure::wrap(Box::new(closure));
    let callback    = closure.as_ref().unchecked_ref();
    let mut options = AddEventListenerOptions::new();
    options.passive(passive);
    match target.add_event_listener_with_callback_and_add_event_listener_options
    ("wheel", callback, &options) {
        Ok(_)  => {
            let target = target.clone();
            let name = "wheel".to_string();
            let listener = EventListener::new(target, name, closure);
            Ok(listener)
        },
        Err(_) => Err(Error::FailedToAddEventListener)
    }
}<|MERGE_RESOLUTION|>--- conflicted
+++ resolved
@@ -1,14 +1,10 @@
 //! This module contains the `MouseManager` implementation, its associated structs such as
 //! `MousePositionEvent`, `MouseClickEvent` and `MouseWheelEvent`.
 
-<<<<<<< HEAD
 pub mod event;
 pub mod button;
 
-use crate::system::web::dom::DOMContainer;
-=======
 use crate::system::web::dom::DomContainer;
->>>>>>> e35fa857
 use crate::system::web::dyn_into;
 use crate::system::web::Result;
 use crate::system::web::Error;
@@ -146,12 +142,8 @@
 impl MousePositionEvent {
     fn from(event:MouseEvent, data:&Rc<MouseManagerData>) -> Self {
         let position          = Vector2::new(event.x() as f32,event.y() as f32);
-<<<<<<< HEAD
         // FIXME: This does not work, as we were chatting on Discord.
-        let position          = position - data.dom().position();
-=======
         let position          = position - data.dom().position_with_style_reflow();
->>>>>>> e35fa857
         let previous_position = match data.mouse_position() {
             Some(position) => position,
             None           => position
