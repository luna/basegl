--- conflicted
+++ resolved
@@ -102,11 +102,7 @@
                 let position = transform.position();
                 properties.mod_kinematics(|kinematics| {
                     kinematics.set_position(position);
-<<<<<<< HEAD
-                    kinematics.set_velocity(zero());
-=======
                     kinematics.set_velocity(Vector3::new(0.0, 0.0, 0.0));
->>>>>>> fb3ad45f
                 });
                 properties.mod_spring(|spring| spring.fixed_point = position);
             })
