mod events;

use events::NavigatorEvents;
use events::ZoomEvent;
use events::PanEvent;
use crate::system::web::Result;
use crate::display::render::css3d::Camera;
use crate::display::render::css3d::CameraType;
use crate::display::render::css3d::DOMContainer;
use crate::animation::HasPosition;
use crate::animation::physics::rubber_band::PhysicsSimulator;
use crate::animation::physics::rubber_band::SpringProperties;
use crate::animation::physics::rubber_band::DragProperties;
use crate::animation::physics::rubber_band::PhysicsProperties;
use crate::animation::physics::rubber_band::KinematicsProperties;

use nalgebra::{Vector3, zero};
use nalgebra::Vector2;



// =================
// === Navigator ===
// =================

/// Navigator enables camera navigation with mouse interactions on the specified DOM.
pub struct Navigator {
    _events    : NavigatorEvents,
    _simulator : PhysicsSimulator,
}

impl Navigator {
    pub fn new(dom:&DOMContainer, camera:Camera, zoom_speed:f32) -> Result<Self> {
        let (_simulator, properties) = Self::start_simulator(camera.clone());
        let _events = Self::start_navigator_events(dom,camera,zoom_speed,properties)?;
        Ok(Self { _events, _simulator })
    }

    fn start_simulator(camera:Camera) -> (PhysicsSimulator, PhysicsProperties) {
        let mass               = 25.0;
        let velocity           = zero();
        let position           = camera.position();
        let kinematics         = KinematicsProperties::new(position, velocity, zero(), mass);
        let spring_coefficient = 10000.0;
        let fixed_point        = camera.position();
        let spring             = SpringProperties::new(spring_coefficient, fixed_point);
        let drag               = DragProperties::new(1000.0);
        let properties         = PhysicsProperties::new(kinematics, spring, drag);
        let camera             = camera.object;
        let steps_per_second   = 60.0;
        let properties_clone   = properties.clone();
        let simulator          = PhysicsSimulator::new(steps_per_second, camera, properties_clone);
        (simulator, properties)
    }

    fn start_navigator_events
    ( dom:&DOMContainer
    , camera:Camera
    , zoom_speed:f32
    , mut properties:PhysicsProperties) -> Result<NavigatorEvents> {
        let dom_clone            = dom.clone();
        let camera_clone         = camera.clone();
        let mut properties_clone = properties.clone();
        let panning_callback     = move |pan: PanEvent| {
            // base_distance is a distance where the camera covers all the UI.
            let base_distance = dom_clone.dimensions().y / 2.0 * camera_clone.get_y_scale();
            // We can then scale the movement based on the camera distance. If we are closer, the
            // movement will be slower, if we are further, the movement is faster.
            let scale         = camera_clone.position().z / base_distance;

            let x = pan.movement.x * scale;
            let y = pan.movement.y * scale;
            let z = 0.0;

            properties_clone.mod_spring(|spring| {
                spring.fixed_point = spring.fixed_point + Vector3::new(x, y, z);
            });
        };

        let dom_clone = dom.clone();
        let zoom_callback = move |zoom:ZoomEvent| {
            if let CameraType::Perspective(persp) = camera.camera_type() {
                let point      = zoom.focus;
                let normalized = normalize_point2(point, dom_clone.dimensions());
                let normalized = normalized_to_range2(normalized, -1.0, 1.0);

                // Scale X and Y to compensate aspect and fov.
                let x         = -normalized.x * persp.aspect;
                let y         =  normalized.y;
                let z         = camera.get_y_scale();
                let direction = Vector3::new(x, y, z).normalize();

<<<<<<< HEAD
                let mut position          = properties.spring().fixed_point();
                let distance_compensation = position.z  * 0.001;
                let zoom_amount           = zoom.amount * distance_compensation;
                position                 += direction   * zoom_amount;
                position.z                = position.z.max(persp.near + 1.0);
=======
                let mut position = properties.spring().fixed_point;
                position  += direction * zoom.amount;
                position.z = position.z.max(persp.near + 1.0);
>>>>>>> 35475f90

                properties.mod_spring(|spring| spring.fixed_point = position);
            }
        };
        NavigatorEvents::new(dom, panning_callback, zoom_callback, zoom_speed)
    }
}



// =============
// === Utils ===
// =============

/// Normalize a `point` in (0..dimension.x, 0..dimension.y) to (0..1, 0..1).
fn normalize_point2
(point:Vector2<f32>, dimension:Vector2<f32>) -> Vector2<f32> {
    Vector2::new(point.x / dimension.x, point.y / dimension.y)
}

/// Transforms a `point` normalized in (0..1, 0..1) to (a..b,a..b).
fn normalized_to_range2(point:Vector2<f32>, a:f32, b:f32) -> Vector2<f32> {
    let width = b - a;
    Vector2::new(point.x * width + a, point.y * width + a)
}<|MERGE_RESOLUTION|>--- conflicted
+++ resolved
@@ -32,19 +32,20 @@
 impl Navigator {
     pub fn new(dom:&DOMContainer, camera:Camera, zoom_speed:f32) -> Result<Self> {
         let (_simulator, properties) = Self::start_simulator(camera.clone());
-        let _events = Self::start_navigator_events(dom,camera,zoom_speed,properties)?;
+        let scaled_down_zoom_speed = zoom_speed / 1000.0;
+        let _events = Self::start_navigator_events(dom,camera,scaled_down_zoom_speed,properties)?;
         Ok(Self { _events, _simulator })
     }
 
     fn start_simulator(camera:Camera) -> (PhysicsSimulator, PhysicsProperties) {
-        let mass               = 25.0;
+        let mass               = 30.0;
         let velocity           = zero();
         let position           = camera.position();
         let kinematics         = KinematicsProperties::new(position, velocity, zero(), mass);
         let spring_coefficient = 10000.0;
         let fixed_point        = camera.position();
         let spring             = SpringProperties::new(spring_coefficient, fixed_point);
-        let drag               = DragProperties::new(1000.0);
+        let drag               = DragProperties::new(1500.0);
         let properties         = PhysicsProperties::new(kinematics, spring, drag);
         let camera             = camera.object;
         let steps_per_second   = 60.0;
@@ -85,22 +86,14 @@
                 let normalized = normalized_to_range2(normalized, -1.0, 1.0);
 
                 // Scale X and Y to compensate aspect and fov.
-                let x         = -normalized.x * persp.aspect;
-                let y         =  normalized.y;
-                let z         = camera.get_y_scale();
-                let direction = Vector3::new(x, y, z).normalize();
-
-<<<<<<< HEAD
-                let mut position          = properties.spring().fixed_point();
-                let distance_compensation = position.z  * 0.001;
-                let zoom_amount           = zoom.amount * distance_compensation;
+                let x                     = -normalized.x * persp.aspect;
+                let y                     =  normalized.y;
+                let z                     = camera.get_y_scale();
+                let direction             = Vector3::new(x, y, z).normalize();
+                let mut position          = properties.spring().fixed_point;
+                let zoom_amount           = zoom.amount * position.z;
                 position                 += direction   * zoom_amount;
                 position.z                = position.z.max(persp.near + 1.0);
-=======
-                let mut position = properties.spring().fixed_point;
-                position  += direction * zoom.amount;
-                position.z = position.z.max(persp.near + 1.0);
->>>>>>> 35475f90
 
                 properties.mod_spring(|spring| spring.fixed_point = position);
             }
