--- conflicted
+++ resolved
@@ -25,10 +25,7 @@
 use crate::system::gpu::data::buffer::IsBuffer;
 use crate::system::gpu::data::uniform::AnyUniform;
 use crate::system::gpu::data::uniform::AnyTextureUniform;
-<<<<<<< HEAD
 use crate::system::gpu::data::uniform::AnyTextureUniformOps;
-=======
->>>>>>> 1b37638d
 use crate::system::gpu::data::uniform::AnyPrimUniform;
 use crate::system::gpu::data::uniform::AnyPrimUniformOps;
 use crate::display::symbol::geometry::primitive::mesh;
@@ -51,28 +48,8 @@
 }
 
 impl UniformBinding {
-<<<<<<< HEAD
     /// Create new uniform binding.
     pub fn new<Name:Str>(name:Name, location:WebGlUniformLocation, uniform:AnyPrimUniform) -> Self {
-=======
-    pub fn new<Name:Str>(name:Name, location:WebGlUniformLocation, uniform:AnyPrimUniform) -> Self {
-        let name = name.into();
-        Self {name,location,uniform}
-    }
-}
-
-
-
-#[derive(Clone,Debug)]
-pub struct TextureBinding {
-    name     : String,
-    location : WebGlUniformLocation,
-    uniform  : AnyTextureUniform,
-}
-
-impl TextureBinding {
-    pub fn new<Name:Str>(name:Name, location:WebGlUniformLocation, uniform:AnyTextureUniform) -> Self {
->>>>>>> 1b37638d
         let name = name.into();
         Self {name,location,uniform}
     }
@@ -186,11 +163,7 @@
     pub shader         : Shader,
     pub surface_dirty  : GeometryDirty,
     pub shader_dirty   : ShaderDirty,
-<<<<<<< HEAD
     pub symbol_scope   : UniformScope,
-=======
-    symbol_scope       : UniformScope,
->>>>>>> 1b37638d
     global_scope       : UniformScope,
     context            : Context,
     logger             : Logger,
@@ -265,7 +238,6 @@
     /// Creates a new VertexArrayObject, discovers all variable bindings from shader to geometry,
     /// and initializes the VAO with the bindings.
     fn init_variable_bindings(&mut self, var_bindings:&[shader::VarBinding]) {
-<<<<<<< HEAD
         const MAX_TEXTURE_UNITS:u32 = 16;
         let last_texture_unit       = Context::TEXTURE0 + MAX_TEXTURE_UNITS - 1;
         let mut texture_unit_iter   = Context::TEXTURE0..=last_texture_unit;
@@ -286,24 +258,6 @@
         });
     }
 
-=======
-        self.vao      = Some(VertexArrayObject::new(&self.context));
-        self.uniforms = default();
-        self.textures = default();
-        self.with_program_mut(|this,program|{
-            for binding in var_bindings {
-                if let Some(scope_type) = binding.scope.as_ref() {
-                    match scope_type {
-                        ScopeType::Mesh(s) => this.init_attribute_binding(program,binding,*s),
-                        _                  => this.init_uniform_binding(program,binding),
-                    }
-                }
-            }
-        });
-    }
-
-
->>>>>>> 1b37638d
     fn init_attribute_binding(&mut self, program:&WebGlProgram, binding:&shader::VarBinding, mesh_scope_type:mesh::ScopeType) {
         let vtx_name = shader::builder::mk_vertex_name(&binding.name);
         let scope    = self.surface.scope_by_type(mesh_scope_type);
@@ -319,7 +273,6 @@
         }
     }
 
-<<<<<<< HEAD
     /// Init uniform binding. This function should be run in context of `program` (used inside
     /// closure passed as argument to `with_program`).
     fn init_uniform_binding
@@ -328,9 +281,6 @@
     , binding:&shader::VarBinding
     , texture_unit_iter : &mut dyn Iterator<Item=u32>
     ) {
-=======
-    fn init_uniform_binding(&mut self, program:&WebGlProgram, binding:&shader::VarBinding) {
->>>>>>> 1b37638d
         let name         = &binding.name;
         let uni_name     = shader::builder::mk_uniform_name(name);
         let opt_location = self.context.get_uniform_location(program,&uni_name);
@@ -341,7 +291,6 @@
             match uniform {
                 AnyUniform::Prim(uniform) =>
                     self.uniforms.push(UniformBinding::new(name,location,uniform)),
-<<<<<<< HEAD
                 AnyUniform::Texture(uniform) => {
                     let texture_unit = texture_unit_iter.next().unwrap_or_else(|| {
                         panic!("Texture unit limit exceeded.");
@@ -350,10 +299,6 @@
                     binding.upload_uniform(&self.context);
                     self.textures.push(binding);
                 }
-=======
-                AnyUniform::Texture(uniform) =>
-                    self.textures.push(TextureBinding::new(name,location,uniform)),
->>>>>>> 1b37638d
             }
         });
     }
@@ -387,25 +332,10 @@
         self.context.use_program(Some(&program));
         let vao = self.vao.as_ref().unwrap(); // FIXME
         let out = vao.with(||{ f(program) });
-<<<<<<< HEAD
-=======
         self.context.use_program(None);
         out
     }
 
-    /// Runs the provided function in a context of active program and active VAO. After the function
-    /// is executed, both program and VAO are bound to None.
-    pub fn with_program_mut<F:FnOnce(&mut Self, &WebGlProgram) -> T,T>(&mut self, f:F) -> T {
-        let this:&mut Self = self;
-        let program = this.shader.program().as_ref().unwrap().clone(); // FIXME
-        this.context.use_program(Some(&program));
-        let out = this.with_vao_mut(|this|{ f(this,&program) });
->>>>>>> 1b37638d
-        self.context.use_program(None);
-        out
-    }
-
-<<<<<<< HEAD
     /// Runs the provided function in a context of active program and active VAO. After the function
     /// is executed, both program and VAO are bound to None.
     pub fn with_program_mut<F:FnOnce(&mut Self, &WebGlProgram) -> T,T>(&mut self, f:F) -> T {
@@ -416,9 +346,7 @@
         self.context.use_program(None);
         out
     }
-
-=======
->>>>>>> 1b37638d
+    
     pub fn with_vao_mut<F:FnOnce(&mut Self) -> T,T>(&mut self, f:F) -> T {
         self.vao.as_ref().unwrap().bind();
         let out = f(self);
