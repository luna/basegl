--- conflicted
+++ resolved
@@ -82,13 +82,7 @@
         let event_loop       = EventLoop::new();
         let update_handle    = default();
         let self_reference   = default();
-<<<<<<< HEAD
-        Self {workspaces,fonts,workspace_dirty,logger,event_loop,update_handle
-             ,self_reference}
-=======
-        Self {workspaces,workspace_dirty,logger,event_loop,update_handle
-            ,self_reference}
->>>>>>> 5c37d3c9
+        Self {workspaces,workspace_dirty,logger,event_loop,fonts,update_handle,self_reference}
     }
 
     /// Add new workspace and get its ID.
@@ -129,21 +123,12 @@
 
     /// Check dirty flags and update the state accordingly.
     pub fn update(&mut self) {
-<<<<<<< HEAD
-        if self.workspace_dirty.check() {
-            group!(self.logger, "Updating.", {
-                self.workspace_dirty.unset();
-                let fonts = &mut self.fonts;
-                self.workspaces.iter_mut().for_each(|t| t.update(fonts));
-            });
-        }
-    }
-=======
 //        if self.workspace_dirty.check_all() {
 //            group!(self.logger, "Updating.", {
         // FIXME render only needed workspaces.
         self.workspace_dirty.unset_all();
-        self.workspaces.iter_mut().for_each(|t| t.update());
+        let fonts = &mut self.fonts;
+        self.workspaces.iter_mut().for_each(|t| t.update(fonts));
 //            });
 //        }
     }
@@ -155,7 +140,6 @@
     //
     // Normally the Rc for such object should be passed from one request_animation_frame to another
     // until the end of callback's life. Maybe we should do here a similar approach?
->>>>>>> 5c37d3c9
     /// Dispose the world object, cancel all handlers and events.
     pub fn dispose(&mut self) {
         self.self_reference = None;
