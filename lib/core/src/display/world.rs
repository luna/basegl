use crate::prelude::*;

pub use crate::data::container::*;
pub use crate::display::workspace::MeshID;

use crate::closure;
use crate::control::callback::CallbackHandle;
use crate::control::event_loop::EventLoop;
use crate::data::opt_vec::OptVec;
use crate::dirty;
use crate::dirty::traits::*;
use crate::display::workspace;
use crate::promote_all;
use crate::promote_workspace_types;
use crate::promote;
use crate::system::web::group;
use crate::system::web::Logger;
use eval_tt::*;


// =============
// === World ===
// =============

// === Definition === 

/// World is the top-level structure managing several instances of `Workspace`.
/// It is responsible for updating the system on every animation frame.
#[derive(Derivative)]
#[derivative(Debug(bound=""))]
pub struct World {
    pub workspaces      : OptVec<Workspace>,
    pub workspace_dirty : WorkspaceDirty,
    pub logger          : Logger,
    pub event_loop      : EventLoop,
    pub update_handle   : Option<CallbackHandle>,
    pub self_reference  : Option<WorldRef>
}

// === Types ===

pub type WorkspaceID    = usize;
pub type WorkspaceDirty = dirty::SharedSet<WorkspaceID>;
promote_workspace_types!{ [[WorkspaceOnChange]] workspace }

// === Callbacks ===

closure! {
fn workspace_on_change(dirty:WorkspaceDirty, ix:WorkspaceID) -> 
    WorkspaceOnChange { || dirty.set(ix) }
}

// === Implementation ===

impl World {
    /// Create and initialize new world instance.
    #[allow(clippy::new_ret_no_self)]
    pub fn new() -> WorldRef {
        let world_ref  = WorldRef::new(Self::new_uninitialized());
        let world_ref2 = world_ref.clone_rc();
        let world_ref3 = world_ref.clone_rc();
        with(world_ref.borrow_mut(), |mut data| {
            let update          = move || world_ref2.borrow_mut().update();
            let update_handle   = data.event_loop.add_callback(update);
            data.update_handle  = Some(update_handle);
            data.self_reference = Some(world_ref3);
        });
        world_ref
    }
    /// Create new uninitialized world instance. You should rather not need to
    /// call this function directly.
    pub fn new_uninitialized() -> Self {
        let workspaces       = default();
        let logger           = Logger::new("world");
        let workspace_logger = logger.sub("workspace_dirty");
        let workspace_dirty  = WorkspaceDirty::new(workspace_logger,());
        let event_loop       = EventLoop::new();
        let update_handle    = default();
        let self_reference   = default();
        Self {workspaces,workspace_dirty,logger,event_loop,update_handle
             ,self_reference}
    }
    /// Add new workspace and get its ID.
    pub fn add_workspace(&mut self, name: &str) -> WorkspaceID {
        let logger = &self.logger;
        let dirty  = &self.workspace_dirty;
        self.workspaces.insert_with_ix(|ix| {
            group!(logger, format!("Adding workspace {} ({}).", ix, name), {
                let on_change     = workspace_on_change(dirty.clone_rc(),ix);
                let wspace_logger = logger.sub(ix.to_string());
                Workspace::new(name,wspace_logger,on_change).unwrap() // FIXME
            })
        })   
    }
    /// Dispose the workspace by the provided ID. In case of invalid ID, a 
    /// warning will be emitted.
    pub fn drop_workspace(&mut self, id: WorkspaceID) {
        let logger = &self.logger;
        let item   = self.workspaces.remove(id);
        match item {
            None => logger.warning("Trying to delete non-existing workspace."),
            Some(item) => group!(logger, "Dropping workspace {}.", id, {
                let _destruct_it_here = item;
            }),
<<<<<<< HEAD
        }
    }
    /// Run the provided callback on every frame. Returns a `CallbackHandle`, 
    /// which when dropped will cancel the callback. If you want the function
    /// to run forever, you can use the `forget` method in the handle. 
    pub fn on_frame<F:FnMut(&mut World)+'static>
    (&mut self, mut callback: F) -> CallbackHandle { 
        let this = self.self_reference.as_ref().unwrap().clone_rc();
        let func = move || callback(&mut this.borrow_mut());
        self.event_loop.add_callback(func)
    }
    /// Check dirty flags and update the state accordingly.
    pub fn update(&mut self) {
//        if self.workspace_dirty.check_all() {
//            group!(self.logger, "Updating.", {
                // FIXME render only needed workspaces.
                self.workspace_dirty.unset_all();
                self.workspaces.iter_mut().for_each(|t| t.update());
//            });
//        }
    }
=======
        }
    }
    /// Run the provided callback on every frame. Returns a `CallbackHandle`, 
    /// which when dropped will cancel the callback. If you want the function
    /// to run forever, you can use the `forget` method in the handle. 
    pub fn on_frame<F:FnMut(&mut World)+'static>
    (&mut self, mut callback: F) -> CallbackHandle { 
        let this = self.self_reference.as_ref().unwrap().clone_rc();
        let func = move || callback(&mut this.borrow_mut());
        self.event_loop.add_callback(func)
    }
    /// Check dirty flags and update the state accordingly.
    pub fn update(&mut self) {
        if self.workspace_dirty.check() {
            group!(self.logger, "Updating.", {
                self.workspace_dirty.unset();
                self.workspaces.iter_mut().for_each(|t| t.update());
            });
        }
    }
>>>>>>> 0b39d6f8
    /// Dispose the world object, cancel all handlers and events.
    pub fn dispose(&mut self) {
        self.self_reference = None;
        self.update_handle  = None;
    }
}

impl Add<workspace::WorkspaceBuilder> for World {
    type Result = WorkspaceID;
    /// Add new workspace to the world.
    fn add(&mut self, bldr:workspace::WorkspaceBuilder) -> Self::Result {
        let name   = bldr.name;
        let logger = &self.logger;
        let dirty  = &self.workspace_dirty;
        self.workspaces.insert_with_ix(|ix| {
            group!(logger, format!("Adding workspace {} ({}).", ix, name), {
                let on_change = workspace_on_change(dirty.clone(), ix);
                let wspace_logger = logger.sub(ix.to_string());
                Workspace::new(name, wspace_logger, on_change).unwrap() // FIXME
            })
        })
    }
}

impl Extend<workspace::WorkspaceBuilder> for World {
    fn extend<T: IntoIterator<Item=workspace::WorkspaceBuilder>>
    (&mut self, iter: T) {
        iter.into_iter().for_each(|t| { self.add(t); });
    }
}

impl Index<usize> for World {
    type Output = Workspace;
    fn index(&self, ix: usize) -> &Self::Output {
        self.workspaces.index(ix)
    }
}

impl IndexMut<usize> for World {
    fn index_mut(&mut self, ix: usize) -> &mut Self::Output {
        self.workspaces.index_mut(ix)
    }
}

impl Drop for World {
    fn drop(&mut self) {
        self.logger.info("Dropping.");
    }
}


// ================
// === WorldRef ===
// ================

// === Definition ===

/// Shared reference to the `World` object.
#[derive(Shrinkwrap)]
#[derive(Debug)]
pub struct WorldRef {
    pub rc: Rc<RefCell<World>>,
}

impl WorldRef {
    /// Create new shared reference.
    pub fn new(world:World) -> Self {
        let rc = Rc::new(RefCell::new(world));
        Self {rc}
    }
    /// Dispose the world object, cancel all handlers and events.
    pub fn dispose(&self) {
        self.borrow_mut().dispose()
    }
}

impl<T> Add<T> for WorldRef where World: Add<T> {
    type Result = AddResult<World,T>;
    /// Add a new element to the world.
    fn add(&mut self, t:T) -> Self::Result {
        self.borrow_mut().add(t)
    }
}

// === Instances ===

impl From<Rc<RefCell<World>>> for WorldRef {
    fn from(rc: Rc<RefCell<World>>) -> Self {
        Self {rc}
    }
}<|MERGE_RESOLUTION|>--- conflicted
+++ resolved
@@ -78,7 +78,7 @@
         let update_handle    = default();
         let self_reference   = default();
         Self {workspaces,workspace_dirty,logger,event_loop,update_handle
-             ,self_reference}
+            ,self_reference}
     }
     /// Add new workspace and get its ID.
     pub fn add_workspace(&mut self, name: &str) -> WorkspaceID {
@@ -90,7 +90,7 @@
                 let wspace_logger = logger.sub(ix.to_string());
                 Workspace::new(name,wspace_logger,on_change).unwrap() // FIXME
             })
-        })   
+        })
     }
     /// Dispose the workspace by the provided ID. In case of invalid ID, a 
     /// warning will be emitted.
@@ -102,14 +102,13 @@
             Some(item) => group!(logger, "Dropping workspace {}.", id, {
                 let _destruct_it_here = item;
             }),
-<<<<<<< HEAD
         }
     }
-    /// Run the provided callback on every frame. Returns a `CallbackHandle`, 
+    /// Run the provided callback on every frame. Returns a `CallbackHandle`,
     /// which when dropped will cancel the callback. If you want the function
-    /// to run forever, you can use the `forget` method in the handle. 
+    /// to run forever, you can use the `forget` method in the handle.
     pub fn on_frame<F:FnMut(&mut World)+'static>
-    (&mut self, mut callback: F) -> CallbackHandle { 
+    (&mut self, mut callback: F) -> CallbackHandle {
         let this = self.self_reference.as_ref().unwrap().clone_rc();
         let func = move || callback(&mut this.borrow_mut());
         self.event_loop.add_callback(func)
@@ -118,34 +117,12 @@
     pub fn update(&mut self) {
 //        if self.workspace_dirty.check_all() {
 //            group!(self.logger, "Updating.", {
-                // FIXME render only needed workspaces.
-                self.workspace_dirty.unset_all();
-                self.workspaces.iter_mut().for_each(|t| t.update());
+        // FIXME render only needed workspaces.
+        self.workspace_dirty.unset_all();
+        self.workspaces.iter_mut().for_each(|t| t.update());
 //            });
 //        }
     }
-=======
-        }
-    }
-    /// Run the provided callback on every frame. Returns a `CallbackHandle`, 
-    /// which when dropped will cancel the callback. If you want the function
-    /// to run forever, you can use the `forget` method in the handle. 
-    pub fn on_frame<F:FnMut(&mut World)+'static>
-    (&mut self, mut callback: F) -> CallbackHandle { 
-        let this = self.self_reference.as_ref().unwrap().clone_rc();
-        let func = move || callback(&mut this.borrow_mut());
-        self.event_loop.add_callback(func)
-    }
-    /// Check dirty flags and update the state accordingly.
-    pub fn update(&mut self) {
-        if self.workspace_dirty.check() {
-            group!(self.logger, "Updating.", {
-                self.workspace_dirty.unset();
-                self.workspaces.iter_mut().for_each(|t| t.update());
-            });
-        }
-    }
->>>>>>> 0b39d6f8
     /// Dispose the world object, cancel all handlers and events.
     pub fn dispose(&mut self) {
         self.self_reference = None;
