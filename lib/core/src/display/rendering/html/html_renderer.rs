use crate::prelude::*;

use crate::display::rendering::GraphicsRenderer;
use crate::display::rendering::Scene;
use crate::display::rendering::Camera;
use crate::display::rendering::CameraType;
use crate::display::rendering::html::HTMLObject;
use crate::math::utils::IntoFloat32ArrayView;
use crate::math::utils::eps;
use crate::math::utils::invert_y;
use crate::system::web::Result;
use crate::system::web::create_element;
use crate::system::web::dyn_into;
use crate::system::web::NodeInserter;
use crate::system::web::StyleSetter;

use nalgebra::Vector2;
use nalgebra::Matrix4;

use wasm_bindgen::prelude::wasm_bindgen;
use wasm_bindgen::JsValue;
use web_sys::HtmlElement;

<<<<<<< HEAD
=======


>>>>>>> 5066b9a9
// ===================
// === Js Bindings ===
// ===================

mod js {
    use super::*;
    use wasm_bindgen::JsValue;

    #[wasm_bindgen(module = "/js/html_renderer.js")]
    extern "C" {
        pub fn set_object_transform(dom:&JsValue, matrix_array:&JsValue);
        pub fn setup_perspective(dom:&JsValue, y_scale:&JsValue);
        pub fn setup_camera_orthographic(dom:&JsValue, matrix_array:&JsValue);
        pub fn setup_camera_perspective
        ( dom          : &JsValue
        , y_scale      : &JsValue
        , half_width   : &JsValue
        , half_height  : &JsValue
        , matrix_array : &JsValue
        );
    }
}

fn set_object_transform(dom: &JsValue, matrix: &Matrix4<f32>) {
    // Views to WASM memory are only valid as long the backing buffer isn't
    // resized. Check documentation of IntoFloat32ArrayView trait for more
    // details.
    unsafe {
        let matrix_array =  matrix.into_float32_array_view();
        js::set_object_transform(&dom, &matrix_array);
    }
}

fn setup_camera_perspective
( dom         : &JsValue
, y_scale     : f32
, half_width  : f32
, half_height : f32
, matrix      : &Matrix4<f32>
) {
    // Views to WASM memory are only valid as long the backing buffer isn't
    // resized. Check documentation of IntoFloat32ArrayView trait for more
    // details.
    unsafe {
        let matrix_array = matrix.into_float32_array_view();
        js::setup_camera_perspective(
            &dom,
            &y_scale.into(),
            &half_width.into(),
            &half_height.into(),
            &matrix_array
        )
    }
}

<<<<<<< HEAD
fn setup_camera_orthographic(dom:&JsValue, matrix:&Matrix4<f32>) {
    // Views to WASM memory are only valid as long the backing buffer isn't
    // resized. Check documentation of IntoFloat32ArrayView trait for more
    // details.
    unsafe {
        let matrix_array = matrix.into_float32_array_view();
        js::setup_camera_orthographic(&dom, &matrix_array)
    }
}
=======


>>>>>>> 5066b9a9
// ========================
// === HTMLRendererData ===
// ========================

#[derive(Debug)]
pub struct HTMLRendererData {
    pub div    : HtmlElement,
    pub camera : HtmlElement
}

impl HTMLRendererData {
    pub fn new(div : HtmlElement, camera : HtmlElement) -> Self {
        Self { div, camera }
    }

    pub fn set_dimensions(&self, dimensions : Vector2<f32>) {
        let width  = format!("{}px", dimensions.x);
        let height = format!("{}px", dimensions.y);
        self.div   .set_property_or_panic("width" , &width);
        self.div   .set_property_or_panic("height", &height);
        self.camera.set_property_or_panic("width" , &width);
        self.camera.set_property_or_panic("height", &height);
    }
}

// ====================
// === HTMLRenderer ===
// ====================

/// A renderer for `HTMLObject`s.
#[derive(Shrinkwrap, Debug)]
pub struct HTMLRenderer {
    #[shrinkwrap(main_field)]
    pub renderer : GraphicsRenderer,
    pub data     : Rc<HTMLRendererData>
}

impl HTMLRenderer {
    /// Creates a HTMLRenderer.
    pub fn new(dom_id: &str) -> Result<Self> {
        let renderer             = GraphicsRenderer::new(dom_id)?;
        let div    : HtmlElement = dyn_into(create_element("div")?)?;
        let camera : HtmlElement = dyn_into(create_element("div")?)?;

        div   .set_property_or_panic("width"          , "100%");
        div   .set_property_or_panic("height"         , "100%");
        camera.set_property_or_panic("width"          , "100%");
        camera.set_property_or_panic("height"         , "100%");
        camera.set_property_or_panic("transform-style", "preserve-3d");

        renderer.container.dom.append_or_panic(&div);
        div                   .append_or_panic(&camera);

        let data       = Rc::new(HTMLRendererData::new(div, camera));
        let mut htmlrenderer = Self { renderer, data };

        htmlrenderer.init_listeners();
        Ok(htmlrenderer)
    }

    fn init_listeners(&mut self) {
        let dimensions = self.renderer.dimensions();
        let data = self.data.clone();
        self.renderer.add_resize_callback(move |dimensions:&Vector2<f32>| {
            data.set_dimensions(*dimensions);
        });
        self.set_dimensions(dimensions);
    }

    /// Renders the `Scene` from `Camera`'s point of view.
    pub fn render(&self, camera: &mut Camera, scene: &Scene<HTMLObject>) {
        let trans_cam    = camera.transform().to_homogeneous().try_inverse();
        let trans_cam    = trans_cam.expect("Camera's matrix is not invertible.");
        let trans_cam    = trans_cam.map(eps);
        let trans_cam    = invert_y(trans_cam);

        let half_dim     = self.renderer.container.dimensions() / 2.0;
        let y_scale      = camera.get_y_scale();
        let y_scale      = y_scale * half_dim.y;

        match camera.camera_type() {
            CameraType::Perspective(_) => {
                js::setup_perspective(&self.data.div, &y_scale.into());
                setup_camera_perspective(
                    &self.data.camera,
                    y_scale,
                    half_dim.x,
                    half_dim.y,
                    &trans_cam
                );
            },
            CameraType::Orthographic(_) => {
                setup_camera_orthographic(&self.data.camera, &trans_cam);
            }
        }

        let scene : &Scene<HTMLObject> = &scene;
        for object in &mut scene.into_iter() {
            let mut transform = object.transform().to_homogeneous();
            transform.iter_mut().for_each(|a| *a = eps(*a));

            let parent_node  = object.dom.parent_node();
            if !self.data.camera.is_same_node(parent_node.as_ref()) {
                self.data.camera.append_or_panic(&object.dom);
            }

            set_object_transform(&object.dom, &transform);
        }
    }

    pub fn set_dimensions(&mut self, dimensions : Vector2<f32>) {
        self.renderer.set_dimensions(dimensions);
        self.data.set_dimensions(dimensions);
    }
}<|MERGE_RESOLUTION|>--- conflicted
+++ resolved
@@ -21,11 +21,8 @@
 use wasm_bindgen::JsValue;
 use web_sys::HtmlElement;
 
-<<<<<<< HEAD
-=======
-
-
->>>>>>> 5066b9a9
+
+
 // ===================
 // === Js Bindings ===
 // ===================
@@ -81,7 +78,6 @@
     }
 }
 
-<<<<<<< HEAD
 fn setup_camera_orthographic(dom:&JsValue, matrix:&Matrix4<f32>) {
     // Views to WASM memory are only valid as long the backing buffer isn't
     // resized. Check documentation of IntoFloat32ArrayView trait for more
@@ -91,10 +87,9 @@
         js::setup_camera_orthographic(&dom, &matrix_array)
     }
 }
-=======
-
-
->>>>>>> 5066b9a9
+
+
+
 // ========================
 // === HTMLRendererData ===
 // ========================
