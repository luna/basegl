--- conflicted
+++ resolved
@@ -7,11 +7,7 @@
 
 // FIXME: You should derive Debug on every structure whenever its possible.
 /// Base structure for representing a 3D object in a `Scene`.
-<<<<<<< HEAD
-#[derive(Default)]
-=======
 #[derive(Default, Debug)]
->>>>>>> 71e19fe4
 pub struct Object {
     pub transform : Transform,
 }
@@ -54,15 +50,9 @@
         assert_eq!(object.transform.scale, Vector3::new(3.0, 2.0, 1.0));
 
         let expected = Quaternion::new
-<<<<<<< HEAD
-            ( 0.00000009272586,
-            , -0.7071068,
-            , -0.7071068,
-=======
             ( 0.00000009272586
             , -0.7071068
             , -0.7071068
->>>>>>> 71e19fe4
             , -0.000000030908623 );
         assert_eq!(*object.transform.rotation.quaternion(), expected);
     }
