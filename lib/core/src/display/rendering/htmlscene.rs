use crate::prelude::*;

use super::HTMLObject;
use super::Scene;
use crate::data::opt_vec::OptVec;
use crate::system::web::Result;
use crate::system::web::StyleSetter;
<<<<<<< HEAD
use crate::prelude::*;
=======
use crate::system::web::NodeAppender;
use crate::system::web::NodeRemover;
use crate::data::types::Index;
>>>>>>> 71e19fe4

// =================
// === HTMLScene ===
// =================

/// A collection for holding 3D `HTMLObject`s.
#[derive(Shrinkwrap, Debug)]
#[shrinkwrap(mutable)]
pub struct HTMLScene {
    #[shrinkwrap(main_field)]
    pub scene   : Scene,
    pub div     : HTMLObject,
    pub camera  : HTMLObject,
    pub objects : OptVec<HTMLObject>,
}

impl HTMLScene {
    /// Searches for a HtmlElement identified by id and appends to it.
    pub fn new(dom_id: &str) -> Result<Self> {
        let scene    = Scene::new(dom_id)?;
        let view_dim = scene.get_dimensions();
        let width    = format!("{}px", view_dim.x);
        let height   = format!("{}px", view_dim.y);
        let div      = HTMLObject::new("div")?;
        let camera   = HTMLObject::new("div")?;
<<<<<<< HEAD
        let objects  = OptVec::new(); // FIXME: use default()

        scene.container.set_property_or_panic("overflow", "hidden");
        scene.container.append_child(&div.element).expect("Failed to append div"); // FIXME: change to append_child_or_panic
        div.element.append_child(&camera.element).expect("Failed to append camera to HTMLScene"); // FIXME: change to append_child_or_panic
=======
        let objects  = default();

        scene.container.set_property_or_panic("overflow", "hidden");
        scene.container.append_child_or_panic(&div.element);
        div.element.append_child_or_panic(&camera.element);
>>>>>>> 71e19fe4
        div   .element.set_property_or_panic("width"  , &width);
        div   .element.set_property_or_panic("height" , &height);
        camera.element.set_property_or_panic("width"  , &width);
        camera.element.set_property_or_panic("height" , &height);

        Ok(Self { scene, div, camera, objects })
    }

    /// Moves a HTMLObject to the Scene and returns an index to it.
<<<<<<< HEAD
    pub fn add(&mut self, object: HTMLObject) -> usize { // FIXME: change usize to a newtype Index
        self.camera.element.append_child(&object.element).expect("append child"); // FIXME: change to append_child_or_panic
=======
    pub fn add(&mut self, object: HTMLObject) -> Index {
        self.camera.element.append_child_or_panic(&object.element);
>>>>>>> 71e19fe4
        self.objects.insert(|_| object)
    }

    /// Removes and retrieves a HTMLObject based on the index provided by
    pub fn remove(&mut self, index: usize) -> Option<HTMLObject> {
        let result = self.objects.remove(index);
        result.iter().for_each(|object| {
<<<<<<< HEAD
            self.camera.element.remove_child(&object.element).expect("remove child"); // FIXME: change to remove_child_or_panic
        });
        result
    }
    
    // FIXME: docs
=======
            self.camera.element.remove_child_or_panic(&object.element);
        });
        result
    }

    /// Returns the number of `Object`s in the Scene,
    /// also referred to as its 'length'.
>>>>>>> 71e19fe4
    pub fn len(&self) -> usize {
        self.objects.len()
    }

<<<<<<< HEAD
    // FIXME: docs
    pub fn is_empty(&self) -> bool {
        self.objects.len() == 0 // FIXME: OptVec should have method is_empty
=======
    /// Returns true if the Scene contains no `Object`s.
    pub fn is_empty(&self) -> bool {
        self.objects.is_empty()
>>>>>>> 71e19fe4
    }
}<|MERGE_RESOLUTION|>--- conflicted
+++ resolved
@@ -5,13 +5,9 @@
 use crate::data::opt_vec::OptVec;
 use crate::system::web::Result;
 use crate::system::web::StyleSetter;
-<<<<<<< HEAD
-use crate::prelude::*;
-=======
 use crate::system::web::NodeAppender;
 use crate::system::web::NodeRemover;
 use crate::data::types::Index;
->>>>>>> 71e19fe4
 
 // =================
 // === HTMLScene ===
@@ -37,19 +33,11 @@
         let height   = format!("{}px", view_dim.y);
         let div      = HTMLObject::new("div")?;
         let camera   = HTMLObject::new("div")?;
-<<<<<<< HEAD
-        let objects  = OptVec::new(); // FIXME: use default()
-
-        scene.container.set_property_or_panic("overflow", "hidden");
-        scene.container.append_child(&div.element).expect("Failed to append div"); // FIXME: change to append_child_or_panic
-        div.element.append_child(&camera.element).expect("Failed to append camera to HTMLScene"); // FIXME: change to append_child_or_panic
-=======
         let objects  = default();
 
         scene.container.set_property_or_panic("overflow", "hidden");
         scene.container.append_child_or_panic(&div.element);
         div.element.append_child_or_panic(&camera.element);
->>>>>>> 71e19fe4
         div   .element.set_property_or_panic("width"  , &width);
         div   .element.set_property_or_panic("height" , &height);
         camera.element.set_property_or_panic("width"  , &width);
@@ -59,13 +47,8 @@
     }
 
     /// Moves a HTMLObject to the Scene and returns an index to it.
-<<<<<<< HEAD
-    pub fn add(&mut self, object: HTMLObject) -> usize { // FIXME: change usize to a newtype Index
-        self.camera.element.append_child(&object.element).expect("append child"); // FIXME: change to append_child_or_panic
-=======
     pub fn add(&mut self, object: HTMLObject) -> Index {
         self.camera.element.append_child_or_panic(&object.element);
->>>>>>> 71e19fe4
         self.objects.insert(|_| object)
     }
 
@@ -73,14 +56,6 @@
     pub fn remove(&mut self, index: usize) -> Option<HTMLObject> {
         let result = self.objects.remove(index);
         result.iter().for_each(|object| {
-<<<<<<< HEAD
-            self.camera.element.remove_child(&object.element).expect("remove child"); // FIXME: change to remove_child_or_panic
-        });
-        result
-    }
-    
-    // FIXME: docs
-=======
             self.camera.element.remove_child_or_panic(&object.element);
         });
         result
@@ -88,19 +63,12 @@
 
     /// Returns the number of `Object`s in the Scene,
     /// also referred to as its 'length'.
->>>>>>> 71e19fe4
     pub fn len(&self) -> usize {
         self.objects.len()
     }
 
-<<<<<<< HEAD
-    // FIXME: docs
-    pub fn is_empty(&self) -> bool {
-        self.objects.len() == 0 // FIXME: OptVec should have method is_empty
-=======
     /// Returns true if the Scene contains no `Object`s.
     pub fn is_empty(&self) -> bool {
         self.objects.is_empty()
->>>>>>> 71e19fe4
     }
 }