use crate::prelude::*;

use super::HTMLObject;
use super::Scene;
use crate::data::opt_vec::*;
use crate::system::web::Result;
use crate::system::web::StyleSetter;
use crate::system::web::NodeInserter;
use crate::system::web::NodeRemover;
<<<<<<< HEAD
use crate::data::types::Index;
use crate::math::Vector2;
use std::rc::Rc;

// =====================
// === HTMLSceneData ===
// =====================

#[derive(Debug)]
pub struct HTMLSceneData {
    pub div    : HTMLObject,
    pub camera : HTMLObject
}

impl HTMLSceneData {
    pub fn new(div : HTMLObject, camera : HTMLObject) -> Self {
        Self { div, camera }
    }

    pub fn set_dimensions(&self, dimensions : Vector2<f32>) {
        let width  = format!("{}px", dimensions.x);
        let height = format!("{}px", dimensions.y);
        self.div   .element.set_property_or_panic("width" , &width);
        self.div   .element.set_property_or_panic("height", &height);
        self.camera.element.set_property_or_panic("width" , &width);
        self.camera.element.set_property_or_panic("height", &height);
    }
}
=======

>>>>>>> 23a8bd1b

// =================
// === HTMLScene ===
// =================

/// A collection for holding 3D `HTMLObject`s.
#[derive(Shrinkwrap, Debug)]
#[shrinkwrap(mutable)]
pub struct HTMLScene {
    #[shrinkwrap(main_field)]
    pub scene     : Scene,
    pub html_data : Rc<HTMLSceneData>,
    objects       : OptVec<HTMLObject>,
}

pub type Index = usize;

impl HTMLScene {
    /// Searches for a HtmlElement identified by id and appends to it.
    pub fn new(dom_id: &str) -> Result<Self> {
        let mut scene = Scene::new(dom_id)?;
        let div       = HTMLObject::new("div")?;
        let camera    = HTMLObject::new("div")?;
        let objects   = default();

        scene .dom    .append_child_or_panic(&div.element);
        div   .element.append_child_or_panic(&camera.element);
        camera.element.set_property_or_panic("transform-style", "preserve-3d");

        let html_data = Rc::new(HTMLSceneData::new(div, camera));

        let html_data_clone = html_data.clone();
        scene.add_resize_callback(Box::new(move |dimensions| {
            html_data_clone.set_dimensions(*dimensions);
        }));

        let dimensions = scene.get_dimensions();
        let mut htmlscene = Self { scene, html_data, objects };
        htmlscene.set_dimensions(dimensions);
        Ok(htmlscene)
    }

    /// Sets the HTMLScene DOM's dimensions.
    pub fn set_dimensions(&mut self, dimensions : Vector2<f32>) {
        self.html_data.set_dimensions(dimensions);
        self.scene.set_dimensions(dimensions);
    }

    /// Moves a HTMLObject to the Scene and returns an index to it.
    pub fn add(&mut self, object: HTMLObject) -> Index {
<<<<<<< HEAD
        self.html_data.camera.element.append_child_or_panic(&object.element);
        self.objects.insert(|_| object)
=======
        self.camera.element.append_child_or_panic(&object.element);
        self.objects.insert(object)
>>>>>>> 23a8bd1b
    }

    /// Removes and retrieves a HTMLObject based on the index provided by
    pub fn remove(&mut self, index: usize) -> Option<HTMLObject> {
        let result = self.objects.remove(index);
        result.iter().for_each(|object| {
           self.html_data.camera.element.remove_child_or_panic(&object.element);
        });
        result
    }

    /// Returns the number of `Object`s in the Scene,
    /// also referred to as its 'length'.
    pub fn len(&self) -> usize {
        self.objects.len()
    }

    /// Returns true if the Scene contains no `Object`s.
    pub fn is_empty(&self) -> bool {
        self.objects.is_empty()
    }
}

impl<'a> IntoIterator for &'a HTMLScene {
    type Item = &'a HTMLObject;
    type IntoIter = Iter<'a, HTMLObject>;
    fn into_iter(self) -> Self::IntoIter {
        self.objects.into_iter()
    }
}

impl<'a> IntoIterator for &'a mut HTMLScene {
    type Item = &'a mut HTMLObject;
    type IntoIter = IterMut<'a, HTMLObject>;
    fn into_iter(self) -> Self::IntoIter {
        (&mut self.objects).into_iter()
    }
}<|MERGE_RESOLUTION|>--- conflicted
+++ resolved
@@ -7,10 +7,10 @@
 use crate::system::web::StyleSetter;
 use crate::system::web::NodeInserter;
 use crate::system::web::NodeRemover;
-<<<<<<< HEAD
-use crate::data::types::Index;
 use crate::math::Vector2;
 use std::rc::Rc;
+
+pub type Index = usize;
 
 // =====================
 // === HTMLSceneData ===
@@ -36,9 +36,6 @@
         self.camera.element.set_property_or_panic("height", &height);
     }
 }
-=======
-
->>>>>>> 23a8bd1b
 
 // =================
 // === HTMLScene ===
@@ -53,8 +50,6 @@
     pub html_data : Rc<HTMLSceneData>,
     objects       : OptVec<HTMLObject>,
 }
-
-pub type Index = usize;
 
 impl HTMLScene {
     /// Searches for a HtmlElement identified by id and appends to it.
@@ -89,13 +84,8 @@
 
     /// Moves a HTMLObject to the Scene and returns an index to it.
     pub fn add(&mut self, object: HTMLObject) -> Index {
-<<<<<<< HEAD
         self.html_data.camera.element.append_child_or_panic(&object.element);
-        self.objects.insert(|_| object)
-=======
-        self.camera.element.append_child_or_panic(&object.element);
         self.objects.insert(object)
->>>>>>> 23a8bd1b
     }
 
     /// Removes and retrieves a HTMLObject based on the index provided by
