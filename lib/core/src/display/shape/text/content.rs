<<<<<<< HEAD
#![allow(missing_docs)]
=======
pub mod line;
>>>>>>> 73b8fff6

use crate::prelude::*;

use crate::display::shape::text::font::FontId;
use crate::display::shape::text::font::FontRenderInfo;
use crate::display::shape::text::font::Fonts;
use crate::display::shape::text::content::line::Line;
use crate::display::shape::text::content::line::LineRef;

use std::ops::Range;
use std::ops::RangeFrom;
use std::ops::RangeInclusive;


// ==================
// === DirtyLines ===
// ==================

/// Set of dirty lines' indices
#[derive(Debug)]
pub struct DirtyLines {
    pub single_lines : HashSet<usize>,
    pub range        : Option<RangeFrom<usize>>
}

impl Default for DirtyLines {
    /// Default `DirtyLines` where no line is dirty.
    fn default() -> Self {
        Self {
            single_lines : HashSet::new(),
            range        : None,
        }
    }
}

impl DirtyLines {
    /// Mark single line as dirty.
    pub fn add_single_line(&mut self, index:usize) {
        self.single_lines.insert(index);
    }

    /// Mark an open range of lines as dirty.
    pub fn add_lines_range_from(&mut self, range:RangeFrom<usize>) {
        let current_is_wider = self.range.as_ref().map_or(false, |cr| cr.start <= range.start);
        if !current_is_wider {
            self.range = Some(range);
        }
    }

    /// Mark an open range of lines as dirty.
    pub fn add_lines_range(&mut self, range:RangeInclusive<usize>) {
        for i in range {
            self.add_single_line(i);
        }
    }

    /// Check if line is marked as dirty.
    pub fn is_dirty(&self, index:usize) -> bool {
        let range_contains = self.range.as_ref().map_or(false, |r| r.contains(&index));
        range_contains || self.single_lines.contains(&index)
    }

    /// Check if there is any dirty line
    pub fn any_dirty(&self) -> bool {
        self.range.is_some() || !self.single_lines.is_empty()
    }
}

// ==============
// === Change ===
// ==============

/// A change type
///
/// A change is simple if it's replace a fragment of one line with text without new lines. Otherwise
/// its a multiline change.
pub enum ChangeType {
    Simple, Multiline
}

/// A structure describing a text operation in one place.
pub struct TextChange {
    replaced : Range<CharPosition>,
    lines    : Vec<Vec<char>>,
}

impl TextChange {
    /// Creates operation which inserts text at given position.
    pub fn insert(position:CharPosition, text:&str) -> Self {
        TextChange {
            replaced : position..position,
            lines    : TextComponentContent::split_to_lines(text).map(|s| s.chars().collect_vec()).collect()
        }
    }

    /// Creates operation which deletes text at given range.
    pub fn delete(range:Range<CharPosition>) -> Self {
        TextChange {
            replaced : range,
            lines    : vec![vec![]],
        }
    }

    /// Creates operation which replaces text at given range with given string.
    pub fn replace(replaced:Range<CharPosition>, text:&str) -> Self {
        TextChange {replaced,
            lines : TextComponentContent::split_to_lines(text).map(|s| s.chars().collect_vec()).collect()
        }
    }

    /// A type of this change. See `ChangeType` doc for details.
    pub fn change_type(&self) -> ChangeType {
        if self.lines.is_empty() {
            panic!("Invalid change");
        }
        let is_one_line_modified = self.replaced.start.line == self.replaced.end.line;
        let is_one_line_inserted = self.lines.len() == 1;
        if is_one_line_modified && is_one_line_inserted {
            ChangeType::Simple
        } else {
            ChangeType::Multiline
        }
    }
}

// ============================
// === TextComponentContent ===
// ============================

/// The content of text component - namely lines of text.
#[derive(Debug)]
pub struct TextComponentContent {
    pub lines       : Vec<Line>,
    pub dirty_lines : DirtyLines,
    pub font        : FontId,
}

/// A position of character in multiline text.
#[derive(Copy,Clone,Debug,PartialEq,Eq,PartialOrd,Ord)]
pub struct CharPosition {
    pub line   : usize,
    pub column : usize,
}

/// References to all needed stuff for generating buffer's data.
pub struct RefreshInfo<'a, 'b> {
    pub lines            : &'a mut [Line],
    pub dirty_lines      : DirtyLines,
    pub font             : &'b mut FontRenderInfo,
}

impl TextComponentContent {
    /// Create a text component containing `text`
    ///
    /// The text will be split to lines by `'\n'` characters.
    pub fn new(font_id:FontId, text:&str) -> Self {
        TextComponentContent {
            lines       : Self::split_to_lines(text).map(Line::new).collect(),
            dirty_lines : DirtyLines::default(),
            font        : font_id,
        }
    }

    fn split_to_lines(text:&str) -> impl Iterator<Item=String> + '_ {
        text.split('\n').map(Self::cut_cr_at_end_of_line).map(|s| s.to_string())
    }

    /// Returns slice without carriage return (also known as CR or `'\r'`) at line's end
    fn cut_cr_at_end_of_line(from:&str) -> &str {
        if from.ends_with('\r') {
            &from[..from.len()-1]
        } else {
            from
        }
    }

    /// LineRef structure for line at given index.
    pub fn line(& mut self, index:usize) -> LineRef {
        LineRef {
            line    : &mut self.lines[index],
            line_id : index,
        }
    }

    /// Get RefreshInfo for this content.
    ///
    /// The dirty flags for lines are moved to returned content, so the `self` dirty flags will be
    /// cleared after this call.
    pub fn refresh_info<'a,'b>(&'a mut self, fonts:&'b mut Fonts) -> RefreshInfo<'a,'b> {
        RefreshInfo {
            lines       : &mut self.lines,
            dirty_lines : std::mem::take(&mut self.dirty_lines),
            font        : fonts.get_render_info(self.font),
        }
    }

    /// Apply change to content.
    pub fn make_change(&mut self, change:TextChange) {
        match change.change_type() {
            ChangeType::Simple    => self.make_simple_change(change),
            ChangeType::Multiline => self.make_multiline_change(change),
        }
    }

    fn make_simple_change(&mut self, change:TextChange) {
        let line_index  = change.replaced.start.line;
        let new_content = change.lines.first().unwrap();
        let range       = change.replaced.start.column..change.replaced.end.column;
        self.lines[line_index].modify().splice(range,new_content.iter().cloned());
        self.dirty_lines.add_single_line(line_index);
    }

    fn make_multiline_change(&mut self, mut change:TextChange) {
        self.mix_content_into_change(&mut change);
        let start_line           = change.replaced.start.line;
        let end_line             = change.replaced.end.line;
        let replaced_lines_count = end_line - start_line + 1;
        let inserted_lines_count = change.lines.len();
        let inserted_lines       = change.lines.drain(0..change.lines.len()).map(Line::new_raw);
        self.lines.splice(start_line..=end_line,inserted_lines);
        if replaced_lines_count != inserted_lines_count {
            self.dirty_lines.add_lines_range_from(start_line..);
        } else {
            self.dirty_lines.add_lines_range(start_line..=end_line);
        }
    }

    /// Mix the unchanged parts of modified lines into change.
    ///
    /// This is for convenience of making multiline content changes. After mixing existing content
    /// into change we can just operate on whole lines (replace the whole lines of current content
    /// with the whole lines-to-insert in change description).
    fn mix_content_into_change(&mut self, change:&mut TextChange) {
        self.mix_first_edited_line_into_change(change);
        self.mix_last_edited_line_into_change(change);
    }

    fn mix_first_edited_line_into_change(&self, change:&mut TextChange) {
        let first_line   = change.replaced.start.line;
        let replace_from = change.replaced.start.column;
        let first_edited = &self.lines[first_line].chars();
        let prefix       = &first_edited[..replace_from];
        change.lines.first_mut().unwrap().splice(0..0,prefix.iter().cloned());
    }

    fn mix_last_edited_line_into_change(&mut self, change:&mut TextChange) {
        let last_line    = change.replaced.end.line;
        let replace_to   = change.replaced.end.column;
        let last_edited  = &self.lines[last_line].chars();
        let suffix       = &last_edited[replace_to..];
        change.lines.last_mut().unwrap().extend_from_slice(suffix);
    }
}


#[cfg(test)]
mod test {
    use super::*;

    #[test]
    fn mark_single_line_as_dirty() {
        let mut dirty_lines = DirtyLines::default();
        dirty_lines.add_single_line(3);
        dirty_lines.add_single_line(5);
        assert!( dirty_lines.is_dirty(3));
        assert!(!dirty_lines.is_dirty(4));
        assert!( dirty_lines.is_dirty(5));
    }

    #[test]
    fn mark_line_range_as_dirty() {
        let mut dirty_lines = DirtyLines::default();
        dirty_lines.add_lines_range(3..=5);
        assert!(!dirty_lines.is_dirty(2));
        assert!( dirty_lines.is_dirty(3));
        assert!( dirty_lines.is_dirty(4));
        assert!( dirty_lines.is_dirty(5));
        assert!(!dirty_lines.is_dirty(6));
    }

    #[test]
    fn mark_line_range_from_as_dirty() {
        let mut dirty_lines = DirtyLines::default();
        dirty_lines.add_lines_range_from(3..);
        dirty_lines.add_lines_range_from(5..);
        assert!(!dirty_lines.is_dirty(2));
        assert!( dirty_lines.is_dirty(3));
        assert!( dirty_lines.is_dirty(4));
        assert!( dirty_lines.is_dirty(70000));
    }

    #[test]
    fn create_content() {
        let font_id        = 0;
        let single_line    = "Single line";
        let mutliple_lines = "Multiple\r\nlines\n";

        let single_line_content = TextComponentContent::new(font_id,single_line);
        let multiline_content   = TextComponentContent::new(font_id,mutliple_lines);
        assert_eq!(1, single_line_content.lines.len());
        assert_eq!(3, multiline_content  .lines.len());
        assert_eq!(single_line, single_line_content.lines[0].chars().iter().collect::<String>());
        assert_eq!("Multiple" , multiline_content  .lines[0].chars().iter().collect::<String>());
        assert_eq!("lines"    , multiline_content  .lines[1].chars().iter().collect::<String>());
        assert_eq!(""         , multiline_content  .lines[2].chars().iter().collect::<String>());
    }

    #[test]
    fn edit_single_line() {
        let text                   = "Line a\nLine b\nLine c";
        let delete_from            = CharPosition{line:1, column:0};
        let delete_to              = CharPosition{line:1, column:4};
        let deleted_range          = delete_from..delete_to;
        let insert                 = TextChange::insert(CharPosition{line:1, column:1}, "ab");
        let delete                 = TextChange::delete(deleted_range.clone());
        let replace                = TextChange::replace(deleted_range, "text");

        let mut content            = TextComponentContent::new(0, text);

        content.make_change(insert);
        let expected              = vec!["Line a", "Labine b", "Line c"];
        assert_eq!(expected, get_lines_as_strings(&content));

        content.make_change(delete);
        let expected = vec!["Line a", "ne b", "Line c"];
        assert_eq!(expected, get_lines_as_strings(&content));

        content.make_change(replace);
        let expected = vec!["Line a", "text", "Line c"];
        assert_eq!(expected, get_lines_as_strings(&content));

        assert!(!content.dirty_lines.is_dirty(0));
        assert!( content.dirty_lines.is_dirty(1));
        assert!(!content.dirty_lines.is_dirty(2));
    }

    #[test]
    fn insert_multiple_lines() {
        let text             = "Line a\nLine b\nLine c";
        let inserted         = "Ins a\nIns b";
        let begin_position   = CharPosition{line:0, column:0};
        let middle_position  = CharPosition{line:1, column:2};
        let end_position     = CharPosition{line:2, column:6};
        let insert_at_begin  = TextChange::insert(begin_position , inserted);
        let insert_in_middle = TextChange::insert(middle_position, inserted);
        let insert_at_end    = TextChange::insert(end_position   , inserted);

        let mut content      = TextComponentContent::new(0,text);

        content.make_change(insert_at_end);
        let expected = vec!["Line a", "Line b", "Line cIns a", "Ins b"];
        assert_eq!(expected, get_lines_as_strings(&content));
        assert!(!content.dirty_lines.is_dirty(0));
        assert!(!content.dirty_lines.is_dirty(1));
        assert!( content.dirty_lines.is_dirty(2));
        content.dirty_lines = default();

        content.make_change(insert_in_middle);
        let expected = vec!["Line a", "LiIns a", "Ins bne b", "Line cIns a", "Ins b"];
        assert_eq!(expected, get_lines_as_strings(&content));
        assert!(!content.dirty_lines.is_dirty(0));
        assert!( content.dirty_lines.is_dirty(1));
        assert!( content.dirty_lines.is_dirty(2));
        content.dirty_lines = default();

        content.make_change(insert_at_begin);
        let expected = vec!["Ins a", "Ins bLine a", "LiIns a", "Ins bne b", "Line cIns a", "Ins b"];
        assert_eq!(expected, get_lines_as_strings(&content));
        assert!( content.dirty_lines.is_dirty(0));
        assert!( content.dirty_lines.is_dirty(1));
        assert!( content.dirty_lines.is_dirty(2));
    }

    #[test]
    fn delete_multiple_lines() {
        let text          = "Line a\nLine b\nLine c";
        let delete_from   = CharPosition{line:0, column:2};
        let delete_to     = CharPosition{line:2, column:3};
        let deleted_range = delete_from..delete_to;
        let delete        = TextChange::delete(deleted_range);

        let mut content   = TextComponentContent::new(0,text);
        content.make_change(delete);

        let expected = vec!["Lie c"];
        assert_eq!(expected, get_lines_as_strings(&content));
    }

    fn get_lines_as_strings(content:&TextComponentContent) -> Vec<String> {
        content.lines.iter().map(|l| l.chars().iter().collect()).collect()
    }
}<|MERGE_RESOLUTION|>--- conflicted
+++ resolved
@@ -1,8 +1,5 @@
-<<<<<<< HEAD
 #![allow(missing_docs)]
-=======
 pub mod line;
->>>>>>> 73b8fff6
 
 use crate::prelude::*;
 
