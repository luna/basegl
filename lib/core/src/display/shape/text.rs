//! Root module for text rendering systems.

<<<<<<< HEAD
pub mod font;
#[warn(missing_docs)]
pub mod buffer;
#[warn(missing_docs)]
pub mod content;
#[warn(missing_docs)]
pub mod cursor;
#[warn(missing_docs)]
pub mod msdf;
#[warn(missing_docs)]
pub mod program;

use crate::prelude::*;

use crate::display::Scene;
use crate::system::gpu::shader::Context;
use crate::display::shape::text::buffer::TextComponentBuffers;
use crate::display::shape::text::content::TextComponentContent;
use crate::display::shape::text::cursor::Cursors;
use crate::display::shape::text::cursor::Step;
use crate::display::shape::text::cursor::CursorNavigation;
use crate::display::shape::text::font::FontId;
use crate::display::shape::text::font::Fonts;
use crate::display::shape::text::msdf::MsdfTexture;
use crate::display::shape::text::program::MsdfProgram;
use crate::display::shape::text::program::BasicProgram;
use crate::display::shape::text::program::create_content_program;
use crate::display::shape::text::program::create_cursors_program;

use nalgebra::Vector2;
use nalgebra::Similarity2;
use nalgebra::Point2;
use nalgebra::Projective2;
use web_sys::WebGl2RenderingContext;
use web_sys::WebGlTexture;



// =================
// === Utilities ===
// =================

#[derive(Debug)]
pub struct Color<T> {
    pub r : T,
    pub g : T,
    pub b : T,
    pub a : T,
}

#[derive(Debug)]
pub struct Area<T> {
    pub left   : T,
    pub right  : T,
    pub top    : T,
    pub bottom : T,
}

impl<T:std::ops::Sub+Clone> Area<T> {
    pub fn width(&self) -> T::Output {
        self.right.clone() - self.left.clone()
    }

    pub fn height(&self) -> T::Output {
        self.top.clone() - self.bottom.clone()
    }
}



// =====================
// === TextComponent ===
// =====================

/// Properties of text component.
#[derive(Debug)]
pub struct TextComponentProperties {
    pub position  : Point2<f64>,
    pub size      : Vector2<f64>,
    pub text_size : f64,
    pub color     : Color<f32>,
}

/// Component rendering text
///
/// This component is under heavy construction, so the api may easily changed in few future
/// commits.
#[derive(Debug)]
pub struct TextComponent {
    pub content       : TextComponentContent,
    pub cursors       : Cursors,
    pub properties    : TextComponentProperties,
    gl_context        : WebGl2RenderingContext,
    content_program   : MsdfProgram,
    cursors_program   : BasicProgram,
    gl_msdf_texture   : WebGlTexture,
    msdf_texture_rows : usize,
    buffers           : TextComponentBuffers,
}

impl TextComponent {
    /// Scroll text by given offset.
    ///
    /// The value of 1.0 on both dimensions is equal to one line's height.
    pub fn scroll(&mut self, offset:Vector2<f64>) {
        self.buffers.scroll(offset);
    }

    /// Get current scroll position.
    ///
    /// The _scroll_position_ is a position of top-left corner of the first line.
    /// The offset of 1.0 on both dimensions is equal to one line's height.
    pub fn scroll_position(&self) -> &Vector2<f64> {
        &self.buffers.scroll_offset
    }

    /// Jump to scroll position.
    ///
    /// The `scroll_position` is a position of top-left corner of the first line.
    /// The offset of 1.0 on both dimensions is equal to one line's height.
    pub fn jump_to_position(&mut self, scroll_position:Vector2<f64>) {
        self.buffers.jump_to(scroll_position);
    }

    /// Render text component.
    pub fn display(&mut self, fonts:&mut Fonts) {
        self.refresh_content_buffers(fonts);
        self.refresh_msdf_texture(fonts);
        self.refresh_cursors(fonts);
        self.display_content(fonts);
        if !self.cursors.cursors.is_empty() {
            self.display_cursors();
        }
    }

    pub fn navigate_cursors(&mut self, step:Step, selecting:bool, fonts:&mut Fonts) {
        let content        = &mut self.content;
        let mut navigation = CursorNavigation {content,fonts,selecting};
        self.cursors.navigate_all_cursors(&mut navigation,step);
    }

    fn refresh_content_buffers(&mut self, fonts:&mut Fonts) {
        let refresh_info = self.content.refresh_info(fonts);
        self.buffers.refresh(&self.gl_context,refresh_info);
    }

    fn refresh_msdf_texture(&mut self, fonts:&mut Fonts) {
        let font_msdf            = &fonts.get_render_info(self.content.font).msdf_texture;
        let current_msdf_rows    = font_msdf.rows();
        let msdf_texture_changed = self.msdf_texture_rows != current_msdf_rows;
        if msdf_texture_changed {
            let gl_ctx       = &self.gl_context;
            let target       = Context::TEXTURE_2D;
            let width        = MsdfTexture::WIDTH as i32;
            let height       = font_msdf.rows() as i32;
            let border       = 0;
            let tex_level    = 0;
            let format       = Context::RGB;
            let internal_fmt = Context::RGB as i32;
            let tex_type     = Context::UNSIGNED_BYTE;
            let data         = Some(font_msdf.data.as_slice());

            gl_ctx.bind_texture(target,Some(&self.gl_msdf_texture));
            let tex_image_result =
                gl_ctx.tex_image_2d_with_i32_and_i32_and_i32_and_format_and_type_and_opt_u8_array
                (target,tex_level,internal_fmt,width,height,border,format,tex_type,data);
            tex_image_result.unwrap();
            self.msdf_texture_rows = font_msdf.rows();
        }
    }

    fn refresh_cursors(&mut self, fonts:&mut Fonts) {
        if self.cursors.dirty {
            let gl_context = &self.gl_context;
            let content    = &mut self.content;
            self.cursors.update_buffer_data(gl_context,content,fonts);
        }
    }

    fn to_scene_matrix(&self) -> SmallVec<[f32;9]> {
        const ROTATION : f64            = 0.0;
        let position                    = &self.properties.position;
        let size                        = self.properties.size;
        let text_size                   = self.properties.text_size;
        let scroll_offset               = self.buffers.scroll_offset * text_size;
        let to_position                 = position.coords + Vector2::new(0.0, size.y);
        let translate                   = to_position - scroll_offset;
        let scale                       = text_size;
        let similarity                  = Similarity2::new(translate,ROTATION,scale);
        let to_scene : Projective2<f64> = nalgebra::convert(similarity);
        let matrix                      = to_scene.matrix();
        let view : &[[f64;3]]           = matrix.as_ref();
        let flatten_view                = view.iter().flatten();
        let converted                   = flatten_view.map(|f| *f as f32);
        converted.collect()
    }

    fn display_content(&self, fonts:&mut Fonts) {
        let gl_context       = &self.gl_context;
        let font             = fonts.get_render_info(self.content.font);
        let vertices_count   = self.buffers.vertices_count() as i32;
        let to_scene_matrix  = self.to_scene_matrix();
        let program          = &self.content_program;

        gl_context.use_program(Some(&program.gl_program));
        program.set_to_scene_transformation(&to_scene_matrix);
        program.set_msdf_size(font);
        program.bind_buffer_to_attribute("position",&self.buffers.vertex_position);
        program.bind_buffer_to_attribute("tex_coord",&self.buffers.texture_coords);
        self.setup_blending();
        gl_context.bind_texture(Context::TEXTURE_2D,Some(&self.gl_msdf_texture));
        gl_context.draw_arrays(WebGl2RenderingContext::TRIANGLES,0,vertices_count);
    }

    fn display_cursors(&self) {
        let buffer           = self.cursors.buffer.as_ref().unwrap();
        let gl_context       = &self.gl_context;
        let to_scene_matrix  = self.to_scene_matrix();
        let program          = &self.cursors_program;
        let vertices_count   = self.cursors.vertices_count() as i32;

        gl_context.use_program(Some(&program.gl_program));
        self.cursors_program.set_to_scene_transformation(&to_scene_matrix);
        self.cursors_program.bind_buffer_to_attribute("position",buffer);
        gl_context.line_width(2.0);
        gl_context.draw_arrays(WebGl2RenderingContext::LINES,0,vertices_count);
        gl_context.line_width(1.0);
    }

    fn setup_blending(&self) {
        let gl_context        = &self.gl_context;
        let rgb_source        = Context::SRC_ALPHA;
        let alpha_source      = Context::ZERO;
        let rgb_destination   = Context::ONE_MINUS_SRC_ALPHA;
        let alhpa_destination = Context::ONE;

        gl_context.enable(Context::BLEND);
        gl_context.blend_func_separate(rgb_source,rgb_destination,alpha_source,alhpa_destination);
    }
}


// ============================
// === TextComponentBuilder ===
// ============================

/// Text component builder
#[derive(Debug)]
pub struct TextComponentBuilder<'a, 'b, S:Str> {
    pub scene      : &'a Scene,
    pub fonts      : &'b mut Fonts,
    pub text       : S,
    pub font_id    : FontId,
    pub properties : TextComponentProperties,
}

impl<'a,'b,S:Str> TextComponentBuilder<'a,'b,S> {

    /// Build a new text component rendering on given scene
    pub fn build(mut self) -> TextComponent {
        self.load_all_chars();
        let gl_context      = self.scene.context();
        let content_program = create_content_program(&gl_context);
        let cursors_program = create_cursors_program(&gl_context);
        let gl_msdf_texture = self.create_msdf_texture(&gl_context);
        let display_size    = self.properties.size / self.properties.text_size;
        let mut content     = TextComponentContent::new(self.font_id,self.text.as_ref());
        let initial_refresh = content.refresh_info(self.fonts);
        let buffers         = TextComponentBuffers::new(&gl_context,display_size,initial_refresh);
        let cursors         = Cursors::new(&gl_context);
        content_program.set_constant_uniforms(&self.properties);
        cursors_program.set_constant_uniforms(&self.properties);
        TextComponent
        {content,cursors,gl_context,content_program,cursors_program,gl_msdf_texture,buffers,
            properties        : self.properties,
            msdf_texture_rows : 0,
        }
    }

    fn load_all_chars(&mut self) {
        for ch in self.text.as_ref().chars() {
            self.fonts.get_render_info(self.font_id).get_glyph_info(ch);
        }
    }

    fn create_msdf_texture(&mut self, gl_ctx:&Context)
    -> WebGlTexture {
        let msdf_texture = gl_ctx.create_texture().unwrap();
        let target       = Context::TEXTURE_2D;
        let wrap         = Context::CLAMP_TO_EDGE as i32;
        let min_filter   = Context::LINEAR as i32;

        gl_ctx.bind_texture(target,Some(&msdf_texture));
        gl_ctx.tex_parameteri(target,Context::TEXTURE_WRAP_S,wrap);
        gl_ctx.tex_parameteri(target,Context::TEXTURE_WRAP_T,wrap);
        gl_ctx.tex_parameteri(target,Context::TEXTURE_MIN_FILTER,min_filter);
        msdf_texture
    }
}
=======
pub mod glyph;
pub mod text_field;
>>>>>>> 49efefad
<|MERGE_RESOLUTION|>--- conflicted
+++ resolved
@@ -1,306 +1,4 @@
 //! Root module for text rendering systems.
 
-<<<<<<< HEAD
-pub mod font;
-#[warn(missing_docs)]
-pub mod buffer;
-#[warn(missing_docs)]
-pub mod content;
-#[warn(missing_docs)]
-pub mod cursor;
-#[warn(missing_docs)]
-pub mod msdf;
-#[warn(missing_docs)]
-pub mod program;
-
-use crate::prelude::*;
-
-use crate::display::Scene;
-use crate::system::gpu::shader::Context;
-use crate::display::shape::text::buffer::TextComponentBuffers;
-use crate::display::shape::text::content::TextComponentContent;
-use crate::display::shape::text::cursor::Cursors;
-use crate::display::shape::text::cursor::Step;
-use crate::display::shape::text::cursor::CursorNavigation;
-use crate::display::shape::text::font::FontId;
-use crate::display::shape::text::font::Fonts;
-use crate::display::shape::text::msdf::MsdfTexture;
-use crate::display::shape::text::program::MsdfProgram;
-use crate::display::shape::text::program::BasicProgram;
-use crate::display::shape::text::program::create_content_program;
-use crate::display::shape::text::program::create_cursors_program;
-
-use nalgebra::Vector2;
-use nalgebra::Similarity2;
-use nalgebra::Point2;
-use nalgebra::Projective2;
-use web_sys::WebGl2RenderingContext;
-use web_sys::WebGlTexture;
-
-
-
-// =================
-// === Utilities ===
-// =================
-
-#[derive(Debug)]
-pub struct Color<T> {
-    pub r : T,
-    pub g : T,
-    pub b : T,
-    pub a : T,
-}
-
-#[derive(Debug)]
-pub struct Area<T> {
-    pub left   : T,
-    pub right  : T,
-    pub top    : T,
-    pub bottom : T,
-}
-
-impl<T:std::ops::Sub+Clone> Area<T> {
-    pub fn width(&self) -> T::Output {
-        self.right.clone() - self.left.clone()
-    }
-
-    pub fn height(&self) -> T::Output {
-        self.top.clone() - self.bottom.clone()
-    }
-}
-
-
-
-// =====================
-// === TextComponent ===
-// =====================
-
-/// Properties of text component.
-#[derive(Debug)]
-pub struct TextComponentProperties {
-    pub position  : Point2<f64>,
-    pub size      : Vector2<f64>,
-    pub text_size : f64,
-    pub color     : Color<f32>,
-}
-
-/// Component rendering text
-///
-/// This component is under heavy construction, so the api may easily changed in few future
-/// commits.
-#[derive(Debug)]
-pub struct TextComponent {
-    pub content       : TextComponentContent,
-    pub cursors       : Cursors,
-    pub properties    : TextComponentProperties,
-    gl_context        : WebGl2RenderingContext,
-    content_program   : MsdfProgram,
-    cursors_program   : BasicProgram,
-    gl_msdf_texture   : WebGlTexture,
-    msdf_texture_rows : usize,
-    buffers           : TextComponentBuffers,
-}
-
-impl TextComponent {
-    /// Scroll text by given offset.
-    ///
-    /// The value of 1.0 on both dimensions is equal to one line's height.
-    pub fn scroll(&mut self, offset:Vector2<f64>) {
-        self.buffers.scroll(offset);
-    }
-
-    /// Get current scroll position.
-    ///
-    /// The _scroll_position_ is a position of top-left corner of the first line.
-    /// The offset of 1.0 on both dimensions is equal to one line's height.
-    pub fn scroll_position(&self) -> &Vector2<f64> {
-        &self.buffers.scroll_offset
-    }
-
-    /// Jump to scroll position.
-    ///
-    /// The `scroll_position` is a position of top-left corner of the first line.
-    /// The offset of 1.0 on both dimensions is equal to one line's height.
-    pub fn jump_to_position(&mut self, scroll_position:Vector2<f64>) {
-        self.buffers.jump_to(scroll_position);
-    }
-
-    /// Render text component.
-    pub fn display(&mut self, fonts:&mut Fonts) {
-        self.refresh_content_buffers(fonts);
-        self.refresh_msdf_texture(fonts);
-        self.refresh_cursors(fonts);
-        self.display_content(fonts);
-        if !self.cursors.cursors.is_empty() {
-            self.display_cursors();
-        }
-    }
-
-    pub fn navigate_cursors(&mut self, step:Step, selecting:bool, fonts:&mut Fonts) {
-        let content        = &mut self.content;
-        let mut navigation = CursorNavigation {content,fonts,selecting};
-        self.cursors.navigate_all_cursors(&mut navigation,step);
-    }
-
-    fn refresh_content_buffers(&mut self, fonts:&mut Fonts) {
-        let refresh_info = self.content.refresh_info(fonts);
-        self.buffers.refresh(&self.gl_context,refresh_info);
-    }
-
-    fn refresh_msdf_texture(&mut self, fonts:&mut Fonts) {
-        let font_msdf            = &fonts.get_render_info(self.content.font).msdf_texture;
-        let current_msdf_rows    = font_msdf.rows();
-        let msdf_texture_changed = self.msdf_texture_rows != current_msdf_rows;
-        if msdf_texture_changed {
-            let gl_ctx       = &self.gl_context;
-            let target       = Context::TEXTURE_2D;
-            let width        = MsdfTexture::WIDTH as i32;
-            let height       = font_msdf.rows() as i32;
-            let border       = 0;
-            let tex_level    = 0;
-            let format       = Context::RGB;
-            let internal_fmt = Context::RGB as i32;
-            let tex_type     = Context::UNSIGNED_BYTE;
-            let data         = Some(font_msdf.data.as_slice());
-
-            gl_ctx.bind_texture(target,Some(&self.gl_msdf_texture));
-            let tex_image_result =
-                gl_ctx.tex_image_2d_with_i32_and_i32_and_i32_and_format_and_type_and_opt_u8_array
-                (target,tex_level,internal_fmt,width,height,border,format,tex_type,data);
-            tex_image_result.unwrap();
-            self.msdf_texture_rows = font_msdf.rows();
-        }
-    }
-
-    fn refresh_cursors(&mut self, fonts:&mut Fonts) {
-        if self.cursors.dirty {
-            let gl_context = &self.gl_context;
-            let content    = &mut self.content;
-            self.cursors.update_buffer_data(gl_context,content,fonts);
-        }
-    }
-
-    fn to_scene_matrix(&self) -> SmallVec<[f32;9]> {
-        const ROTATION : f64            = 0.0;
-        let position                    = &self.properties.position;
-        let size                        = self.properties.size;
-        let text_size                   = self.properties.text_size;
-        let scroll_offset               = self.buffers.scroll_offset * text_size;
-        let to_position                 = position.coords + Vector2::new(0.0, size.y);
-        let translate                   = to_position - scroll_offset;
-        let scale                       = text_size;
-        let similarity                  = Similarity2::new(translate,ROTATION,scale);
-        let to_scene : Projective2<f64> = nalgebra::convert(similarity);
-        let matrix                      = to_scene.matrix();
-        let view : &[[f64;3]]           = matrix.as_ref();
-        let flatten_view                = view.iter().flatten();
-        let converted                   = flatten_view.map(|f| *f as f32);
-        converted.collect()
-    }
-
-    fn display_content(&self, fonts:&mut Fonts) {
-        let gl_context       = &self.gl_context;
-        let font             = fonts.get_render_info(self.content.font);
-        let vertices_count   = self.buffers.vertices_count() as i32;
-        let to_scene_matrix  = self.to_scene_matrix();
-        let program          = &self.content_program;
-
-        gl_context.use_program(Some(&program.gl_program));
-        program.set_to_scene_transformation(&to_scene_matrix);
-        program.set_msdf_size(font);
-        program.bind_buffer_to_attribute("position",&self.buffers.vertex_position);
-        program.bind_buffer_to_attribute("tex_coord",&self.buffers.texture_coords);
-        self.setup_blending();
-        gl_context.bind_texture(Context::TEXTURE_2D,Some(&self.gl_msdf_texture));
-        gl_context.draw_arrays(WebGl2RenderingContext::TRIANGLES,0,vertices_count);
-    }
-
-    fn display_cursors(&self) {
-        let buffer           = self.cursors.buffer.as_ref().unwrap();
-        let gl_context       = &self.gl_context;
-        let to_scene_matrix  = self.to_scene_matrix();
-        let program          = &self.cursors_program;
-        let vertices_count   = self.cursors.vertices_count() as i32;
-
-        gl_context.use_program(Some(&program.gl_program));
-        self.cursors_program.set_to_scene_transformation(&to_scene_matrix);
-        self.cursors_program.bind_buffer_to_attribute("position",buffer);
-        gl_context.line_width(2.0);
-        gl_context.draw_arrays(WebGl2RenderingContext::LINES,0,vertices_count);
-        gl_context.line_width(1.0);
-    }
-
-    fn setup_blending(&self) {
-        let gl_context        = &self.gl_context;
-        let rgb_source        = Context::SRC_ALPHA;
-        let alpha_source      = Context::ZERO;
-        let rgb_destination   = Context::ONE_MINUS_SRC_ALPHA;
-        let alhpa_destination = Context::ONE;
-
-        gl_context.enable(Context::BLEND);
-        gl_context.blend_func_separate(rgb_source,rgb_destination,alpha_source,alhpa_destination);
-    }
-}
-
-
-// ============================
-// === TextComponentBuilder ===
-// ============================
-
-/// Text component builder
-#[derive(Debug)]
-pub struct TextComponentBuilder<'a, 'b, S:Str> {
-    pub scene      : &'a Scene,
-    pub fonts      : &'b mut Fonts,
-    pub text       : S,
-    pub font_id    : FontId,
-    pub properties : TextComponentProperties,
-}
-
-impl<'a,'b,S:Str> TextComponentBuilder<'a,'b,S> {
-
-    /// Build a new text component rendering on given scene
-    pub fn build(mut self) -> TextComponent {
-        self.load_all_chars();
-        let gl_context      = self.scene.context();
-        let content_program = create_content_program(&gl_context);
-        let cursors_program = create_cursors_program(&gl_context);
-        let gl_msdf_texture = self.create_msdf_texture(&gl_context);
-        let display_size    = self.properties.size / self.properties.text_size;
-        let mut content     = TextComponentContent::new(self.font_id,self.text.as_ref());
-        let initial_refresh = content.refresh_info(self.fonts);
-        let buffers         = TextComponentBuffers::new(&gl_context,display_size,initial_refresh);
-        let cursors         = Cursors::new(&gl_context);
-        content_program.set_constant_uniforms(&self.properties);
-        cursors_program.set_constant_uniforms(&self.properties);
-        TextComponent
-        {content,cursors,gl_context,content_program,cursors_program,gl_msdf_texture,buffers,
-            properties        : self.properties,
-            msdf_texture_rows : 0,
-        }
-    }
-
-    fn load_all_chars(&mut self) {
-        for ch in self.text.as_ref().chars() {
-            self.fonts.get_render_info(self.font_id).get_glyph_info(ch);
-        }
-    }
-
-    fn create_msdf_texture(&mut self, gl_ctx:&Context)
-    -> WebGlTexture {
-        let msdf_texture = gl_ctx.create_texture().unwrap();
-        let target       = Context::TEXTURE_2D;
-        let wrap         = Context::CLAMP_TO_EDGE as i32;
-        let min_filter   = Context::LINEAR as i32;
-
-        gl_ctx.bind_texture(target,Some(&msdf_texture));
-        gl_ctx.tex_parameteri(target,Context::TEXTURE_WRAP_S,wrap);
-        gl_ctx.tex_parameteri(target,Context::TEXTURE_WRAP_T,wrap);
-        gl_ctx.tex_parameteri(target,Context::TEXTURE_MIN_FILTER,min_filter);
-        msdf_texture
-    }
-}
-=======
 pub mod glyph;
-pub mod text_field;
->>>>>>> 49efefad
+pub mod text_field;