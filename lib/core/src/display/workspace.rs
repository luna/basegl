--- conflicted
+++ resolved
@@ -8,6 +8,7 @@
 use crate::dirty;
 use crate::dirty::traits::*;
 use crate::display::mesh_registry;
+use crate::display::scene::Scene;
 use crate::promote_all;
 use crate::promote_mesh_registry_types;
 use crate::promote;
@@ -20,12 +21,6 @@
 use crate::text::font::Fonts;
 use eval_tt::*;
 use wasm_bindgen::prelude::Closure;
-<<<<<<< HEAD
-use web_sys::WebGlRenderingContext;
-=======
-use crate::display::scene::Scene;
-use crate::text;
->>>>>>> 5c37d3c9
 
 
 // =============
@@ -234,99 +229,15 @@
             self.logger.info("Clearing the scene.");
             self.context.clear_color(0.0, 0.0, 0.0, 1.0);
             self.context.clear(webgl::Context::COLOR_BUFFER_BIT);
-<<<<<<< HEAD
-
-            for text_component in &mut self.text_components {
-                text_component.display(fonts);
-            }
-
-            if self.text_components.is_empty() {
-            // Note [broken indentation]
-            let vert_shader = webgl::compile_shader(
-            &self.context,
-            webgl::Context::VERTEX_SHADER,
-            r#"
-attribute vec4 position;
-void main() {
-    gl_Position = position;
-}
-"#,
-            )
-            .unwrap();
-            let frag_shader = webgl::compile_shader(
-                &self.context,
-                webgl::Context::FRAGMENT_SHADER,
-                r#"
-    void main() {
-        gl_FragColor = vec4(1.0, 1.0, 1.0, 1.0);
-    }
-"#,
-            )
-            .unwrap();
-            let program =
-                webgl::link_program(&self.context, &vert_shader, &frag_shader).unwrap();
-
-            let pos_loc = self.context.get_attrib_location(&program, "position");
-            let pos_loc = pos_loc as u32;
-
-            println!("pos_loc: {}", pos_loc);
-
-            let vertices: [f32; 9] =
-                 [ -1.0, -1.0, 0.0
-                 ,  1.0, -1.0, 0.0
-                 ,  0.0,  1.0, 0.0
-                 ];
-
-            let buffer = self.context.create_buffer().ok_or("failed to create buffer").unwrap();
-            self.context.bind_buffer(webgl::Context::ARRAY_BUFFER, Some(&buffer));
-
-            // Note that `Float32Array::view` is somewhat dangerous (hence the
-            // `unsafe`!). This is creating a raw view into our module's
-            // `WebAssembly.Memory` buffer, but if we allocate more pages for ourself
-            // (aka do a memory allocation in Rust) it'll cause the buffer to change,
-            // causing the `Float32Array` to be invalid.
-            //
-            // As a result, after `Float32Array::view` we have to be very careful not to
-            // do any memory allocations before it's dropped.
-            unsafe {
-                let vert_array = js_sys::Float32Array::view(&vertices);
-
-                self.context.buffer_data_with_array_buffer_view(
-                    webgl::Context::ARRAY_BUFFER,
-                    &vert_array,
-                    webgl::Context::STATIC_DRAW,
-                );
-            }
-
-            // =================
-            // === Rendering ===
-            // =================
-
-            self.context.use_program(Some(&program));
-
-            self.context.enable_vertex_attrib_array(pos_loc);
-            self.context.bind_buffer(webgl::Context::ARRAY_BUFFER, Some(&buffer));
-
-            // hidden part: binds ARRAY_BUFFER to the attribute
-            self.context.vertex_attrib_pointer_with_i32(
-                pos_loc,
-                3,                     // size - 3 components per iteration
-                webgl::Context::FLOAT, // type
-                false,                 // normalize
-                0,                     // stride
-                0,                     // offset
-            );
-
-
-
-            self.context.draw_arrays(webgl::Context::TRIANGLES, 0, (vertices.len() / 3) as i32);
-            }
-})
-=======
             self.logger.info("Rendering meshes.");
             self.mesh_registry.render(&self.scene.camera);
+            if !self.text_components.is_empty() {
+                self.logger.info("Rendering text components");
+                for text_component in &mut self.text_components {
+                    text_component.display(fonts);
+                }
+            }
         })
->>>>>>> 5c37d3c9
     }
 }
 
