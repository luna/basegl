--- conflicted
+++ resolved
@@ -7,18 +7,15 @@
 use crate::display::layout::types::*;
 use crate::display::object::DisplayObjectData;
 use crate::data::dirty::traits::*;
-<<<<<<< HEAD
-use crate::control::callback::{CallbackRegistry1, CallbackHandle, CallbackMut1Fn};
-=======
-use crate::control::callback::XCallbackRegistry1;
-use crate::control::callback::XCallbackMut1Fn;
+use crate::control::callback::CallbackRegistry1;
 use crate::control::callback::CallbackHandle;
->>>>>>> 66f4dfd0
+use crate::control::callback::CallbackMut1Fn;
 
 use nalgebra::Vector2;
 use nalgebra::Vector3;
 use nalgebra::Matrix4;
 use nalgebra::Perspective3;
+
 
 
 // ==============
@@ -103,10 +100,10 @@
 // ====================
 
 /// Function used to return the updated screen dimensions.
-pub trait ScreenUpdateFn = CallbackMut1Fn<Vector2<f32>>;
+pub trait ScreenUpdateFn = XCallbackMut1Fn<Vector2<f32>>;
 
 /// Function used to return the updated `Camera2d`'s zoom.
-pub trait ZoomUpdateFn = CallbackMut1Fn<f32>;
+pub trait ZoomUpdateFn = XCallbackMut1Fn<f32>;
 
 /// Internal `Camera2d` representation. Please see `Camera2d` for full documentation.
 #[derive(Derivative)]
@@ -124,8 +121,8 @@
     view_projection_matrix : Matrix4<f32>,
     projection_dirty       : ProjectionDirty,
     transform_dirty        : TransformDirty2,
-    zoom_update_registry   : CallbackRegistry1<f32>,
-    screen_update_registry : CallbackRegistry1<Vector2<f32>>,
+    zoom_update_registry   : XCallbackRegistry1<f32>,
+    screen_update_registry : XCallbackRegistry1<Vector2<f32>>,
 }
 
 type ProjectionDirty = dirty::SharedBool<()>;
