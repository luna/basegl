--- conflicted
+++ resolved
@@ -1,8 +1,5 @@
-<<<<<<< HEAD
 pub mod mesh_registry;
-=======
 pub mod rendering;
->>>>>>> 81ae637b
 pub mod symbol;
 pub mod workspace;
 pub mod world;