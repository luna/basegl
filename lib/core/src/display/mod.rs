pub mod mesh_registry;
pub mod rendering;
pub mod scene;
pub mod symbol;
pub mod workspace;
<<<<<<< HEAD
pub mod world;
pub mod rendering;
pub mod navigation;
=======
pub mod world;
>>>>>>> a10bba97
<|MERGE_RESOLUTION|>--- conflicted
+++ resolved
@@ -3,10 +3,5 @@
 pub mod scene;
 pub mod symbol;
 pub mod workspace;
-<<<<<<< HEAD
 pub mod world;
-pub mod rendering;
-pub mod navigation;
-=======
-pub mod world;
->>>>>>> a10bba97
+pub mod navigation;