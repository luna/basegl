--- conflicted
+++ resolved
@@ -1,9 +1,5 @@
-<<<<<<< HEAD
 pub mod container;
 pub mod function;
 pub mod opt_vec;
 pub mod seq;
-=======
-pub mod opt_vec;
-pub mod types;
->>>>>>> 81ae637b
+pub mod types;