--- conflicted
+++ resolved
@@ -86,48 +86,6 @@
     }
 }
 
-<<<<<<< HEAD
-=======
-
-// ========================
-// === IterForGenerator ===
-// ========================
-
-#[derive(Debug)]
-pub struct IterForGenerator<G: Generator>(pub G);
-
-impl<G> Iterator for IterForGenerator<G>
-where G: Generator<Return = ()> + Unpin {
-    type Item = G::Yield;
-    fn next(&mut self) -> Option<Self::Item> {
-        match { Pin::new(&mut self.0).resume() } {
-            GeneratorState::Yielded(element) => Some(element),
-            _ => None,
-        }
-    }
-}
-
-
-// ======================
-// === EmptyGenerator ===
-// ======================
-
-#[derive(Derivative)]
-#[derivative(Debug,Default(bound=""))]
-pub struct EmptyGenerator<T>(PhantomData<T>);
-
-impl<T> EmptyGenerator<T> {
-    pub fn new() -> Self { default() }
-}
-
-impl<T> Iterator for EmptyGenerator<T> {
-    type Item = T;
-    fn next(&mut self) -> Option<Self::Item> {
-        None
-    }
-}
-
->>>>>>> cf45cd64
 ////////////////////////////////////////////////////////////////////////////////
 ////////////////////////////////////////////////////////////////////////////////
 ////////////////////////////////////////////////////////////////////////////////
