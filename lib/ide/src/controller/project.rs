--- conflicted
+++ resolved
@@ -70,10 +70,15 @@
         ret
     }
 }
-<<<<<<< HEAD
-=======
 
->>>>>>> ae92ae1a
+impl Handle {
+    /// Creates a new project controller. Schedules all necessary execution with
+    /// the global executor.
+    pub fn new_running(file_manager_transport:impl Transport + 'static) -> Self {
+        let data = Controller::new_running(file_manager_transport);
+        Self::new_from_data(data)
+    }
+}
 
 impl Handle {
     /// Creates a new project controller. Schedules all necessary execution with
