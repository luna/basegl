//! Module Controller.
//!
//! The module controller keeps cached module state (module state is AST+Metadata or equivalent),
//! and uses it for synchronizing state for text and graph representations. It provides method
//! for registering text and graph changes. If for example text represntation will be changed, there
//! will be notifications for both text change and graph change.

use crate::prelude::*;

<<<<<<< HEAD
use crate::double_representation::text::apply_code_change_to_id_map;
use crate::double_representation::definition::DefinitionInfo;
=======
use crate::controller::FallibleResult;
use crate::controller::notification;
use crate::double_representation::text::apply_code_change_to_id_map;
use crate::executor::global::spawn;
>>>>>>> 68b63f28

use ast;
use ast::Ast;
use ast::HasRepr;
use ast::IdMap;
<<<<<<< HEAD
use ast::known;
use data::text::Index;
use data::text::Size;
use data::text::Span;
use data::text::TextChangedNotification;
use double_representation as dr;
=======
use data::text::Span;
use data::text::TextChange;
>>>>>>> 68b63f28
use file_manager_client as fmc;
use flo_stream::MessagePublisher;
use flo_stream::Subscriber;
use json_rpc::error::RpcError;
use parser::api::IsParser;
use parser::Parser;
use shapely::shared;


//
//#[derive(Fail,Clone,Debug)]
//#[fail(display = "AST for module {} is ill-formed.", _0)]
//struct WrongRootAST(Location);

// =======================
// === Module Location ===
// =======================

/// Structure uniquely identifying module location in the project.
/// Mappable to filesystem path.
#[derive(Clone,Debug,Display,Eq,Hash,PartialEq)]
pub struct Location(pub String);

impl Location {
    /// Get the module location from filesystem path. Returns None if path does not lead to
    /// module file.
    pub fn from_path(path:&fmc::Path) -> Option<Self> {
        // TODO [ao] See function `to_path`
        let fmc::Path(path_str) = path;
        let suffix = format!(".{}", constants::LANGUAGE_FILE_EXTENSION);
        path_str.ends_with(suffix.as_str()).and_option_from(|| {
            let cut_from = path_str.len() - suffix.len();
            Some(Location(path_str[..cut_from].to_string()))
        })
    }

    /// Obtains path (within a project context) to the file with this module.
    pub fn to_path(&self) -> file_manager_client::Path {
        // TODO [mwu] Extremely provisional. When multiple files support is
        //            added, needs to be fixed, if not earlier.
        let Location(string) = self;
        let result = format!("./{}.{}", string, constants::LANGUAGE_FILE_EXTENSION);
        file_manager_client::Path::new(result)
    }
}



// =========================
// === Module Controller ===
// =========================

shared! { Handle
    /// State data of the module controller.
    #[derive(Debug)]
    pub struct Controller {
        /// This module's location.
        location: Location,
        /// The current module ast, used by synchronizing both module representations.
        ast: Ast,
        /// The id map of current ast
        // TODO: written for test purposes, should be removed once generating id_map from AST will
        // be implemented.
        id_map: IdMap,
        /// The File Manager Client handle.
        file_manager: fmc::Handle,
        /// The Parser handle.
        parser: Parser,
<<<<<<< HEAD
        /// Cache of graph controllers.
        graph_cache: WeakValueHashMap<dr::graph::Id,controller::graph::WeakHandle>,
=======
        /// Publisher of "text changed" notifications
        text_notifications  : notification::Publisher<notification::Text>,
        /// Publisher of "graph changed" notifications
        graph_notifications : notification::Publisher<notification::Graph>,
        /// The logger handle.
>>>>>>> 68b63f28
        logger: Logger,
    }

    impl {
        /// Obtain clone of location.
        pub fn location(&self) -> Location {
            self.location.clone()
        }

        /// Updates AST after code change.
        pub fn apply_code_change(&mut self,change:&TextChange) -> FallibleResult<()> {
            let mut code         = self.code();
            let replaced_size    = change.replaced.end - change.replaced.start;
            let replaced_span    = Span::new(change.replaced.start,replaced_size);
            let replaced_indices = change.replaced.start.value..change.replaced.end.value;

            code.replace_range(replaced_indices,&change.inserted);
            apply_code_change_to_id_map(&mut self.id_map,&replaced_span,&change.inserted);
            let ast = self.parser.parse(code, self.id_map.clone())?;
            self.update_ast(ast);
            self.logger.trace(|| format!("Applied change; Ast is now {:?}", self.ast));

            Ok(())
        }

        /// Read module code.
        pub fn code(&self) -> String {
            self.ast.repr()
        }

        /// Obtains definition information for given graph id.
        pub fn find_definition(&self,id:&dr::graph::Id) -> FallibleResult<DefinitionInfo> {
            let module = known::Module::try_new(self.ast.clone())?;
            double_representation::graph::traverse_for_definition(module,id)
        }

        /// Check if current module state is synchronized with given code. If it's not, log error,
        /// and update module state to match the `code` passed as argument.
        pub fn check_code_sync(&mut self, code:String) -> FallibleResult<()> {
            let my_code = self.code();
            if code != my_code {
                self.logger.error(|| format!("The module controller ast was not synchronized with \
                    text editor content!\n >>> Module: {:?}\n >>> Editor: {:?}",my_code,code));
                self.ast    = self.parser.parse(code,default())?;
                self.id_map = default();
            }
            Ok(())
        }

        /// Get subscriber receiving notifications about changes in module's text representation.
        pub fn subscribe_text_notifications(&mut self) -> Subscriber<notification::Text> {
            self.text_notifications.subscribe()
        }

        /// Get subscriber receiving notifications about changes in module's graph representation.
        pub fn subscribe_graph_notifications(&mut self) -> Subscriber<notification::Graph> {
            self.graph_notifications.subscribe()
        }
    }
}

impl Handle {
    /// Create a module controller for given location.
    ///
    /// It may wait for module content, because the module must initialize its state.
    pub async fn new(location:Location, file_manager:fmc::Handle, parser:Parser)
    -> FallibleResult<Self> {
        let logger              = Logger::new(format!("Module Controller {}", location));
        let ast                 = Ast::new(ast::Module{lines:default()},None);
        let id_map              = default();
        let text_notifications  = default();
        let graph_notifications = default();

        let data = Controller {location,ast,file_manager,parser,id_map,logger,text_notifications,
            graph_notifications};
        let handle = Handle::new_from_data(data);
        handle.load_file().await?;
        Ok(handle)
    }

    /// Load or reload module content from file.
    pub async fn load_file(&self) -> FallibleResult<()> {
        let (logger,path,mut fm,mut parser) = self.with_borrowed(|data| {
            ( data.logger.clone()
            , data.location.to_path()
            , data.file_manager.clone_ref()
            , data.parser.clone_ref()
            )
        });
        logger.info(|| "Loading module file");
        let content = fm.read(path).await?;
        logger.info(|| "Parsing code");
        let ast = parser.parse(content,default())?;
        logger.info(|| "Code parsed");
        logger.trace(|| format!("The parsed ast is {:?}", ast));
<<<<<<< HEAD
        let id_map      = default();
        let graph_cache = default();

        let data = Controller {location,ast,file_manager,parser,id_map,graph_cache,logger};
        Ok(Handle::new_from_data(data))
=======
        self.with_borrowed(|data| data.update_ast(ast));
        Ok(())
>>>>>>> 68b63f28
    }

    /// Save the module to file.
    pub fn save_file(&self) -> impl Future<Output=Result<(),RpcError>> {
        let (path,mut fm) = self.with_borrowed(|data| {
            (data.location.to_path(),data.file_manager.clone_ref())
        });
        fm.write(path,self.code())
        // TODO [ao] here save also the id_map and metadata.
    }

    /// Creates a new graph controller for graph in this module's subtree identified by `id`.
    pub fn create_graph_controller(&self, id:dr::graph::Id)
    -> FallibleResult<controller::graph::Handle> {
        controller::graph::Handle::new(self.clone(),id)
    }

    /// Returns a graph controller for graph in this module's subtree identified by `id`.
    /// Reuses already existing controller if possible.
    pub fn get_graph_controller(&self, id:dr::graph::Id)
    -> FallibleResult<controller::graph::Handle> {
        let cached = self.with_borrowed(|data| data.graph_cache.get(&id));
        match cached {
            Some(controller) => Ok(controller),
            None => {
                let graph = self.create_graph_controller(id.clone())?;
                let cached = self.with_borrowed(|data| {
                    // This is synchronous, so nothing got inserted between our checks.
                    data.graph_cache.insert(id, graph.clone_ref());
                    graph
                });
                Ok(cached)
            },
        }
    }

    #[cfg(test)]
    pub fn new_mock
    (location:Location, code:&str, id_map:IdMap, file_manager:fmc::Handle, mut parser:Parser)
    -> FallibleResult<Self> {
<<<<<<< HEAD
        let logger      = Logger::new("Mocked Module Controller");
        let ast         = parser.parse(code.to_string(),id_map.clone())?;
        let graph_cache = default();
        let data        = Controller {location,ast,file_manager,parser,id_map,graph_cache,logger};
=======
        let logger              = Logger::new("Mocked Module Controller");
        let ast                 = parser.parse(code.to_string(),id_map.clone())?;
        let text_notifications  = default();
        let graph_notifications = default();
        let data                = Controller {location,ast,file_manager,parser,id_map,logger,
            text_notifications,graph_notifications};
>>>>>>> 68b63f28
        Ok(Handle::new_from_data(data))
    }
}

impl Controller {
    /// Update current ast in module controller and emit notification about overall invalidation.
    fn update_ast(&mut self,ast:Ast) {
        self.ast = ast;
        let text_change  = notification::Text::Invalidate;
        let graph_change = notification::Graph::Invalidate;
        let code_notify  = self.text_notifications.publish(text_change);
        let graph_notify = self.graph_notifications.publish(graph_change);
        spawn(async move { futures::join!(code_notify,graph_notify); });
    }
}


// =============
// === Tests ===
// =============

#[cfg(test)]
mod test {
    use super::*;

    use crate::controller::notification;
    use crate::executor::test_utils::TestWithLocalPoolExecutor;

    use ast;
    use ast::BlockLine;
    use data::text::Index;
    use data::text::Span;
    use data::text::Size;
    use file_manager_client::Path;
    use json_rpc::test_util::transport::mock::MockTransport;
    use parser::Parser;
    use uuid::Uuid;
    use wasm_bindgen_test::wasm_bindgen_test;

    #[test]
    fn get_location_from_path() {
        let module     = Path(format!("test.{}", constants::LANGUAGE_FILE_EXTENSION));
        let not_module = Path("test.txt".to_string());

        let expected_loc = Location("test".to_string());
        assert_eq!(Some(expected_loc),Location::from_path(&module    ));
        assert_eq!(None,              Location::from_path(&not_module));
    }

    #[wasm_bindgen_test]
    fn update_ast_after_text_change() {
<<<<<<< HEAD
        let transport    = MockTransport::new();
        let file_manager = file_manager_client::Handle::new(transport);
        let parser       = Parser::new().unwrap();
        let location     = Location("Test".to_string());

        let uuid1        = Uuid::new_v4();
        let uuid2        = Uuid::new_v4();
        let code         = "2+2";
        let id_map       = IdMap(vec!
            [ (Span::new(Index::new(0), Size::new(1)),uuid1.clone())
            , (Span::new(Index::new(2), Size::new(1)),uuid2)
            ]);

        let controller   = Handle::new_mock(location,code,id_map,file_manager,parser).unwrap();

        // Change code from "2+2" to "22+2"
        let change = TextChangedNotification {
            change        : TextChange::insert(TextLocation{line:0,column:1}, "2"),
            replaced_chars: 1..1
        };
        controller.apply_code_change(&change).unwrap();
        let expected_ast = Ast::new(ast::Module {
            lines: vec![BlockLine {
                elem: Some(Ast::new(ast::Infix {
                    larg : Ast::new(ast::Number{base:None, int:"22".to_string()}, Some(uuid1)),
                    loff : 0,
                    opr  : Ast::new(ast::Opr {name:"+".to_string()}, None),
                    roff : 0,
                    rarg : Ast::new(ast::Number{base:None, int:"2".to_string()}, Some(uuid2)),
                }, None)),
                off: 0
            }]
        }, None);
        assert_eq!(expected_ast, controller.with_borrowed(|data| data.ast.clone()));
=======
        TestWithLocalPoolExecutor::set_up().run_test(async {
            let transport    = MockTransport::new();
            let file_manager = file_manager_client::Handle::new(transport);
            let parser       = Parser::new().unwrap();
            let location     = Location("Test".to_string());

            let uuid1        = Uuid::new_v4();
            let uuid2        = Uuid::new_v4();
            let uuid3        = Uuid::new_v4();
            let code         = "2+2";
            let id_map       = IdMap(vec!
                [ (Span::new(Index::new(0), Size::new(1)),uuid1.clone())
                , (Span::new(Index::new(2), Size::new(1)),uuid2)
                , (Span::new(Index::new(0), Size::new(3)),uuid3)
                ]);

            let controller   = Handle::new_mock(location,code,id_map,file_manager,parser).unwrap();

            let mut text_notifications  = controller.subscribe_text_notifications();
            let mut graph_notifications = controller.subscribe_graph_notifications();

            // Change code from "2+2" to "22+2"
            let change = TextChange::insert(Index::new(1),"2".to_string());
            controller.apply_code_change(&change).unwrap();
            let expected_ast = Ast::new(ast::Module {
                lines: vec![BlockLine {
                    elem: Some(Ast::new(ast::Infix {
                        larg : Ast::new(ast::Number{base:None, int:"22".to_string()}, Some(uuid1)),
                        loff : 0,
                        opr  : Ast::new(ast::Opr {name:"+".to_string()}, None),
                        roff : 0,
                        rarg : Ast::new(ast::Number{base:None, int:"2".to_string()}, Some(uuid2)),
                    }, Some(uuid3))),
                    off: 0
                }]
            }, None);
            assert_eq!(expected_ast, controller.with_borrowed(|data| data.ast.clone()));

            // Check emitted notifications
            assert_eq!(Some(notification::Text::Invalidate ), text_notifications.next().await );
            assert_eq!(Some(notification::Graph::Invalidate), graph_notifications.next().await);
        });
>>>>>>> 68b63f28
    }
}<|MERGE_RESOLUTION|>--- conflicted
+++ resolved
@@ -7,31 +7,19 @@
 
 use crate::prelude::*;
 
-<<<<<<< HEAD
+use crate::controller::notification;
 use crate::double_representation::text::apply_code_change_to_id_map;
 use crate::double_representation::definition::DefinitionInfo;
-=======
-use crate::controller::FallibleResult;
-use crate::controller::notification;
-use crate::double_representation::text::apply_code_change_to_id_map;
 use crate::executor::global::spawn;
->>>>>>> 68b63f28
 
 use ast;
 use ast::Ast;
 use ast::HasRepr;
 use ast::IdMap;
-<<<<<<< HEAD
 use ast::known;
-use data::text::Index;
-use data::text::Size;
-use data::text::Span;
-use data::text::TextChangedNotification;
-use double_representation as dr;
-=======
 use data::text::Span;
 use data::text::TextChange;
->>>>>>> 68b63f28
+use double_representation as dr;
 use file_manager_client as fmc;
 use flo_stream::MessagePublisher;
 use flo_stream::Subscriber;
@@ -100,16 +88,13 @@
         file_manager: fmc::Handle,
         /// The Parser handle.
         parser: Parser,
-<<<<<<< HEAD
         /// Cache of graph controllers.
         graph_cache: WeakValueHashMap<dr::graph::Id,controller::graph::WeakHandle>,
-=======
         /// Publisher of "text changed" notifications
         text_notifications  : notification::Publisher<notification::Text>,
         /// Publisher of "graph changed" notifications
-        graph_notifications : notification::Publisher<notification::Graph>,
+        graph_notifications : notification::Publisher<notification::Graphs>,
         /// The logger handle.
->>>>>>> 68b63f28
         logger: Logger,
     }
 
@@ -165,7 +150,7 @@
         }
 
         /// Get subscriber receiving notifications about changes in module's graph representation.
-        pub fn subscribe_graph_notifications(&mut self) -> Subscriber<notification::Graph> {
+        pub fn subscribe_graph_notifications(&mut self) -> Subscriber<notification::Graphs> {
             self.graph_notifications.subscribe()
         }
     }
@@ -180,11 +165,13 @@
         let logger              = Logger::new(format!("Module Controller {}", location));
         let ast                 = Ast::new(ast::Module{lines:default()},None);
         let id_map              = default();
+        let graph_cache         = default();
         let text_notifications  = default();
         let graph_notifications = default();
 
-        let data = Controller {location,ast,file_manager,parser,id_map,logger,text_notifications,
-            graph_notifications};
+
+        let data = Controller {location,ast,file_manager,parser,id_map,logger,graph_cache,
+            text_notifications,graph_notifications};
         let handle = Handle::new_from_data(data);
         handle.load_file().await?;
         Ok(handle)
@@ -205,16 +192,8 @@
         let ast = parser.parse(content,default())?;
         logger.info(|| "Code parsed");
         logger.trace(|| format!("The parsed ast is {:?}", ast));
-<<<<<<< HEAD
-        let id_map      = default();
-        let graph_cache = default();
-
-        let data = Controller {location,ast,file_manager,parser,id_map,graph_cache,logger};
-        Ok(Handle::new_from_data(data))
-=======
         self.with_borrowed(|data| data.update_ast(ast));
         Ok(())
->>>>>>> 68b63f28
     }
 
     /// Save the module to file.
@@ -255,19 +234,13 @@
     pub fn new_mock
     (location:Location, code:&str, id_map:IdMap, file_manager:fmc::Handle, mut parser:Parser)
     -> FallibleResult<Self> {
-<<<<<<< HEAD
-        let logger      = Logger::new("Mocked Module Controller");
-        let ast         = parser.parse(code.to_string(),id_map.clone())?;
-        let graph_cache = default();
-        let data        = Controller {location,ast,file_manager,parser,id_map,graph_cache,logger};
-=======
         let logger              = Logger::new("Mocked Module Controller");
         let ast                 = parser.parse(code.to_string(),id_map.clone())?;
+        let graph_cache         = default();
         let text_notifications  = default();
         let graph_notifications = default();
         let data                = Controller {location,ast,file_manager,parser,id_map,logger,
-            text_notifications,graph_notifications};
->>>>>>> 68b63f28
+            graph_cache,text_notifications,graph_notifications};
         Ok(Handle::new_from_data(data))
     }
 }
@@ -277,7 +250,7 @@
     fn update_ast(&mut self,ast:Ast) {
         self.ast = ast;
         let text_change  = notification::Text::Invalidate;
-        let graph_change = notification::Graph::Invalidate;
+        let graph_change = notification::Graphs::Invalidate;
         let code_notify  = self.text_notifications.publish(text_change);
         let graph_notify = self.graph_notifications.publish(graph_change);
         spawn(async move { futures::join!(code_notify,graph_notify); });
@@ -319,42 +292,6 @@
 
     #[wasm_bindgen_test]
     fn update_ast_after_text_change() {
-<<<<<<< HEAD
-        let transport    = MockTransport::new();
-        let file_manager = file_manager_client::Handle::new(transport);
-        let parser       = Parser::new().unwrap();
-        let location     = Location("Test".to_string());
-
-        let uuid1        = Uuid::new_v4();
-        let uuid2        = Uuid::new_v4();
-        let code         = "2+2";
-        let id_map       = IdMap(vec!
-            [ (Span::new(Index::new(0), Size::new(1)),uuid1.clone())
-            , (Span::new(Index::new(2), Size::new(1)),uuid2)
-            ]);
-
-        let controller   = Handle::new_mock(location,code,id_map,file_manager,parser).unwrap();
-
-        // Change code from "2+2" to "22+2"
-        let change = TextChangedNotification {
-            change        : TextChange::insert(TextLocation{line:0,column:1}, "2"),
-            replaced_chars: 1..1
-        };
-        controller.apply_code_change(&change).unwrap();
-        let expected_ast = Ast::new(ast::Module {
-            lines: vec![BlockLine {
-                elem: Some(Ast::new(ast::Infix {
-                    larg : Ast::new(ast::Number{base:None, int:"22".to_string()}, Some(uuid1)),
-                    loff : 0,
-                    opr  : Ast::new(ast::Opr {name:"+".to_string()}, None),
-                    roff : 0,
-                    rarg : Ast::new(ast::Number{base:None, int:"2".to_string()}, Some(uuid2)),
-                }, None)),
-                off: 0
-            }]
-        }, None);
-        assert_eq!(expected_ast, controller.with_borrowed(|data| data.ast.clone()));
-=======
         TestWithLocalPoolExecutor::set_up().run_test(async {
             let transport    = MockTransport::new();
             let file_manager = file_manager_client::Handle::new(transport);
@@ -395,8 +332,7 @@
 
             // Check emitted notifications
             assert_eq!(Some(notification::Text::Invalidate ), text_notifications.next().await );
-            assert_eq!(Some(notification::Graph::Invalidate), graph_notifications.next().await);
+            assert_eq!(Some(notification::Graphs::Invalidate), graph_notifications.next().await);
         });
->>>>>>> 68b63f28
     }
 }