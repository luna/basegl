//! Module Controller.
//!
//! The module controller keeps cached module state (module state is AST+Metadata or equivalent),
//! and uses it for synchronizing state for text and graph representations. It provides method
//! for registering text and graph changes. If for example text represntation will be changed, there
//! will be notifications for both text change and graph change.

use crate::prelude::*;

use crate::controller::FallibleResult;
use crate::double_representation::text::apply_code_change_to_id_map;

use parser::api::SourceFile;
use ast::HasIdMap;
use ast::HasRepr;
use ast::IdMap;
use data::text::Index;
use data::text::Size;
use data::text::Span;
use data::text::TextChangedNotification;
use file_manager_client as fmc;
use json_rpc::error::RpcError;
use parser::api::IsParser;
use parser::Parser;

use serde::Serialize;
use serde::Deserialize;
use shapely::shared;



// ==============
// == Metadata ==
// ==============

/// Mapping between ID and metadata.
#[derive(Debug,Clone,Default,Deserialize,Serialize)]
pub struct Metadata {
    /// Metadata used within ide.
    pub ide : serde_json::Value,
    #[serde(flatten)]
    /// Metadata of other users of SourceFile<Metadata> API.
    /// Ide should not modify this part of metadata.
    rest    : serde_json::Value,
}

impl parser::api::Metadata for Metadata {}



// =======================
// === Module Location ===
// =======================

/// Structure uniquely identifying module location in the project.
/// Mappable to filesystem path.
#[derive(Clone,Debug,Display,Eq,Hash,PartialEq)]
pub struct Location(pub String);

impl Location {
    /// Get the module location from filesystem path. Returns None if path does not lead to
    /// module file.
    pub fn from_path(path:&fmc::Path) -> Option<Self> {
        // TODO [ao] See function `to_path`
        let fmc::Path(path_str) = path;
        let suffix = format!(".{}", constants::LANGUAGE_FILE_EXTENSION);
        path_str.ends_with(suffix.as_str()).and_option_from(|| {
            let cut_from = path_str.len() - suffix.len();
            Some(Location(path_str[..cut_from].to_string()))
        })
    }

    /// Obtains path (within a project context) to the file with this module.
    pub fn to_path(&self) -> file_manager_client::Path {
        // TODO [mwu] Extremely provisional. When multiple files support is
        //            added, needs to be fixed, if not earlier.
        let Location(string) = self;
        let result = format!("./{}.{}", string, constants::LANGUAGE_FILE_EXTENSION);
        file_manager_client::Path::new(result)
    }
}



// =========================
// === Module Controller ===
// =========================

shared! { Handle
    /// State data of the module controller.
    #[derive(Debug)]
    pub struct Controller {
        /// This module's location.
        location: Location,
        /// The current module used by synchronizing both module representations.
        module: SourceFile<Metadata>,
        /// The id map of current ast
        // TODO: written for test purposes, should be removed once generating id_map from AST will
        // be implemented.
        id_map: IdMap,
        /// The File Manager Client handle.
        file_manager: fmc::Handle,
        /// The Parser handle
        parser: Parser,
        logger: Logger,
    }

    impl {
        /// Obtain clone of location.
        pub fn location(&self) -> Location {
            self.location.clone()
        }

        /// Updates AST after code change.
        pub fn apply_code_change(&mut self,change:&TextChangedNotification) -> FallibleResult<()> {
            let mut code        = self.code();
            let replaced_range  = change.replaced_chars.clone();
            let inserted_string = change.inserted_string();
            let replaced_size   = Size::new(replaced_range.end - replaced_range.start);
            let replaced_span   = Span::new(Index::new(replaced_range.start),replaced_size);

            code.replace_range(replaced_range,&inserted_string);
            apply_code_change_to_id_map(&mut self.id_map,&replaced_span,&inserted_string);
            self.module.ast     = self.parser.parse(code, self.id_map.clone())?;
            self.logger.trace(|| format!("Applied change; Ast is now {:?}", self.module.ast));
            Ok(())
        }

        /// Read module code.
        pub fn code(&self) -> String {
            self.module.ast.repr()
        }

        /// Check if current module state is synchronized with given code. If it's not, log error,
        /// and update module state to match the `code` passed as argument.
        pub fn check_code_sync(&mut self, code:String) -> FallibleResult<()> {
            let my_code = self.code();
            if code != my_code {
                self.logger.error(|| format!("The module controller ast was not synchronized with \
                    text editor content!\n >>> Module: {:?}\n >>> Editor: {:?}",my_code,code));
                self.module.ast = self.parser.parse(code,default())?;
                self.id_map     = default();
            }
            Ok(())
        }
    }
}

impl Handle {
    /// Create a module controller for given location.
    ///
    /// It may wait for module content, because the module must initialize its state.
    pub async fn new(location:Location, mut file_manager:fmc::Handle, mut parser:Parser)
    -> FallibleResult<Self> {
        let logger  = Logger::new(format!("Module Controller {}", location));
        logger.info(|| "Loading module file");
        let path    = location.to_path();
        file_manager.touch(path.clone()).await?;
        let content = file_manager.read(path).await?;
        logger.info(|| "Parsing code");
        let module  = parser.parse_with_metadata(content)?;
        logger.info(|| "Code parsed");
        logger.trace(|| format!("The parsed ast is {:?}", module.ast));
        let id_map  = module.ast.id_map();
        let data    = Controller {location,module,file_manager,parser,id_map,logger};
        Ok(Handle::new_from_data(data))
    }

    /// Save the module to file.
    pub fn save_file(&self) -> impl Future<Output=Result<(),RpcError>> {
        let (path,mut fm,code) = self.with_borrowed(|data| {
            let path = data.location.to_path();
            let fm   = data.file_manager.clone_ref();
            let code = String::try_from(&data.module);
            (path,fm,code)
        });
        async move { fm.write(path.clone(),code?).await }
    }

    #[cfg(test)]
    fn new_mock
    ( location     : Location
    , code         : &str
    , id_map       : IdMap
    , file_manager : fmc::Handle
    , mut parser   : Parser
    ) -> FallibleResult<Self> {
        let logger = Logger::new("Mocked Module Controller");
        let ast    = parser.parse(code.to_string(),id_map.clone())?;
        let module = SourceFile{ast, metadata:Metadata::default()};
        let data   = Controller {location,module,file_manager,parser,id_map,logger};
        Ok(Handle::new_from_data(data))
    }

}



#[cfg(test)]
mod test {
    use super::*;

    use ast;
    use ast::BlockLine;
    use ast::Ast;
    use data::text::Span;
    use data::text::TextChange;
    use data::text::TextLocation;
    use json_rpc::test_util::transport::mock::MockTransport;
    use parser::Parser;
    use uuid::Uuid;
    use wasm_bindgen_test::wasm_bindgen_test;
    use file_manager_client::Path;

    #[test]
    fn get_location_from_path() {
        let module     = Path(format!("test.{}", constants::LANGUAGE_FILE_EXTENSION));
        let not_module = Path("test.txt".to_string());

        let expected_loc = Location("test".to_string());
        assert_eq!(Some(expected_loc),Location::from_path(&module    ));
        assert_eq!(None,              Location::from_path(&not_module));
    }

    #[wasm_bindgen_test]
    fn update_ast_after_text_change() {
        let transport    = MockTransport::new();
        let file_manager = file_manager_client::Handle::new(transport);
        let parser       = Parser::new().unwrap();
        let location     = Location("Test".to_string());

        let uuid1        = Uuid::new_v4();
        let uuid2        = Uuid::new_v4();
<<<<<<< HEAD
        let module       = "2+2";
        let id_map       = IdMap::new(vec!
            [ (Span::from((0,1)),uuid1.clone())
            , (Span::from((2,1)),uuid2)
=======
        let uuid3        = Uuid::new_v4();
        let code         = "2+2";
        let id_map       = IdMap(vec!
            [ (Span::new(Index::new(0), Size::new(1)),uuid1.clone())
            , (Span::new(Index::new(2), Size::new(1)),uuid2)
            , (Span::new(Index::new(0), Size::new(3)),uuid3)
>>>>>>> 1370aaf4
            ]);

        let controller   = Handle::new_mock
            (location,module,id_map,file_manager,parser).unwrap();

        // Change code from "2+2" to "22+2"
        let change = TextChangedNotification {
            change        : TextChange::insert(TextLocation{line:0,column:1}, "2"),
            replaced_chars: 1..1
        };
        controller.apply_code_change(&change).unwrap();
        let expected_ast = Ast::new(ast::Module {
            lines: vec![BlockLine {
                elem: Some(Ast::new(ast::Infix {
                    larg : Ast::new(ast::Number{base:None, int:"22".to_string()}, Some(uuid1)),
                    loff : 0,
                    opr  : Ast::new(ast::Opr {name:"+".to_string()}, None),
                    roff : 0,
                    rarg : Ast::new(ast::Number{base:None, int:"2".to_string()}, Some(uuid2)),
                }, Some(uuid3))),
                off: 0
            }]
        }, None);
        assert_eq!(expected_ast, controller.with_borrowed(|data| data.module.ast.clone()));
    }
}<|MERGE_RESOLUTION|>--- conflicted
+++ resolved
@@ -231,19 +231,12 @@
 
         let uuid1        = Uuid::new_v4();
         let uuid2        = Uuid::new_v4();
-<<<<<<< HEAD
+        let uuid3        = Uuid::new_v4();
         let module       = "2+2";
         let id_map       = IdMap::new(vec!
             [ (Span::from((0,1)),uuid1.clone())
             , (Span::from((2,1)),uuid2)
-=======
-        let uuid3        = Uuid::new_v4();
-        let code         = "2+2";
-        let id_map       = IdMap(vec!
-            [ (Span::new(Index::new(0), Size::new(1)),uuid1.clone())
-            , (Span::new(Index::new(2), Size::new(1)),uuid2)
             , (Span::new(Index::new(0), Size::new(3)),uuid3)
->>>>>>> 1370aaf4
             ]);
 
         let controller   = Handle::new_mock
