--- conflicted
+++ resolved
@@ -1,89 +1,7 @@
 //! A module with all functions used to synchronize different representations of our language
 //! module.
 
-<<<<<<< HEAD
-use ast::IdMap;
-use data::text::Size;
-use data::text::Span;
-
-
-
-// ================
-// === Text API ===
-// ================
-
-/// Update IdMap to reflect the recent code change.
-///
-// TODO[ao]: It's a really minimalistic algorithm, just extends/shrinks span without caring about
-//           code structure.
-pub fn apply_code_change_to_id_map(id_map:&mut IdMap, removed:&Span, inserted:&str) {
-    let vector = &mut id_map.vec;
-    let inserted_len  = Size::new(inserted.chars().count());
-    vector.drain_filter(|(span,_)| removed.contains_span(&span));
-    for (span, _) in vector {
-        if span.index >= removed.end() {
-            span.index += inserted_len;
-            span.index -= removed.size;
-        } else if span.index >= removed.index {
-            let removed_chars = removed.end() - span.index;
-            span.index = removed.index + inserted_len;
-            span.size -= removed_chars;
-        } else if span.end() >= removed.index {
-            let removed_chars = (span.end() - removed.index).min(removed.size);
-            span.size -= removed_chars;
-            span.size += inserted_len;
-        }
-    }
-}
-
-
-
-#[cfg(test)]
-mod test {
-    use super::*;
-
-    use ast::IdMap;
-    use data::text::Index;
-    use data::text::Size;
-    use data::text::Span;
-    use uuid::Uuid;
-
-    #[test]
-    fn applying_code_changes_to_id_map() {
-        let uuid1 = Uuid::new_v4();
-        let uuid2 = Uuid::new_v4();
-        let uuid3 = Uuid::new_v4();
-        let uuid4 = Uuid::new_v4();
-        let uuid5 = Uuid::new_v4();
-        let mut id_map = IdMap::new(vec!
-            [ (Span::new(Index::new(0) , Size::new(3)), uuid1)
-            , (Span::new(Index::new(5) , Size::new(2)), uuid2)
-            , (Span::new(Index::new(7) , Size::new(2)), uuid3)
-            , (Span::new(Index::new(9) , Size::new(2)), uuid4)
-            , (Span::new(Index::new(13), Size::new(2)), uuid5)
-            ]);
-
-        apply_code_change_to_id_map(&mut id_map, &Span::new(Index::new(6),Size::new(4)), "a test");
-        let expected = IdMap::new(vec!
-            [ (Span::new(Index::new(0) , Size::new(3)), uuid1)
-            , (Span::new(Index::new(5) , Size::new(7)), uuid2)
-            , (Span::new(Index::new(12), Size::new(1)), uuid4)
-            , (Span::new(Index::new(15), Size::new(2)), uuid5)
-            ]);
-        assert_eq!(expected, id_map);
-
-        apply_code_change_to_id_map(&mut id_map, &Span::new(Index::new(12), Size::new(2)), "x");
-        let expected = IdMap::new(vec!
-            [ (Span::new(Index::new(0) , Size::new(3)), uuid1)
-            , (Span::new(Index::new(5) , Size::new(8)), uuid2)
-            , (Span::new(Index::new(14), Size::new(2)), uuid5)
-            ]);
-        assert_eq!(expected, id_map);
-    }
-}
-=======
 pub mod definition;
 pub mod graph;
 pub mod node;
-pub mod text;
->>>>>>> 1370aaf4
+pub mod text;