--- conflicted
+++ resolved
@@ -21,15 +21,9 @@
 
     let mut parser = Parser::new_or_panic();
 
-<<<<<<< HEAD
-    let mut parse = |input| {
-        let span = Span::from((0,5));
-        let ids  = IdMap::new(vec![(span,uuid)]);
-=======
     let mut parse = |input:&str| {
         let span = Span::from((0,input.len()));
-        let ids  = IdMap(vec![(span,uuid)]);
->>>>>>> 1370aaf4
+        let ids  = IdMap::new(vec![(span,uuid)]);
         let ast  = parser.parse(String::from(input), ids).unwrap().wrapped;
 
         match Rc::try_unwrap(ast).unwrap().wrapped.wrapped {
@@ -43,11 +37,7 @@
     };
 
     let app_x_y = ast::Prefix {func: Ast::var("x"), off: 3, arg: Ast::var("y")};
-<<<<<<< HEAD
-=======
-    let var_xy  = ast::Var { name: "xy".into() };
->>>>>>> 1370aaf4
-
+let var_xy  = ast::Var { name: "xy".into() };
     assert_eq!(parse(""),       line(None));
     assert_eq!(parse("xy"),     line(Some(Ast::new(var_xy,  Some(uuid)))));
     assert_eq!(parse("x   y"),  line(Some(Ast::new(app_x_y, Some(uuid)))));
