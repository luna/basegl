--- conflicted
+++ resolved
@@ -40,94 +40,9 @@
 pub use num::Num;
 pub use paste;
 pub use shrinkwraprs::Shrinkwrap;
-<<<<<<< HEAD
-=======
-pub use smallvec::SmallVec;
+pub use weak_table::traits::WeakElement;
+pub use weak_table::WeakValueHashMap;
 pub use weak_table;
-pub use weak_table::WeakValueHashMap;
-pub use weak_table::traits::WeakElement;
-
-
-use nalgebra::Matrix;
-use nalgebra::DimName;
-use nalgebra::Scalar;
-
-
-/// Abstraction for any kind of string as an argument. Functions defined as
-/// `fn test<S:Str>(s: Str) { ... }` can be called with `String`, `&String`, and `&str` without
-/// requiring caller to know the implementation details. Moreover, the definition can decide if it
-/// needs allocation or not. Calling `s.as_ref()` will never allocate, while `s.into()` will
-/// allocate only when necessary.
-pub trait Str = Into<String> + AsRef<str>;
-
-/// Alias for `Default::default()`.
-pub fn default<T:Default>() -> T {
-    Default::default()
-}
-
-/// The following `PhantomData` implementations allow each argument to be non
-/// Sized. Unfortunately, this is not equivalent to `PhantomData<(T1,T2,...)>`,
-/// as tuple requires each arg to implement `Sized`.
-pub type PhantomData2<T1,T2>                      = PhantomData<(PhantomData <T1>,                      PhantomData<T2>)>;
-pub type PhantomData3<T1,T2,T3>                   = PhantomData2<PhantomData2<T1,T2>,                   PhantomData<T3>>;
-pub type PhantomData4<T1,T2,T3,T4>                = PhantomData2<PhantomData3<T1,T2,T3>,                PhantomData<T4>>;
-pub type PhantomData5<T1,T2,T3,T4,T5>             = PhantomData2<PhantomData4<T1,T2,T3,T4>,             PhantomData<T5>>;
-pub type PhantomData6<T1,T2,T3,T4,T5,T6>          = PhantomData2<PhantomData5<T1,T2,T3,T4,T5>,          PhantomData<T6>>;
-pub type PhantomData7<T1,T2,T3,T4,T5,T6,T7>       = PhantomData2<PhantomData6<T1,T2,T3,T4,T5,T6>,       PhantomData<T7>>;
-pub type PhantomData8<T1,T2,T3,T4,T5,T6,T7,T8>    = PhantomData2<PhantomData7<T1,T2,T3,T4,T5,T6,T7>,    PhantomData<T8>>;
-pub type PhantomData9<T1,T2,T3,T4,T5,T6,T7,T8,T9> = PhantomData2<PhantomData8<T1,T2,T3,T4,T5,T6,T7,T8>, PhantomData<T9>>;
-
-/// Surprisingly useful function. Consider the following code:
-///
-/// ```compile_fail
-/// fn init(self) -> Self {
-///    let mut data = self.borrow_mut();
-///    ...
-///    self
-///    }
-/// ```
-///
-/// It may not compile telling that the last line moves self out, however,
-/// borrow might be used there, when `data` is dropped and runs the destructor.
-///
-/// We can usethis function to narrow-down the lifetimes. The following code
-/// compiles just fine:
-///
-/// ```compile_fail
-/// fn init(self) -> Self {
-///    with(self.borrow_mut(), |mut data| {
-///        ...
-///    });
-///    self
-///    }
-/// ```
-pub fn with<T, F: FnOnce(T) -> Out, Out>(t: T, f: F) -> Out { f(t) }
-
-pub trait OptionOps {
-    type Item;
-    fn for_each<U, F: FnOnce(Self::Item) -> U>(self, f: F);
-}
-
-impl<T> OptionOps for Option<T> {
-    type Item = T;
-    fn for_each<U, F: FnOnce(Self::Item) -> U>(self, f: F) {
-        if let Some(x) = self { f(x); }
-    }
-}
-
-
-
-// =============
-// === ToRef ===
-// =============
-
-/// Similar to `AsRef` but more specific and automatically implemented for every type. Allows for
-/// conversion `&T` to `&T` (identity) and `T` to `&T` for any type `T`. In contrast, `AsRef`
-/// requires explicit impls, so for example you cannot do `let t:&() = ().as_ref()`
-pub trait ToRef<T>        where T:?Sized { fn to_ref(&self) -> &T; }
-impl<T>   ToRef<T> for  T where T:?Sized { fn to_ref(&self) -> &T { self } }
-impl<T>   ToRef<T> for &T where T:?Sized { fn to_ref(&self) -> &T { self } }
->>>>>>> ff801591
 
 
 
