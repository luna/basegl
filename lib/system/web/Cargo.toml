--- conflicted
+++ resolved
@@ -33,15 +33,7 @@
   'WebGlShader',
   'Window',
   'console',
-<<<<<<< HEAD
-  'Performance',
-  'Event',
-  'KeyboardEvent',
-  'KeyEvent',
-  'MouseEvent'
-=======
   'Performance'
->>>>>>> 0b39d6f8
 ]
 
 [dev-dependencies]
