# Enso 2.0.0-alpha.5 (2021-05-14)

<br/>![New Features](/docs/assets/tags/new_features.svg)

#### Visual Environment

#### EnsoGL (rendering engine)

<br/>![Bug Fixes](/docs/assets/tags/bug_fixes.svg)

#### Visual Environment

- [Delete key will delete selected nodes][1538].
<<<<<<< HEAD
- [It is possible to move around after deleting a node with a selected
  visualization][1556]. Deleting a node while its attached visualization was
  selected made it impossible to pan or zoom around the stage afterwards. This
  error is fixed now.
=======
- [Fixed an internal error that would make the IDE fail on some browser.][1561].
  Instead of crashing on browser that don't support the feature we use, we are
  now just start a little bit slower.
>>>>>>> 9d8c2fd1

#### EnsoGL (rendering engine)

#### Enso Compiler

- [Updated Enso engine to version 0.2.11][1541].

If you're interested in the enhancements and fixes made to the Enso compiler,
you can find their release notes
[here](https://github.com/enso-org/enso/blob/main/RELEASES.md).

[1541]: https://github.com/enso-org/ide/pull/1511
[1538]: https://github.com/enso-org/ide/pull/1538
[1561]: https://github.com/enso-org/ide/pull/1561

<br/>

# Enso 2.0.0-alpha.4 (2021-05-04)

<br/>![New Features](/docs/assets/tags/new_features.svg)

#### Visual Environment

- [Window management buttons.][1511]. The IDE now has components for
  "fullscreen" and "close" buttons. They will when running IDE in a cloud
  environment where no native window buttons are available.
- [Customizable backend options][1531]. When invoking Enso IDE through command
  line interface, it is possible to add the `--` argument separator. All
  arguments following the separator will be passed to the backend.
- [Added `--verbose` parameter][1531]. If `--verbose` is given as command line
  argument, the IDE and the backend will produce more detailed logs.

<br/>![Bug Fixes](/docs/assets/tags/bug_fixes.svg)

- [Fix some internal settings not being applied correctly in the IDE][1539].
  Some arguments were not passed correctly to the IDE leading to erroneous
  behaviour in the electron app. This is now fixed.

#### Visual Environment

- [Some command line arguments were not applied correctly in the IDE][1536].
  Some arguments were not passed correctly to the IDE leading to erroneous
  behavior or appearance of the electron app. This is now fixed.

#### Enso Compiler

If you're interested in the enhancements and fixes made to the Enso compiler,
you can find their release notes
[here](https://github.com/enso-org/enso/blob/main/RELEASES.md).

[1511]: https://github.com/enso-org/ide/pull/1511
[1536]: https://github.com/enso-org/ide/pull/1536
[1531]: https://github.com/enso-org/ide/pull/1531
[1531]: https://github.com/enso-org/ide/pull/1539

<br/>

# Enso 2.0.0-alpha.3 (2020-04-13)

<br/>![New Learning Resources](/docs/assets/tags/new_learning_resources.svg)

<br/>![New Features](/docs/assets/tags/new_features.svg)

#### Visual Environment

- [The status bar reports connectivity issues][1316]. The IDE maintains a
  connection to the Enso Language Server. If this connection is lost, any
  unsaved and further work will be lost. In this build we have added a
  notification in the status bar to signal that the connection has been lost and
  that the IDE must be restarted. In future, the IDE will try to automatically
  reconnect.
- [Visualizations can now be maximised to fill the screen][1355] by selecting
  the node and pressing space twice. To quit this view, press space again.
- [Visualizations are previewed when you hover over an output port.][1363] There
  is now a quick preview for visualizations and error descriptions. Hovering
  over a node output will first show a tooltip with the type information and
  then, after some time, will show the visualization of the node. This preview
  visualization will be located above other nodes, whereas the normal view, will
  be shown below nodes. Errors will show the preview visualization immediately.
  Nodes without type information will also show the visualization immediately.
  You can enter a quick preview mode by pressing ctrl (or command on macOS),
  which will show the preview visualization immediately when hovering above a
  node's output port.
- [Database Visualizations][1335]. Visualizations for the Database library have
  been added. The Table visualization now automatically executes the underlying
  query to display its results as a table. In addition, the SQL Query
  visualization allows the user to see the query that is going to be run against
  the database.
- [Histogram and Scatter Plot now support Dataframes.][1377] The `Table` and
  `Column` datatypes are properly visualized. Scatter Plot can display points of
  different colors, shapes and sizes, all as defined by the data within the
  `Table`.
- [Many small visual improvements.][1419] See the source issue for more details.
- The dark theme is officially supported now. You can start the IDE with the
  `--theme=dark` option to enable it.
- You can hide the node labels with the `--no-node-labels` option. This is
  useful when creating demo videos.
- [Added a Heatmap visualization.][1438] Just as for the Scatter Plot, it
  supports visualizing `Table`, but also `Vector`.
- [Add a background to the status bar][1447].
- [Display breadcrumbs behind nodes and other objects][1471].
- [Image visualization.][1367]. Visualizations for the Enso Image library. Now
  you can display the `Image` type and a string with an image encoded in base64.
  The histogram visualization has been adjusted, allowing you to display the
  values of the precomputed bins, which is useful when the dataset is relatively
  big, and it's cheaper to send the precomputed bins rather than the entire
  dataset.

<br/>![Bug Fixes](/docs/assets/tags/bug_fixes.svg)

#### Visual Environment

- [Not adding spurious imports][1209]. Fixed cases where the IDE was adding
  unnecessary library imports when selecting hints from the node searcher. This
  makes the generated textual code much easier to read, and reduces the
  likelihood of accidental name collisions.
- [Hovering over an output port shows a pop-up with the result type of a
  node][1312]. This allows easy discovery of the result type of a node, which
  can help with both debugging and development.
- [Visualizations can define the context for preprocessor evaluation][1291].
  Users can now decide which module's context should be used for visualization
  preprocessor. This allows providing visualizations with standard library
  functionalities or defining utilities that are shared between multiple
  visualizations.
- [Fixed an issue with multiple instances of the IDE running.][1314] This fixes
  an issue where multiple instances of the IDE (or even other applications)
  could lead to the IDE not working.
- [Allow JS to log arbitrary objects.][1313] Previously using `console.log` in a
  visualisation or during development would crash the IDE. Now it correctly logs
  the string representation of the object. This is great for debugging custom
  visualizations.
- [Fix the mouse cursor offset on systems with fractional display
  scaling][1064]. The cursor now works with any display scaling, instead of
  there being an offset between the visible cursor and the cursor selection.
- [Disable area selection][1318]. The area selection was visible despite being
  non-functional. To avoid confusion, area selection has been disabled until it
  is [correctly implemented][479].
- [Fix an error after adding a node][1332]. Sometimes, after picking a
  suggestion, the inserted node was spuriously annotated with "The name could
  not be found" error.
- [Handle syntax errors in custom-defined visualizations][1341]. The IDE is now
  able to run properly, even if some of the custom visualizations inside a
  project contain syntax errors.
- [Fix issues with pasting multi-line text into single-line text fields][1348].
  The line in the copied text will be inserted and all additional lines will be
  ignored.
- [Users can opt out of anonymous data gathering.][1328] This can be done with
  the `--no-data-gathering` command-line flag when starting the IDE.
- [Provide a theming API for JavaScript visualizations][1358]. It is now
  possible to use the Enso theming engine while developing custom visualizations
  in JavaScript. You can query it for all IDE colors, including the colors used
  to represent types.
- [You can now start the IDE service without a window again.][1353] The command
  line argument `--no-window` now starts all the required backend services
  again, and prints the port on the command line. This allows you to open the
  IDE in a web browser of your choice.
- [JS visualizations have gestures consistent with the IDE][1291]. Panning and
  zooming now works just as expected using both a trackpad and mouse.
- [Running `watch` command works on first try.][1395]. Running the build command
  `run watch` would fail if it was run as the first command on a clean
  repository. This now works.
- [The `inputType` field of visualizations is actually taken into
  consideration][1384]. The visualization chooser shows only the entries that
  work properly for the node's output type.
- [Fix applying the output of the selected node to the expression of a new
  node][1385]. For example, having selected a node with `Table` output and
  adding a new node with expression `at "x" == "y"`, the selected node was
  applied to the right side of `==`: `at "x" == operator1."y"` instead of
  `operator1.at "x" == "y"`.
- [`Enso_Project.data` is visible in the searcher][1393].
- [The Geo Map visualization recognizes columns regardless of the case of their
  name][1392]. This allows visualizing tables with columns like `LONGITUDE` or
  `Longitude`, where previously only `longitude` was recognized.
- [It is possible now to switch themes][1390]. Additionally, the theme manager
  was integrated with the FRP event engine, which has been a long-standing issue
  in the IDE. Themes management was exposed to JavaScript with the
  `window.theme` variable. It is even possible to change and develop themes live
  by editing theme variables directly in the Chrome Inspector. Use the following
  command to give this a go:
  `theme.snapshot("t1"); theme.get("t1").interactiveMode()`.
- [The active visualization is highlighted.][1412] Now it is clearly visible
  when the mouse events are passed to the visualization.
- [Fixed an issue where projects containing certain language constructs failed
  to load.][1413]
- [Fixed a case where IDE could lose connection to the backend after some
  time.][1428]
- [Improved the performance of the graph editor, particularly when opening a
  project for the first time.][1445]

#### EnsoGL (rendering engine)

- [Unified shadow generation][1411]. Added a toolset to create shadows for
  arbitrary UI components.

#### Enso Compiler

If you're interested in the enhancements and fixes made to the Enso compiler,
you can find their release notes
[here](https://github.com/enso-org/enso/blob/main/RELEASES.md#enso-0210-2021-04-07).

[1064]: https://github.com/enso-org/ide/pull/1064
[1209]: https://github.com/enso-org/ide/pull/1209
[1291]: https://github.com/enso-org/ide/pull/1291
[1311]: https://github.com/enso-org/ide/pull/1311
[1313]: https://github.com/enso-org/ide/pull/1313
[1314]: https://github.com/enso-org/ide/pull/1314
[1316]: https://github.com/enso-org/ide/pull/1316
[1318]: https://github.com/enso-org/ide/pull/1318
[1328]: https://github.com/enso-org/ide/pull/1328
[1355]: https://github.com/enso-org/ide/pull/1355
[1332]: https://github.com/enso-org/ide/pull/1332
[1341]: https://github.com/enso-org/ide/pull/1341
[1341]: https://github.com/enso-org/ide/pull/1341
[1348]: https://github.com/enso-org/ide/pull/1348
[1353]: https://github.com/enso-org/ide/pull/1353
[1395]: https://github.com/enso-org/ide/pull/1395
[1363]: https://github.com/enso-org/ide/pull/1363
[1384]: https://github.com/enso-org/ide/pull/1384
[1385]: https://github.com/enso-org/ide/pull/1385
[1390]: https://github.com/enso-org/ide/pull/1390
[1392]: https://github.com/enso-org/ide/pull/1392
[1393]: https://github.com/enso-org/ide/pull/1393
[479]: https://github.com/enso-org/ide/issues/479
[1335]: https://github.com/enso-org/ide/pull/1335
[1358]: https://github.com/enso-org/ide/pull/1358
[1377]: https://github.com/enso-org/ide/pull/1377
[1411]: https://github.com/enso-org/ide/pull/1411
[1412]: https://github.com/enso-org/ide/pull/1412
[1419]: https://github.com/enso-org/ide/pull/1419
[1413]: https://github.com/enso-org/ide/pull/1413
[1428]: https://github.com/enso-org/ide/pull/1428
[1438]: https://github.com/enso-org/ide/pull/1438
[1367]: https://github.com/enso-org/ide/pull/1367
[1445]: https://github.com/enso-org/ide/pull/1445
[1447]: https://github.com/enso-org/ide/pull/1447
[1471]: https://github.com/enso-org/ide/pull/1471
[1511]: https://github.com/enso-org/ide/pull/1511

<br/>

# Enso 2.0.0-alpha.2 (2020-03-04)

This is a release focused on bug-fixing, stability, and performance. It improves
the performance of workflows and visualizations, and improves the look and feel
of the graphical interface. In addition, the graphical interface now informs the
users about errors and where they originate.

<br/>![New Learning Resources](/docs/assets/tags/new_learning_resources.svg)

- [Learn how to define custom data visualizations in
  Enso][podcast-custom-visualizations].
- [Learn how to use Java libraries in Enso, to build a
  webserver][podcast-java-interop].
- [Learn how to use Javascript libraries in Enso, to build custom server-side
  website rendering][podcast-http-server].
- [Discover why Enso Compiler is so fast and how it was built to support a
  dual-representation language][podcast-compiler-internals].
- [Learn more about the vision behind Enso and about its planned
  future][podcast-future-of-enso].

<br/>![New Features](/docs/assets/tags/new_features.svg)

#### Visual Environment

- [Errors in workflows are now displayed in the graphical interface][1215].
  Previously, these errors were silently skipped, which was non-intuitive and
  hard to understand. Now, the IDE displays both dataflow errors and panics in a
  nice and descriptive fashion.
- [Added geographic map support for Tables (data frames).][1187] Tables that
  have `latitude`, `longitude`, and optionally `label` columns can now be shown
  as points on a map.
- [Added a shortcut for live reloading of visualization files.][1190] This
  drastically improves how quickly new visualizations can be tested during their
  development. This is _currently_ limited in that, after reloading
  visualization definitions, the currently visible visualizations must be
  switched to another and switched back to refresh their content. See the [video
  podcast about building custom visualizations][podcast-custom-visualizations]
  to learn more.
- [Added a visual indicator of the ongoing standard library compilation][1264].
  Currently, each time IDE is started, the backend needs to compile the standard
  library before it can provide IDE with type information and values. Because of
  that, not all functionalities are ready to work directly after starting the
  IDE. Now, there is a visible indication of the ongoing background process.
- [Added the ability to reposition visualisations.][1096] There is now an icon
  in the visualization action bar that allows dragging the visualization away
  from a node. Once the visualization has been moved, another icon appears that
  can pin the visualization back to the node.
- [There is now an API to show Version Control System (like Git) status for
  nodes][1160].

<br/>![Bug Fixes](/docs/assets/tags/bug_fixes.svg)

#### Visual Environment

- [You can now use the table visualization to display data frames][1181]. Please
  note, that large tables will get truncated to 2000 entries. This limitation
  will be lifted in future releases.
- [Performance improvements during visual workflow][1067]. Nodes added with the
  searcher will have their values automatically assigned to newly generated
  variables, which allows the Enso Engine to cache intermediate values and hence
  improve visualization performance.
- [Minor documentation rendering fixes][1098]. Fixed cases where text would be
  misinterpreted as a tag, added support for new tag types, added support for
  more common characters, properly renders overflowing text.
- [Improved handling of projects created with other IDE versions][1214]. The IDE
  is now better at dealing with incompatible metadata in files, which stores
  node visual position information, the history of chosen searcher suggestions,
  etc. This will allow IDE to correctly open projects that were created using a
  different IDE version and prevent unnecessary loss of metadata.
- Pressing and holding up and down arrow keys make the list view selection move
  continuously.
- The shortcuts to close the application and to toggle the developer tools at
  runtime now work on all supported platforms.
- [The loading progress indicator remains visible while IDE initializes][1237].
  Previously the loading progress indicator completed too quickly and stopped
  spinning before the IDE was ready. Now it stays active, giving a visual
  indication that the initialization is still in progress.
- [Fixed visual glitch where a node's text was displayed as white on a white
  background][1264]. Most notably this occurred with the output node of a
  function generated using the node collapse refactoring.
- Many visual glitches were fixed, including small "pixel-like" artifacts
  appearing on the screen.
- [Several parser improvements][1274]. The parser used in the IDE has been
  updated to the latest version. This resolves several issues with language
  constructs like `import`, lambdas, and parentheses, whereupon typing certain
  text the edit could be automatically reverted.
- [The auto-import functionality was improved][1279]. Libraries' `Main` modules
  are omitted in expressions inserted by the searcher. For example, the `point`
  method of `Geo` library will be displayed as `Geo.point` and will insert
  import `Geo` instead of `Geo.Main`.
- Cursors in text editors behave correctly now (they are not affected by scene
  pan and zoom). This was possible because of the new multi-camera management
  system implemented in EnsoGL.
- [Fixed method names highlighted in pink.][1408] There was a bug introduced
  after one of the latest Engine updates, that sent `Unresolved_symbol` types,
  which made all methods pink. This is fixed now.

#### EnsoGL (rendering engine)

- A new multi-camera management system, allowing the same shape systems to be
  rendered on different layers from different cameras. The implementation
  automatically caches the same shape system definitions per scene layer in
  order to minimize the amount of WebGL draw calls and hence improve
  performance.
- A new depth-ordering mechanism for symbols and shapes. It is now possible to
  define depth order dependencies between symbols, shapes, and shape systems.
- Various performance improvements, especially for the text rendering engine.
- Display objects handle visibility correctly now. Display objects are not
  visible by default and need to be attached to a visible parent to be shown on
  the screen.

#### Enso Compiler

If you're interested in the enhancements and fixes made to the Enso compiler,
you can find their release notes
[here](https://github.com/enso-org/enso/blob/main/RELEASES.md#enso-026-2021-03-02).

[1067]: https://github.com/enso-org/ide/pull/1067
[1096]: https://github.com/enso-org/ide/pull/1096
[1098]: https://github.com/enso-org/ide/pull/1098
[1181]: https://github.com/enso-org/ide/pull/1181
[1215]: https://github.com/enso-org/ide/pull/1215
[1160]: https://github.com/enso-org/ide/pull/1160
[1190]: https://github.com/enso-org/ide/pull/1190
[1187]: https://github.com/enso-org/ide/pull/1187
[1068]: https://github.com/enso-org/ide/pull/1068
[1214]: https://github.com/enso-org/ide/pull/1214
[1237]: https://github.com/enso-org/ide/pull/1237
[1264]: https://github.com/enso-org/ide/pull/1264
[1274]: https://github.com/enso-org/ide/pull/1274
[1279]: https://github.com/enso-org/ide/pull/1279
[podcast-java-interop]:
  https://www.youtube.com/watch?v=bcpOEX1x06I&t=468s&ab_channel=Enso
[podcast-compiler-internals]:
  https://www.youtube.com/watch?v=BibjcUjdkO4&ab_channel=Enso
[podcast-custom-visualizations]:
  https://www.youtube.com/watch?v=wFkh5LgAZTs&t=5439s&ab_channel=Enso
[podcast-http-server]:
  https://www.youtube.com/watch?v=BYUAL4ksEgY&ab_channel=Enso
[podcast-future-of-enso]:
  https://www.youtube.com/watch?v=rF8DuJPOfTs&t=1863s&ab_channel=Enso
[1312]: https://github.com/enso-org/ide/pull/1312
[1408]: https://github.com/enso-org/ide/pull/1408

<br/>

# Enso 2.0.0-alpha.1 (2020-01-26)

This is the first release of Enso, a general-purpose programming language and
environment for interactive data processing. It is a tool that spans the entire
stack, going from high-level visualization and communication to the nitty-gritty
of backend services, all in a single language.

<br/>![Release Notes](/docs/assets/tags/release_notes.svg)

#### Anonymous Data Collection

Please note that this release collects anonymous usage data which will be used
to improve Enso and prepare it for a stable release. We will switch to opt-in
data collection in stable version releases. The usage data will not contain your
code (expressions above nodes), however, reported errors may contain brief
snippets of out of context code that specifically leads to the error, like "the
method 'foo' does not exist on Number". The following data will be collected:

- Session length.
- Graph editing events (node create, dele, position change, connect, disconnect,
  collapse, edit start, edit end). This will not include any information about
  node expressions used.
- Navigation events (camera movement, scope change).
- Visualization events (visualization open, close, switch). This will not
  include any information about the displayed data nor the rendered
  visualization itself.
- Project management events (project open, close, rename).
- Errors (IDE crashes, WASM panics, Project Manager errors, Language Server
  errors, Compiler errors).
- Performance statistics (minimum, maximum, average GUI refresh rate).<|MERGE_RESOLUTION|>--- conflicted
+++ resolved
@@ -11,16 +11,13 @@
 #### Visual Environment
 
 - [Delete key will delete selected nodes][1538].
-<<<<<<< HEAD
 - [It is possible to move around after deleting a node with a selected
   visualization][1556]. Deleting a node while its attached visualization was
   selected made it impossible to pan or zoom around the stage afterwards. This
   error is fixed now.
-=======
 - [Fixed an internal error that would make the IDE fail on some browser.][1561].
   Instead of crashing on browser that don't support the feature we use, we are
   now just start a little bit slower.
->>>>>>> 9d8c2fd1
 
 #### EnsoGL (rendering engine)
 
