# Next Release

<br/>![New Features](/docs/assets/tags/new_features.svg)

#### Visual Environment

<<<<<<< HEAD
- [Area selection][1588]. You can now select multiple nodes at once. Just click
  and drag on the background of your graph and see the beauty of the area
  selection appear.
=======
- [Profling mode.][1546] The IDE contains a profiling mode now which can be
  entered through a button in the top-right corner or through the keybinding
  <kbd>ctrl</kbd>+<kbd>p</kbd>. This mode does not display any information yet.
  In the future, it will display the running times of nodes and maybe more
  useful statistics.
- [Signed builds.][1366] Our builds are signed and will avoid warnings from the
  operating system about being untrusted.
>>>>>>> 56250167
- [Opening projects in application graphical interface][1587]. Press `cmd`+`o`
  to bring the list of projects. Select a project on the list to open it.

#### EnsoGL (rendering engine)

<br/>![Bug Fixes](/docs/assets/tags/bug_fixes.svg)

#### Visual Environment

- [Nodes in graph no longer overlap panels][1577]. The Searcher, project name,
  breadcrumbs and status bar are displayed "above" nodes.

#### Enso Compiler

[1588]: https://github.com/enso-org/ide/pull/1588

[1577]: https://github.com/enso-org/ide/pull/1577
[1587]: https://github.com/enso-org/ide/pull/1587
[1366]: https://github.com/enso-org/ide/pull/1366

# Enso 2.0.0-alpha.5 (2021-05-14)

<br/>![New Features](/docs/assets/tags/new_features.svg)

#### Visual Environment

- [Create New Project action in Searcher][1566]. When you bring the searcher
  with tab having no node selected, a new action will be available next to the
  examples and code suggestions: `Create New Project`. When you choose it by
  clicking with mouse or selecting and pressing enter, a new unnamed project
  will be created and opened in the application. Then you can give a name to
  this project.

#### EnsoGL (rendering engine)

- [Components for picking numbers and ranges.][1524]. We now have some internal
  re-usable UI components for selecting numbers or a range. Stay tuned for them
  appearing in the IDE.

<br/>![Bug Fixes](/docs/assets/tags/bug_fixes.svg)

#### Visual Environment

- [Delete key will delete selected nodes][1538].
- [It is possible to move around after deleting a node with a selected
  visualization][1556]. Deleting a node while its attached visualization was
  selected made it impossible to pan or zoom around the stage afterwards. This
  error is fixed now.
- [Fixed an internal error that would make the IDE fail on some browser.][1561].
  Instead of crashing on browser that don't support the feature we use, we are
  now just start a little bit slower.

#### Enso Compiler

- [Updated Enso engine to version 0.2.11][1541].

If you're interested in the enhancements and fixes made to the Enso compiler,
you can find their release notes
[here](https://github.com/enso-org/enso/blob/main/RELEASES.md).

[1541]: https://github.com/enso-org/ide/pull/1541
[1538]: https://github.com/enso-org/ide/pull/1538
[1524]: https://github.com/enso-org/ide/pull/1524
[1556]: https://github.com/enso-org/ide/pull/1556
[1561]: https://github.com/enso-org/ide/pull/1561
[1566]: https://github.com/enso-org/ide/pull/1566

<br/>

# Enso 2.0.0-alpha.4 (2021-05-04)

<br/>![New Features](/docs/assets/tags/new_features.svg)

#### Visual Environment

- [Window management buttons.][1511]. The IDE now has components for
  "fullscreen" and "close" buttons. They will when running IDE in a cloud
  environment where no native window buttons are available.
- [Customizable backend options][1531]. When invoking Enso IDE through command
  line interface, it is possible to add the `--` argument separator. All
  arguments following the separator will be passed to the backend.
- [Added `--verbose` parameter][1531]. If `--verbose` is given as command line
  argument, the IDE and the backend will produce more detailed logs.

<br/>![Bug Fixes](/docs/assets/tags/bug_fixes.svg)

#### Visual Environment

- [Some command line arguments were not applied correctly in the IDE][1536].
  Some arguments were not passed correctly to the IDE leading to erroneous
  behavior or appearance of the electron app. This is now fixed.

#### Enso Compiler

If you're interested in the enhancements and fixes made to the Enso compiler,
you can find their release notes
[here](https://github.com/enso-org/enso/blob/main/RELEASES.md).

[1511]: https://github.com/enso-org/ide/pull/1511
[1536]: https://github.com/enso-org/ide/pull/1536
[1531]: https://github.com/enso-org/ide/pull/1531

<br/>

# Enso 2.0.0-alpha.3 (2020-04-13)

<br/>![New Learning Resources](/docs/assets/tags/new_learning_resources.svg)

<br/>![New Features](/docs/assets/tags/new_features.svg)

#### Visual Environment

- [The status bar reports connectivity issues][1316]. The IDE maintains a
  connection to the Enso Language Server. If this connection is lost, any
  unsaved and further work will be lost. In this build we have added a
  notification in the status bar to signal that the connection has been lost and
  that the IDE must be restarted. In future, the IDE will try to automatically
  reconnect.
- [Visualizations can now be maximised to fill the screen][1355] by selecting
  the node and pressing space twice. To quit this view, press space again.
- [Visualizations are previewed when you hover over an output port.][1363] There
  is now a quick preview for visualizations and error descriptions. Hovering
  over a node output will first show a tooltip with the type information and
  then, after some time, will show the visualization of the node. This preview
  visualization will be located above other nodes, whereas the normal view, will
  be shown below nodes. Errors will show the preview visualization immediately.
  Nodes without type information will also show the visualization immediately.
  You can enter a quick preview mode by pressing ctrl (or command on macOS),
  which will show the preview visualization immediately when hovering above a
  node's output port.
- [Database Visualizations][1335]. Visualizations for the Database library have
  been added. The Table visualization now automatically executes the underlying
  query to display its results as a table. In addition, the SQL Query
  visualization allows the user to see the query that is going to be run against
  the database.
- [Histogram and Scatter Plot now support Dataframes.][1377] The `Table` and
  `Column` datatypes are properly visualized. Scatter Plot can display points of
  different colors, shapes and sizes, all as defined by the data within the
  `Table`.
- [Many small visual improvements.][1419] See the source issue for more details.
- The dark theme is officially supported now. You can start the IDE with the
  `--theme=dark` option to enable it.
- You can hide the node labels with the `--no-node-labels` option. This is
  useful when creating demo videos.
- [Added a Heatmap visualization.][1438] Just as for the Scatter Plot, it
  supports visualizing `Table`, but also `Vector`.
- [Add a background to the status bar][1447].
- [Display breadcrumbs behind nodes and other objects][1471].
- [Image visualization.][1367]. Visualizations for the Enso Image library. Now
  you can display the `Image` type and a string with an image encoded in base64.
  The histogram visualization has been adjusted, allowing you to display the
  values of the precomputed bins, which is useful when the dataset is relatively
  big, and it's cheaper to send the precomputed bins rather than the entire
  dataset.
- [Output type labels.][1427] The labels, that show the output type of a node on
  hover, appear now in a fixed position right below the node, instead of a
  pop-up, as they did before.

<br/>![Bug Fixes](/docs/assets/tags/bug_fixes.svg)

#### Visual Environment

- [Not adding spurious imports][1209]. Fixed cases where the IDE was adding
  unnecessary library imports when selecting hints from the node searcher. This
  makes the generated textual code much easier to read, and reduces the
  likelihood of accidental name collisions.
- [Hovering over an output port shows a pop-up with the result type of a
  node][1312]. This allows easy discovery of the result type of a node, which
  can help with both debugging and development.
- [Visualizations can define the context for preprocessor evaluation][1291].
  Users can now decide which module's context should be used for visualization
  preprocessor. This allows providing visualizations with standard library
  functionalities or defining utilities that are shared between multiple
  visualizations.
- [Fixed an issue with multiple instances of the IDE running.][1314] This fixes
  an issue where multiple instances of the IDE (or even other applications)
  could lead to the IDE not working.
- [Allow JS to log arbitrary objects.][1313] Previously using `console.log` in a
  visualisation or during development would crash the IDE. Now it correctly logs
  the string representation of the object. This is great for debugging custom
  visualizations.
- [Fix the mouse cursor offset on systems with fractional display
  scaling][1064]. The cursor now works with any display scaling, instead of
  there being an offset between the visible cursor and the cursor selection.
- [Disable area selection][1318]. The area selection was visible despite being
  non-functional. To avoid confusion, area selection has been disabled until it
  is [correctly implemented][479].
- [Fix an error after adding a node][1332]. Sometimes, after picking a
  suggestion, the inserted node was spuriously annotated with "The name could
  not be found" error.
- [Handle syntax errors in custom-defined visualizations][1341]. The IDE is now
  able to run properly, even if some of the custom visualizations inside a
  project contain syntax errors.
- [Fix issues with pasting multi-line text into single-line text fields][1348].
  The line in the copied text will be inserted and all additional lines will be
  ignored.
- [Users can opt out of anonymous data gathering.][1328] This can be done with
  the `--no-data-gathering` command-line flag when starting the IDE.
- [Provide a theming API for JavaScript visualizations][1358]. It is now
  possible to use the Enso theming engine while developing custom visualizations
  in JavaScript. You can query it for all IDE colors, including the colors used
  to represent types.
- [You can now start the IDE service without a window again.][1353] The command
  line argument `--no-window` now starts all the required backend services
  again, and prints the port on the command line. This allows you to open the
  IDE in a web browser of your choice.
- [JS visualizations have gestures consistent with the IDE][1291]. Panning and
  zooming now works just as expected using both a trackpad and mouse.
- [Running `watch` command works on first try.][1395]. Running the build command
  `run watch` would fail if it was run as the first command on a clean
  repository. This now works.
- [The `inputType` field of visualizations is actually taken into
  consideration][1384]. The visualization chooser shows only the entries that
  work properly for the node's output type.
- [Fix applying the output of the selected node to the expression of a new
  node][1385]. For example, having selected a node with `Table` output and
  adding a new node with expression `at "x" == "y"`, the selected node was
  applied to the right side of `==`: `at "x" == operator1."y"` instead of
  `operator1.at "x" == "y"`.
- [`Enso_Project.data` is visible in the searcher][1393].
- [The Geo Map visualization recognizes columns regardless of the case of their
  name][1392]. This allows visualizing tables with columns like `LONGITUDE` or
  `Longitude`, where previously only `longitude` was recognized.
- [It is possible now to switch themes][1390]. Additionally, the theme manager
  was integrated with the FRP event engine, which has been a long-standing issue
  in the IDE. Themes management was exposed to JavaScript with the
  `window.theme` variable. It is even possible to change and develop themes live
  by editing theme variables directly in the Chrome Inspector. Use the following
  command to give this a go:
  `theme.snapshot("t1"); theme.get("t1").interactiveMode()`.
- [The active visualization is highlighted.][1412] Now it is clearly visible
  when the mouse events are passed to the visualization.
- [Fixed an issue where projects containing certain language constructs failed
  to load.][1413]
- [Fixed a case where IDE could lose connection to the backend after some
  time.][1428]
- [Improved the performance of the graph editor, particularly when opening a
  project for the first time.][1445]

#### EnsoGL (rendering engine)

- [Unified shadow generation][1411]. Added a toolset to create shadows for
  arbitrary UI components.

#### Enso Compiler

If you're interested in the enhancements and fixes made to the Enso compiler,
you can find their release notes
[here](https://github.com/enso-org/enso/blob/main/RELEASES.md#enso-0210-2021-04-07).

[1064]: https://github.com/enso-org/ide/pull/1064
[1209]: https://github.com/enso-org/ide/pull/1209
[1291]: https://github.com/enso-org/ide/pull/1291
[1311]: https://github.com/enso-org/ide/pull/1311
[1313]: https://github.com/enso-org/ide/pull/1313
[1314]: https://github.com/enso-org/ide/pull/1314
[1316]: https://github.com/enso-org/ide/pull/1316
[1318]: https://github.com/enso-org/ide/pull/1318
[1328]: https://github.com/enso-org/ide/pull/1328
[1355]: https://github.com/enso-org/ide/pull/1355
[1332]: https://github.com/enso-org/ide/pull/1332
[1341]: https://github.com/enso-org/ide/pull/1341
[1341]: https://github.com/enso-org/ide/pull/1341
[1348]: https://github.com/enso-org/ide/pull/1348
[1353]: https://github.com/enso-org/ide/pull/1353
[1395]: https://github.com/enso-org/ide/pull/1395
[1363]: https://github.com/enso-org/ide/pull/1363
[1384]: https://github.com/enso-org/ide/pull/1384
[1385]: https://github.com/enso-org/ide/pull/1385
[1390]: https://github.com/enso-org/ide/pull/1390
[1392]: https://github.com/enso-org/ide/pull/1392
[1393]: https://github.com/enso-org/ide/pull/1393
[479]: https://github.com/enso-org/ide/issues/479
[1335]: https://github.com/enso-org/ide/pull/1335
[1358]: https://github.com/enso-org/ide/pull/1358
[1377]: https://github.com/enso-org/ide/pull/1377
[1411]: https://github.com/enso-org/ide/pull/1411
[1412]: https://github.com/enso-org/ide/pull/1412
[1419]: https://github.com/enso-org/ide/pull/1419
[1413]: https://github.com/enso-org/ide/pull/1413
[1428]: https://github.com/enso-org/ide/pull/1428
[1438]: https://github.com/enso-org/ide/pull/1438
[1367]: https://github.com/enso-org/ide/pull/1367
[1445]: https://github.com/enso-org/ide/pull/1445
[1447]: https://github.com/enso-org/ide/pull/1447
[1471]: https://github.com/enso-org/ide/pull/1471
[1511]: https://github.com/enso-org/ide/pull/1511

<br/>

# Enso 2.0.0-alpha.2 (2020-03-04)

This is a release focused on bug-fixing, stability, and performance. It improves
the performance of workflows and visualizations, and improves the look and feel
of the graphical interface. In addition, the graphical interface now informs the
users about errors and where they originate.

<br/>![New Learning Resources](/docs/assets/tags/new_learning_resources.svg)

- [Learn how to define custom data visualizations in
  Enso][podcast-custom-visualizations].
- [Learn how to use Java libraries in Enso, to build a
  webserver][podcast-java-interop].
- [Learn how to use Javascript libraries in Enso, to build custom server-side
  website rendering][podcast-http-server].
- [Discover why Enso Compiler is so fast and how it was built to support a
  dual-representation language][podcast-compiler-internals].
- [Learn more about the vision behind Enso and about its planned
  future][podcast-future-of-enso].

<br/>![New Features](/docs/assets/tags/new_features.svg)

#### Visual Environment

- [Errors in workflows are now displayed in the graphical interface][1215].
  Previously, these errors were silently skipped, which was non-intuitive and
  hard to understand. Now, the IDE displays both dataflow errors and panics in a
  nice and descriptive fashion.
- [Added geographic map support for Tables (data frames).][1187] Tables that
  have `latitude`, `longitude`, and optionally `label` columns can now be shown
  as points on a map.
- [Added a shortcut for live reloading of visualization files.][1190] This
  drastically improves how quickly new visualizations can be tested during their
  development. This is _currently_ limited in that, after reloading
  visualization definitions, the currently visible visualizations must be
  switched to another and switched back to refresh their content. See the [video
  podcast about building custom visualizations][podcast-custom-visualizations]
  to learn more.
- [Added a visual indicator of the ongoing standard library compilation][1264].
  Currently, each time IDE is started, the backend needs to compile the standard
  library before it can provide IDE with type information and values. Because of
  that, not all functionalities are ready to work directly after starting the
  IDE. Now, there is a visible indication of the ongoing background process.
- [Added the ability to reposition visualisations.][1096] There is now an icon
  in the visualization action bar that allows dragging the visualization away
  from a node. Once the visualization has been moved, another icon appears that
  can pin the visualization back to the node.
- [There is now an API to show Version Control System (like Git) status for
  nodes][1160].

<br/>![Bug Fixes](/docs/assets/tags/bug_fixes.svg)

#### Visual Environment

- [You can now use the table visualization to display data frames][1181]. Please
  note, that large tables will get truncated to 2000 entries. This limitation
  will be lifted in future releases.
- [Performance improvements during visual workflow][1067]. Nodes added with the
  searcher will have their values automatically assigned to newly generated
  variables, which allows the Enso Engine to cache intermediate values and hence
  improve visualization performance.
- [Minor documentation rendering fixes][1098]. Fixed cases where text would be
  misinterpreted as a tag, added support for new tag types, added support for
  more common characters, properly renders overflowing text.
- [Improved handling of projects created with other IDE versions][1214]. The IDE
  is now better at dealing with incompatible metadata in files, which stores
  node visual position information, the history of chosen searcher suggestions,
  etc. This will allow IDE to correctly open projects that were created using a
  different IDE version and prevent unnecessary loss of metadata.
- Pressing and holding up and down arrow keys make the list view selection move
  continuously.
- The shortcuts to close the application and to toggle the developer tools at
  runtime now work on all supported platforms.
- [The loading progress indicator remains visible while IDE initializes][1237].
  Previously the loading progress indicator completed too quickly and stopped
  spinning before the IDE was ready. Now it stays active, giving a visual
  indication that the initialization is still in progress.
- [Fixed visual glitch where a node's text was displayed as white on a white
  background][1264]. Most notably this occurred with the output node of a
  function generated using the node collapse refactoring.
- Many visual glitches were fixed, including small "pixel-like" artifacts
  appearing on the screen.
- [Several parser improvements][1274]. The parser used in the IDE has been
  updated to the latest version. This resolves several issues with language
  constructs like `import`, lambdas, and parentheses, whereupon typing certain
  text the edit could be automatically reverted.
- [The auto-import functionality was improved][1279]. Libraries' `Main` modules
  are omitted in expressions inserted by the searcher. For example, the `point`
  method of `Geo` library will be displayed as `Geo.point` and will insert
  import `Geo` instead of `Geo.Main`.
- Cursors in text editors behave correctly now (they are not affected by scene
  pan and zoom). This was possible because of the new multi-camera management
  system implemented in EnsoGL.
- [Fixed method names highlighted in pink.][1408] There was a bug introduced
  after one of the latest Engine updates, that sent `Unresolved_symbol` types,
  which made all methods pink. This is fixed now.

#### EnsoGL (rendering engine)

- A new multi-camera management system, allowing the same shape systems to be
  rendered on different layers from different cameras. The implementation
  automatically caches the same shape system definitions per scene layer in
  order to minimize the amount of WebGL draw calls and hence improve
  performance.
- A new depth-ordering mechanism for symbols and shapes. It is now possible to
  define depth order dependencies between symbols, shapes, and shape systems.
- Various performance improvements, especially for the text rendering engine.
- Display objects handle visibility correctly now. Display objects are not
  visible by default and need to be attached to a visible parent to be shown on
  the screen.

#### Enso Compiler

If you're interested in the enhancements and fixes made to the Enso compiler,
you can find their release notes
[here](https://github.com/enso-org/enso/blob/main/RELEASES.md#enso-026-2021-03-02).

[1067]: https://github.com/enso-org/ide/pull/1067
[1096]: https://github.com/enso-org/ide/pull/1096
[1098]: https://github.com/enso-org/ide/pull/1098
[1181]: https://github.com/enso-org/ide/pull/1181
[1215]: https://github.com/enso-org/ide/pull/1215
[1160]: https://github.com/enso-org/ide/pull/1160
[1190]: https://github.com/enso-org/ide/pull/1190
[1187]: https://github.com/enso-org/ide/pull/1187
[1068]: https://github.com/enso-org/ide/pull/1068
[1214]: https://github.com/enso-org/ide/pull/1214
[1237]: https://github.com/enso-org/ide/pull/1237
[1264]: https://github.com/enso-org/ide/pull/1264
[1274]: https://github.com/enso-org/ide/pull/1274
[1279]: https://github.com/enso-org/ide/pull/1279
[podcast-java-interop]:
  https://www.youtube.com/watch?v=bcpOEX1x06I&t=468s&ab_channel=Enso
[podcast-compiler-internals]:
  https://www.youtube.com/watch?v=BibjcUjdkO4&ab_channel=Enso
[podcast-custom-visualizations]:
  https://www.youtube.com/watch?v=wFkh5LgAZTs&t=5439s&ab_channel=Enso
[podcast-http-server]:
  https://www.youtube.com/watch?v=BYUAL4ksEgY&ab_channel=Enso
[podcast-future-of-enso]:
  https://www.youtube.com/watch?v=rF8DuJPOfTs&t=1863s&ab_channel=Enso
[1312]: https://github.com/enso-org/ide/pull/1312
[1408]: https://github.com/enso-org/ide/pull/1408

<br/>

# Enso 2.0.0-alpha.1 (2020-01-26)

This is the first release of Enso, a general-purpose programming language and
environment for interactive data processing. It is a tool that spans the entire
stack, going from high-level visualization and communication to the nitty-gritty
of backend services, all in a single language.

<br/>![Release Notes](/docs/assets/tags/release_notes.svg)

#### Anonymous Data Collection

Please note that this release collects anonymous usage data which will be used
to improve Enso and prepare it for a stable release. We will switch to opt-in
data collection in stable version releases. The usage data will not contain your
code (expressions above nodes), however, reported errors may contain brief
snippets of out of context code that specifically leads to the error, like "the
method 'foo' does not exist on Number". The following data will be collected:

- Session length.
- Graph editing events (node create, dele, position change, connect, disconnect,
  collapse, edit start, edit end). This will not include any information about
  node expressions used.
- Navigation events (camera movement, scope change).
- Visualization events (visualization open, close, switch). This will not
  include any information about the displayed data nor the rendered
  visualization itself.
- Project management events (project open, close, rename).
- Errors (IDE crashes, WASM panics, Project Manager errors, Language Server
  errors, Compiler errors).
- Performance statistics (minimum, maximum, average GUI refresh rate).<|MERGE_RESOLUTION|>--- conflicted
+++ resolved
@@ -4,11 +4,6 @@
 
 #### Visual Environment
 
-<<<<<<< HEAD
-- [Area selection][1588]. You can now select multiple nodes at once. Just click
-  and drag on the background of your graph and see the beauty of the area
-  selection appear.
-=======
 - [Profling mode.][1546] The IDE contains a profiling mode now which can be
   entered through a button in the top-right corner or through the keybinding
   <kbd>ctrl</kbd>+<kbd>p</kbd>. This mode does not display any information yet.
@@ -16,7 +11,9 @@
   useful statistics.
 - [Signed builds.][1366] Our builds are signed and will avoid warnings from the
   operating system about being untrusted.
->>>>>>> 56250167
+- [Area selection][1588]. You can now select multiple nodes at once. Just click
+  and drag on the background of your graph and see the beauty of the area
+  selection appear.
 - [Opening projects in application graphical interface][1587]. Press `cmd`+`o`
   to bring the list of projects. Select a project on the list to open it.
 
@@ -32,7 +29,6 @@
 #### Enso Compiler
 
 [1588]: https://github.com/enso-org/ide/pull/1588
-
 [1577]: https://github.com/enso-org/ide/pull/1577
 [1587]: https://github.com/enso-org/ide/pull/1587
 [1366]: https://github.com/enso-org/ide/pull/1366
