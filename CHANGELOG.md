--- conflicted
+++ resolved
@@ -19,15 +19,12 @@
   preprocessor. This allows providing visualization with standard library
   functionalities or defining utilities that are shared between multiple
   visualizations.
-<<<<<<< HEAD
+- [Fix issue with multiple instances of the IDE running.][1314]. This fixes an
+  issue where multiple instances of the IDE (or even other applications) could
+  lead to the IDE not working.
 - [Disable area selection][1318]. The area selection was visible despite being
   non-functional. To avoid confusion, area selection has been disabled until it
   is [correctly implemented][479].
-=======
-- [Fix issue with multiple instances of the IDE running.][1314]. This fixes an
-  issue where multiple instances of the IDE (or even other applications) could
-  lead to the IDE not working.
->>>>>>> 0b49e93f
 
 #### EnsoGL (rendering engine)
 
@@ -40,11 +37,8 @@
 [479]: https://github.com/enso-org/ide/issues/479
 [1209]: https://github.com/enso-org/ide/pull/1209
 [1291]: https://github.com/enso-org/ide/pull/1291
-<<<<<<< HEAD
+[1314]: https://github.com/enso-org/ide/pull/1314
 [1318]: https://github.com/enso-org/ide/pull/1318
-=======
-[1314]: https://github.com/enso-org/ide/pull/1314
->>>>>>> 0b49e93f
 
 <br/>
 
