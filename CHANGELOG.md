# Next Release

<br/>![New Learning Resources](/docs/assets/tags/new_learning_resources.svg)

<br/>![New Features](/docs/assets/tags/new_features.svg)

#### Visual Environment

- [Statusbar reports connectivity issues][1316]. IDE maintains a connection to
  the Language Server. If this connection is lost, any unsaved and further work
  will be lost. In this build we added notification in statusbar to signalize
  that the connection was lost and IDE must be restarted. In future IDE will try
  to automatically reconnect.

<br/>![Bug Fixes](/docs/assets/tags/bug_fixes.svg)

#### Visual Environment

- [Not adding spurious imports][1209]. Fixed cases when IDE was adding
  unnecessary library imports when selecting hints from node searcher. This
  makes the generated textual code easier to read and reduces likelihood of
  accidental name collision.
- [Visualizations can define context for preprocessor evaluation][1291]. Users
  can now decide what module's context should be used for visualization
  preprocessor. This allows providing visualization with standard library
  functionalities or defining utilities that are shared between multiple
  visualizations.
- [Fix issue with multiple instances of the IDE running.][1314] This fixes an
  issue where multiple instances of the IDE (or even other applications) could
  lead to the IDE not working.
<<<<<<< HEAD
- [Allow JS to log arbitrary objects.][1313] Previously using `console.log` in an
  visualisation or during development woudl crash the IDE. Now it correctly
  logs the string representation of the object.
=======
- [Disable area selection][1318]. The area selection was visible despite being
  non-functional. To avoid confusion, area selection has been disabled until it
  is [correctly implemented][479].
>>>>>>> aeee0bcb

#### EnsoGL (rendering engine)

#### Enso Compiler

If you're interested in the enhancements and fixes made to the Enso compiler,
you can find their release notes
[here](https://github.com/enso-org/enso/blob/main/RELEASES.md).

[479]: https://github.com/enso-org/ide/issues/479
[1209]: https://github.com/enso-org/ide/pull/1209
[1291]: https://github.com/enso-org/ide/pull/1291
[1314]: https://github.com/enso-org/ide/pull/1314
<<<<<<< HEAD
[1313]: https://github.com/enso-org/ide/pull/1313

=======
[1316]: https://github.com/enso-org/ide/pull/1316
[1318]: https://github.com/enso-org/ide/pull/1318
>>>>>>> aeee0bcb

<br/>

# Enso 2.0.0-alpha.2 (2020-03-04)

This is a release focused on bug-fixing, stability, and performance. It improves
the performance of workflows and visualizations, and improves the look and feel
of the graphical interface. In addition, the graphical interface now informs the
users about errors and where they originate.

<br/>![New Learning Resources](/docs/assets/tags/new_learning_resources.svg)

- [Learn how to define custom data visualizations in
  Enso][podcast-custom-visualizations].
- [Learn how to use Java libraries in Enso, to build a
  webserver][podcast-java-interop].
- [Learn how to use Javascript libraries in Enso, to build custom server-side
  website rendering][podcast-http-server].
- [Discover why Enso Compiler is so fast and how it was built to support a
  dual-representation language][podcast-compiler-internals].
- [Learn more about the vision behind Enso and about its planned
  future][podcast-future-of-enso].

<br/>![New Features](/docs/assets/tags/new_features.svg)

#### Visual Environment

- [Errors in workflows are now displayed in the graphical interface][1215].
  Previously, these errors were silently skipped, which was non-intuitive and
  hard to understand. Now, the IDE displays both dataflow errors and panics in a
  nice and descriptive fashion.
- [Added geographic map support for Tables (data frames).][1187] Tables that
  have `latitude`, `longitude`, and optionally `label` columns can now be shown
  as points on a map.
- [Added a shortcut for live reloading of visualization files.][1190] This
  drastically improves how quickly new visualizations can be tested during their
  development. This is _currently_ limited in that, after reloading
  visualization definitions, the currently visible visualizations must be
  switched to another and switched back to refresh their content. See the [video
  podcast about building custom visualizations][podcast-custom-visualizations]
  to learn more.
- [Added a visual indicator of the ongoing standard library compilation][1264].
  Currently, each time IDE is started, the backend needs to compile the standard
  library before it can provide IDE with type information and values. Because of
  that, not all functionalities are ready to work directly after starting the
  IDE. Now, there is a visible indication of the ongoing background process.
- [Added the ability to reposition visualisations.][1096] There is now an icon
  in the visualization action bar that allows dragging the visualization away
  from a node. Once the visualization has been moved, another icon appears that
  can pin the visualization back to the node.
- [There is now an API to show Version Control System (like Git) status for
  nodes][1160].

<br/>![Bug Fixes](/docs/assets/tags/bug_fixes.svg)

#### Visual Environment

- [You can now use the table visualization to display data frames][1181]. Please
  note, that large tables will get truncated to 2000 entries. This limitation
  will be lifted in future releases.
- [Performance improvements during visual workflow][1067]. Nodes added with the
  searcher will have their values automatically assigned to newly generated
  variables, which allows the Enso Engine to cache intermediate values and hence
  improve visualization performance.
- [Minor documentation rendering fixes][1098]. Fixed cases where text would be
  misinterpreted as a tag, added support for new tag types, added support for
  more common characters, properly renders overflowing text.
- [Improved handling of projects created with other IDE versions][1214]. The IDE
  is now better at dealing with incompatible metadata in files, which stores
  node visual position information, the history of chosen searcher suggestions,
  etc. This will allow IDE to correctly open projects that were created using a
  different IDE version and prevent unnecessary loss of metadata.
- Pressing and holding up and down arrow keys make the list view selection move
  continuously.
- The shortcuts to close the application and to toggle the developer tools at
  runtime now work on all supported platforms.
- [The loading progress indicator remains visible while IDE initializes][1237].
  Previously the loading progress indicator completed too quickly and stopped
  spinning before the IDE was ready. Now it stays active, giving a visual
  indication that the initialization is still in progress.
- [Fixed visual glitch where a node's text was displayed as white on a white
  background][1264]. Most notably this occurred with the output node of a
  function generated using the node collapse refactoring.
- Many visual glitches were fixed, including small "pixel-like" artifacts
  appearing on the screen.
- [Several parser improvements][1274]. The parser used in the IDE has been
  updated to the latest version. This resolves several issues with language
  constructs like `import`, lambdas, and parentheses, whereupon typing certain
  text the edit could be automatically reverted.
- [The auto-import functionality was improved][1279]. Libraries' `Main` modules
  are omitted in expressions inserted by the searcher. For example, the `point`
  method of `Geo` library will be displayed as `Geo.point` and will insert
  import `Geo` instead of `Geo.Main`.
- Cursors in text editors behave correctly now (they are not affected by scene
  pan and zoom). This was possible because of the new multi-camera management
  system implemented in EnsoGL.

#### EnsoGL (rendering engine)

- A new multi-camera management system, allowing the same shape systems to be
  rendered on different layers from different cameras. The implementation
  automatically caches the same shape system definitions per scene layer in
  order to minimize the amount of WebGL draw calls and hence improve
  performance.
- A new depth-ordering mechanism for symbols and shapes. It is now possible to
  define depth order dependencies between symbols, shapes, and shape systems.
- Various performance improvements, especially for the text rendering engine.
- Display objects handle visibility correctly now. Display objects are not
  visible by default and need to be attached to a visible parent to be shown on
  the screen.

#### Enso Compiler

If you're interested in the enhancements and fixes made to the Enso compiler,
you can find their release notes
[here](https://github.com/enso-org/enso/blob/main/RELEASES.md#enso-026-2021-03-02).

[1067]: https://github.com/enso-org/ide/pull/1067
[1096]: https://github.com/enso-org/ide/pull/1096
[1098]: https://github.com/enso-org/ide/pull/1098
[1181]: https://github.com/enso-org/ide/pull/1181
[1215]: https://github.com/enso-org/ide/pull/1215
[1160]: https://github.com/enso-org/ide/pull/1160
[1190]: https://github.com/enso-org/ide/pull/1190
[1187]: https://github.com/enso-org/ide/pull/1187
[1068]: https://github.com/enso-org/ide/pull/1068
[1214]: https://github.com/enso-org/ide/pull/1214
[1237]: https://github.com/enso-org/ide/pull/1237
[1264]: https://github.com/enso-org/ide/pull/1264
[1274]: https://github.com/enso-org/ide/pull/1274
[1279]: https://github.com/enso-org/ide/pull/1279
[podcast-java-interop]:
  https://www.youtube.com/watch?v=bcpOEX1x06I&t=468s&ab_channel=Enso
[podcast-compiler-internals]:
  https://www.youtube.com/watch?v=BibjcUjdkO4&ab_channel=Enso
[podcast-custom-visualizations]:
  https://www.youtube.com/watch?v=wFkh5LgAZTs&t=5439s&ab_channel=Enso
[podcast-http-server]:
  https://www.youtube.com/watch?v=BYUAL4ksEgY&ab_channel=Enso
[podcast-future-of-enso]:
  https://www.youtube.com/watch?v=rF8DuJPOfTs&t=1863s&ab_channel=Enso

<br/>

# Enso 2.0.0-alpha.1 (2020-01-26)

This is the first release of Enso, a general-purpose programming language and
environment for interactive data processing. It is a tool that spans the entire
stack, going from high-level visualization and communication to the nitty-gritty
of backend services, all in a single language.

<br/>![Release Notes](/docs/assets/tags/release_notes.svg)

#### Anonymous Data Collection

Please note that this release collects anonymous usage data which will be used
to improve Enso and prepare it for a stable release. We will switch to opt-in
data collection in stable version releases. The usage data will not contain your
code (expressions above nodes), however, reported errors may contain brief
snippets of out of context code that specifically leads to the error, like "the
method 'foo' does not exist on Number". The following data will be collected:

- Session length.
- Graph editing events (node create, dele, position change, connect, disconnect,
  collapse, edit start, edit end). This will not include any information about
  node expressions used.
- Navigation events (camera movement, scope change).
- Visualization events (visualization open, close, switch). This will not
  include any information about the displayed data nor the rendered
  visualization itself.
- Project management events (project open, close, rename).
- Errors (IDE crashes, WASM panics, Project Manager errors, Language Server
  errors, Compiler errors).
- Performance statistics (minimum, maximum, average GUI refresh rate).<|MERGE_RESOLUTION|>--- conflicted
+++ resolved
@@ -28,15 +28,12 @@
 - [Fix issue with multiple instances of the IDE running.][1314] This fixes an
   issue where multiple instances of the IDE (or even other applications) could
   lead to the IDE not working.
-<<<<<<< HEAD
 - [Allow JS to log arbitrary objects.][1313] Previously using `console.log` in an
   visualisation or during development woudl crash the IDE. Now it correctly
   logs the string representation of the object.
-=======
 - [Disable area selection][1318]. The area selection was visible despite being
   non-functional. To avoid confusion, area selection has been disabled until it
   is [correctly implemented][479].
->>>>>>> aeee0bcb
 
 #### EnsoGL (rendering engine)
 
@@ -50,13 +47,9 @@
 [1209]: https://github.com/enso-org/ide/pull/1209
 [1291]: https://github.com/enso-org/ide/pull/1291
 [1314]: https://github.com/enso-org/ide/pull/1314
-<<<<<<< HEAD
 [1313]: https://github.com/enso-org/ide/pull/1313
-
-=======
 [1316]: https://github.com/enso-org/ide/pull/1316
 [1318]: https://github.com/enso-org/ide/pull/1318
->>>>>>> aeee0bcb
 
 <br/>
 
