--- conflicted
+++ resolved
@@ -40,11 +40,8 @@
 - [Disable area selection][1318]. The area selection was visible despite being
   non-functional. To avoid confusion, area selection has been disabled until it
   is [correctly implemented][479].
-<<<<<<< HEAD
 - [Fix error after adding a node][1332]. Sometimes, after picking a suggestion
   the inserted node was annotated with "The name could not be found" error.
-=======
->>>>>>> a59a3b57
 - [Handle syntax errors in custom-defined visualizations][1341]. The IDE is now
   able to run properly, even if some of the custom-defined visualisations inside
   a project contain syntax errors.
@@ -74,14 +71,11 @@
 [1064]: https://github.com/enso-org/ide/pull/1064
 [1316]: https://github.com/enso-org/ide/pull/1316
 [1318]: https://github.com/enso-org/ide/pull/1318
-<<<<<<< HEAD
 [1332]: https://github.com/enso-org/ide/pull/1332
 [1341]: https://github.com/enso-org/ide/pull/1341
-=======
 [1328]: https://github.com/enso-org/ide/pull/1328
 [1341]: https://github.com/enso-org/ide/pull/1341
 [1348]: https://github.com/enso-org/ide/pull/1348
->>>>>>> a59a3b57
 [1353]: https://github.com/enso-org/ide/pull/1353
 
 <br/>
