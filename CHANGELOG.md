--- conflicted
+++ resolved
@@ -5,14 +5,6 @@
 collection of all data, respectively. To learn more what data is collected in Enso alpha releases, 
 read the notes of the `Enso 2.0.0-alpha.1` release.
 
-<<<<<<< HEAD
-<br/>![New Features](/docs/assets/tags/new_features.svg)
-
-#### Visual Environment
-- [There is now an API to show VCS status for node][1160].
-
-[1160]: https://github.com/enso-org/ide/pull/1160
-=======
 <br/>![Bug Fixes](/docs/assets/tags/bug_fixes.svg)
 
 #### Visual Environment
@@ -41,12 +33,14 @@
 - [Added the ability to reposition visualisations.][1096] There is now an icon in the visualization 
   action bar that allows dragging the visualization. Once the visualization has been moved, there 
   appears another icon that will reset the position to the original position.
+- [There is now an API to show VCS status for node][1160].
+
 
 [1096]: https://github.com/enso-org/ide/pull/1172
 [1181]: https://github.com/enso-org/ide/pull/1181
+[1160]: https://github.com/enso-org/ide/pull/1160
 <br/>
 
->>>>>>> b6c43397
 
 
 # Enso 2.0.0-alpha.1 (2020-01-26)
