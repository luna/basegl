# Next Release

<br/>![New Learning Resources](/docs/assets/tags/new_learning_resources.svg)

<br/>![New Features](/docs/assets/tags/new_features.svg)

#### Visual Environment

- [Statusbar reports connectivity issues][1316]. IDE maintains a connection to
  the Language Server. If this connection is lost, any unsaved and further work
  will be lost. In this build we added notification in statusbar to signalize
  that the connection was lost and IDE must be restarted. In future IDE will try
  to automatically reconnect.

<br/>![Bug Fixes](/docs/assets/tags/bug_fixes.svg)

#### Visual Environment

- [Not adding spurious imports][1209]. Fixed cases when IDE was adding
  unnecessary library imports when selecting hints from node searcher. This
  makes the generated textual code easier to read and reduces likelihood of
  accidental name collision.
- [Hovering over an output port shows a pop-up with the result type of a node]
  [1312]. This allows discovering the result type of a node which can help with
  debugging and development.
- [Visualizations can define context for preprocessor evaluation][1291]. Users
  can now decide what module's context should be used for visualization
  preprocessor. This allows providing visualization with standard library
  functionalities or defining utilities that are shared between multiple
  visualizations.
- [Fix issue with multiple instances of the IDE running.][1314] This fixes an
  issue where multiple instances of the IDE (or even other applications) could
  lead to the IDE not working.
- [Allow JS to log arbitrary objects.][1313] Previously using `console.log` in a
  visualisation or during development would crash the IDE. Now it correctly logs
  the string representation of the object.
- [Fix mouse cursor offset on systems with fractional display scaling][1064].
  Instead of there being an offset between visible cursor and cursor selection
  this works now with any display scaling.
- [Disable area selection][1318]. The area selection was visible despite being
  non-functional. To avoid confusion, area selection has been disabled until it
  is [correctly implemented][479].
- [Handle syntax errors in custom-defined visualizations][#1341]. The IDE is now
  able to run properly, even if some of the custom-defined visualisations inside
  a project contain syntax errors.
<<<<<<< HEAD
- [JS visualizations have consistent gestures with the IDE][1291]. Panning and
  zooming now works just as expected on trackpad and mouse.
=======
- [Users can opt out of anonymous data gathering.][1328] This can be done with
  the `--no-data-gathering` command-line flag during the startup of the IDE.
>>>>>>> 145153b7

#### EnsoGL (rendering engine)

#### Enso Compiler

If you're interested in the enhancements and fixes made to the Enso compiler,
you can find their release notes
[here](https://github.com/enso-org/enso/blob/main/RELEASES.md).

[479]: https://github.com/enso-org/ide/issues/479
[1209]: https://github.com/enso-org/ide/pull/1209
[1291]: https://github.com/enso-org/ide/pull/1291
[1314]: https://github.com/enso-org/ide/pull/1314
[1313]: https://github.com/enso-org/ide/pull/1313
[1311]: https://github.com/enso-org/ide/pull/1311
[1064]: https://github.com/enso-org/ide/pull/1064
[1316]: https://github.com/enso-org/ide/pull/1316
[1318]: https://github.com/enso-org/ide/pull/1318

<br/>

# Enso 2.0.0-alpha.2 (2020-03-04)

This is a release focused on bug-fixing, stability, and performance. It improves
the performance of workflows and visualizations, and improves the look and feel
of the graphical interface. In addition, the graphical interface now informs the
users about errors and where they originate.

<br/>![New Learning Resources](/docs/assets/tags/new_learning_resources.svg)

- [Learn how to define custom data visualizations in
  Enso][podcast-custom-visualizations].
- [Learn how to use Java libraries in Enso, to build a
  webserver][podcast-java-interop].
- [Learn how to use Javascript libraries in Enso, to build custom server-side
  website rendering][podcast-http-server].
- [Discover why Enso Compiler is so fast and how it was built to support a
  dual-representation language][podcast-compiler-internals].
- [Learn more about the vision behind Enso and about its planned
  future][podcast-future-of-enso].

<br/>![New Features](/docs/assets/tags/new_features.svg)

#### Visual Environment

- [Errors in workflows are now displayed in the graphical interface][1215].
  Previously, these errors were silently skipped, which was non-intuitive and
  hard to understand. Now, the IDE displays both dataflow errors and panics in a
  nice and descriptive fashion.
- [Added geographic map support for Tables (data frames).][1187] Tables that
  have `latitude`, `longitude`, and optionally `label` columns can now be shown
  as points on a map.
- [Added a shortcut for live reloading of visualization files.][1190] This
  drastically improves how quickly new visualizations can be tested during their
  development. This is _currently_ limited in that, after reloading
  visualization definitions, the currently visible visualizations must be
  switched to another and switched back to refresh their content. See the [video
  podcast about building custom visualizations][podcast-custom-visualizations]
  to learn more.
- [Added a visual indicator of the ongoing standard library compilation][1264].
  Currently, each time IDE is started, the backend needs to compile the standard
  library before it can provide IDE with type information and values. Because of
  that, not all functionalities are ready to work directly after starting the
  IDE. Now, there is a visible indication of the ongoing background process.
- [Added the ability to reposition visualisations.][1096] There is now an icon
  in the visualization action bar that allows dragging the visualization away
  from a node. Once the visualization has been moved, another icon appears that
  can pin the visualization back to the node.
- [There is now an API to show Version Control System (like Git) status for
  nodes][1160].

<br/>![Bug Fixes](/docs/assets/tags/bug_fixes.svg)

#### Visual Environment

- [You can now use the table visualization to display data frames][1181]. Please
  note, that large tables will get truncated to 2000 entries. This limitation
  will be lifted in future releases.
- [Performance improvements during visual workflow][1067]. Nodes added with the
  searcher will have their values automatically assigned to newly generated
  variables, which allows the Enso Engine to cache intermediate values and hence
  improve visualization performance.
- [Minor documentation rendering fixes][1098]. Fixed cases where text would be
  misinterpreted as a tag, added support for new tag types, added support for
  more common characters, properly renders overflowing text.
- [Improved handling of projects created with other IDE versions][1214]. The IDE
  is now better at dealing with incompatible metadata in files, which stores
  node visual position information, the history of chosen searcher suggestions,
  etc. This will allow IDE to correctly open projects that were created using a
  different IDE version and prevent unnecessary loss of metadata.
- Pressing and holding up and down arrow keys make the list view selection move
  continuously.
- The shortcuts to close the application and to toggle the developer tools at
  runtime now work on all supported platforms.
- [The loading progress indicator remains visible while IDE initializes][1237].
  Previously the loading progress indicator completed too quickly and stopped
  spinning before the IDE was ready. Now it stays active, giving a visual
  indication that the initialization is still in progress.
- [Fixed visual glitch where a node's text was displayed as white on a white
  background][1264]. Most notably this occurred with the output node of a
  function generated using the node collapse refactoring.
- Many visual glitches were fixed, including small "pixel-like" artifacts
  appearing on the screen.
- [Several parser improvements][1274]. The parser used in the IDE has been
  updated to the latest version. This resolves several issues with language
  constructs like `import`, lambdas, and parentheses, whereupon typing certain
  text the edit could be automatically reverted.
- [The auto-import functionality was improved][1279]. Libraries' `Main` modules
  are omitted in expressions inserted by the searcher. For example, the `point`
  method of `Geo` library will be displayed as `Geo.point` and will insert
  import `Geo` instead of `Geo.Main`.
- Cursors in text editors behave correctly now (they are not affected by scene
  pan and zoom). This was possible because of the new multi-camera management
  system implemented in EnsoGL.

#### EnsoGL (rendering engine)

- A new multi-camera management system, allowing the same shape systems to be
  rendered on different layers from different cameras. The implementation
  automatically caches the same shape system definitions per scene layer in
  order to minimize the amount of WebGL draw calls and hence improve
  performance.
- A new depth-ordering mechanism for symbols and shapes. It is now possible to
  define depth order dependencies between symbols, shapes, and shape systems.
- Various performance improvements, especially for the text rendering engine.
- Display objects handle visibility correctly now. Display objects are not
  visible by default and need to be attached to a visible parent to be shown on
  the screen.

#### Enso Compiler

If you're interested in the enhancements and fixes made to the Enso compiler,
you can find their release notes
[here](https://github.com/enso-org/enso/blob/main/RELEASES.md#enso-026-2021-03-02).

[1067]: https://github.com/enso-org/ide/pull/1067
[1096]: https://github.com/enso-org/ide/pull/1096
[1098]: https://github.com/enso-org/ide/pull/1098
[1181]: https://github.com/enso-org/ide/pull/1181
[1215]: https://github.com/enso-org/ide/pull/1215
[1160]: https://github.com/enso-org/ide/pull/1160
[1190]: https://github.com/enso-org/ide/pull/1190
[1187]: https://github.com/enso-org/ide/pull/1187
[1068]: https://github.com/enso-org/ide/pull/1068
[1214]: https://github.com/enso-org/ide/pull/1214
[1237]: https://github.com/enso-org/ide/pull/1237
[1264]: https://github.com/enso-org/ide/pull/1264
[1274]: https://github.com/enso-org/ide/pull/1274
[1279]: https://github.com/enso-org/ide/pull/1279
[podcast-java-interop]:
  https://www.youtube.com/watch?v=bcpOEX1x06I&t=468s&ab_channel=Enso
[podcast-compiler-internals]:
  https://www.youtube.com/watch?v=BibjcUjdkO4&ab_channel=Enso
[podcast-custom-visualizations]:
  https://www.youtube.com/watch?v=wFkh5LgAZTs&t=5439s&ab_channel=Enso
[podcast-http-server]:
  https://www.youtube.com/watch?v=BYUAL4ksEgY&ab_channel=Enso
[podcast-future-of-enso]:
  https://www.youtube.com/watch?v=rF8DuJPOfTs&t=1863s&ab_channel=Enso
[1312]: https://github.com/enso-org/ide/pull/1312

<br/>

# Enso 2.0.0-alpha.1 (2020-01-26)

This is the first release of Enso, a general-purpose programming language and
environment for interactive data processing. It is a tool that spans the entire
stack, going from high-level visualization and communication to the nitty-gritty
of backend services, all in a single language.

<br/>![Release Notes](/docs/assets/tags/release_notes.svg)

#### Anonymous Data Collection

Please note that this release collects anonymous usage data which will be used
to improve Enso and prepare it for a stable release. We will switch to opt-in
data collection in stable version releases. The usage data will not contain your
code (expressions above nodes), however, reported errors may contain brief
snippets of out of context code that specifically leads to the error, like "the
method 'foo' does not exist on Number". The following data will be collected:

- Session length.
- Graph editing events (node create, dele, position change, connect, disconnect,
  collapse, edit start, edit end). This will not include any information about
  node expressions used.
- Navigation events (camera movement, scope change).
- Visualization events (visualization open, close, switch). This will not
  include any information about the displayed data nor the rendered
  visualization itself.
- Project management events (project open, close, rename).
- Errors (IDE crashes, WASM panics, Project Manager errors, Language Server
  errors, Compiler errors).
- Performance statistics (minimum, maximum, average GUI refresh rate).<|MERGE_RESOLUTION|>--- conflicted
+++ resolved
@@ -43,13 +43,10 @@
 - [Handle syntax errors in custom-defined visualizations][#1341]. The IDE is now
   able to run properly, even if some of the custom-defined visualisations inside
   a project contain syntax errors.
-<<<<<<< HEAD
+- [Users can opt out of anonymous data gathering.][1328] This can be done with
+  the `--no-data-gathering` command-line flag during the startup of the IDE.
 - [JS visualizations have consistent gestures with the IDE][1291]. Panning and
   zooming now works just as expected on trackpad and mouse.
-=======
-- [Users can opt out of anonymous data gathering.][1328] This can be done with
-  the `--no-data-gathering` command-line flag during the startup of the IDE.
->>>>>>> 145153b7
 
 #### EnsoGL (rendering engine)
 
