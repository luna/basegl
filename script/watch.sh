--- conflicted
+++ resolved
@@ -1,6 +1,2 @@
 #!/bin/bash
-<<<<<<< HEAD
-cargo watch --watch "lib" --clear -s "script/build.sh ${@}"
-=======
-cargo watch -i .gitignore -i "pkg/*" -s "script/build.sh ${@}"
->>>>>>> 73b8fff6
+cargo watch --watch "lib" --clear -s "script/build.sh ${@}"