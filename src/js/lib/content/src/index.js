--- conflicted
+++ resolved
@@ -315,11 +315,7 @@
 
 let root = document.getElementById('root')
 
-<<<<<<< HEAD
-function prepare_root(urlCfg) {
-=======
 function style_root() {
->>>>>>> 1f477434
     root.style.backgroundColor = '#f6f3f199'
 }
 
@@ -351,28 +347,17 @@
 }
 
 /// Main entry point. Loads WASM, initializes it, chooses the scene to run.
-<<<<<<< HEAD
-async function main() {
-    initCrashHandling()
-    printScamWarning()
-    hideLogs()
-    disableContextMenu()
-    let location = window.location.pathname.split('/')
-    location.splice(0,1)
-    let urlCfg = getUrlParams()
-    prepare_root(urlCfg)
-=======
 API.main = async function (inputConfig) {
     let urlParams = new URLSearchParams(window.location.search);
     let urlConfig = Object.fromEntries(urlParams.entries())
     let config    = Object.assign({},inputConfig,urlConfig)
     API[globalConfig.windowAppScopeConfigName] = config
 
+    initCrashHandling()
     style_root()
     printScamWarning()
     hideLogs()
     disableContextMenu()
->>>>>>> 1f477434
 
     let entryTarget = ok(config.entry) ? config.entry : main_entry_point
     let useLoader   = entryTarget === main_entry_point
