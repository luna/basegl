--- conflicted
+++ resolved
@@ -339,12 +339,9 @@
 
 /// Main entry point. Loads WASM, initializes it, chooses the scene to run.
 async function main() {
-<<<<<<< HEAD
     initCrashHandling()
-=======
     printScamWarning()
     hideLogs()
->>>>>>> 7f7a9329
     disableContextMenu()
     let location = window.location.pathname.split('/')
     location.splice(0,1)
