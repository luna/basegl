#![allow(missing_docs)]

//! NOTE
//! This file is under a heavy development. It contains commented lines of code and some code may
//! be of poor quality. Expect drastic changes.

#![feature(associated_type_defaults)]
#![feature(clamp)]
#![feature(drain_filter)]
#![feature(overlapping_marker_traits)]
#![feature(specialization)]
#![feature(trait_alias)]
#![feature(type_alias_impl_trait)]
#![feature(unboxed_closures)]
#![feature(weak_into_raw)]
#![feature(fn_traits)]

#![warn(trivial_casts)]
#![warn(trivial_numeric_casts)]
#![warn(unused_import_braces)]
#![warn(unused_qualifications)]
#![warn(unsafe_code)]
#![warn(missing_copy_implementations)]
#![warn(missing_debug_implementations)]

#![recursion_limit="1024"]


#[warn(missing_docs)]
pub mod component;

/// Common types and functions usable in all modules of this crate.
pub mod prelude {
    pub use ensogl::prelude::*;
}

use ensogl::application;
use ensogl::prelude::*;
use ensogl::traits::*;
use ensogl::application::shortcut;

use crate::component::cursor::Cursor;
use crate::component::node;
use crate::component::node::Node as NodeView;
use crate::component::node::WeakNode as WeakNodeView;
use crate::component::connection::Connection as EdgeView;
use enso_frp as frp;
use enso_frp::io::keyboard;
use enso_frp::Position;
use ensogl::display::object::Id;
use ensogl::display::world::*;
use ensogl::display;
use ensogl::system::web::StyleSetter;
use ensogl::system::web;
use nalgebra::Vector2;
use ensogl::display::Scene;
use crate::component::node::port::Expression;
use crate::component::visualization::Visualization;
use crate::component::visualization;
use crate::component::visualization::example::js::constructor_sample_js_bubble_chart;
use crate::component::visualization::MockDataGenerator3D;
use crate::component::visualization::example::native;


// =====================
// === SharedHashSet ===
// =====================

#[derive(Derivative,CloneRef)]
#[derivative(Debug(bound="T:Eq+Hash+Debug, S:std::hash::BuildHasher"))]
pub struct SharedHashSet<T,S=std::collections::hash_map::RandomState> {
    pub raw : Rc<RefCell<HashSet<T,S>>>
}

impl<T,S> Clone for SharedHashSet<T,S> {
    fn clone(&self) -> Self {
        let raw = self.raw.clone();
        Self {raw}
    }
}

impl<T,S> Default for SharedHashSet<T,S>
    where T:Eq+Hash, S:Default+std::hash::BuildHasher {
    fn default() -> Self {
        let raw = default();
        Self {raw}
    }
}

impl<T,S> SharedHashSet<T,S>
where T:Eq+Hash, S:Default+std::hash::BuildHasher {
    pub fn new() -> Self {
        default()
    }

    pub fn mem_take(&self) -> HashSet<T,S> {
        mem::take(&mut *self.raw.borrow_mut())
    }
}

impl<T,S> SharedHashSet<T,S>
where T:Eq+Hash, S:std::hash::BuildHasher {
    pub fn insert(&self, t:T) -> bool {
        self.raw.borrow_mut().insert(t)
    }

    pub fn remove(&self, t:&T) -> bool {
        self.raw.borrow_mut().remove(t)
    }

    pub fn contains(&self, value:&T) -> bool {
        self.raw.borrow().contains(value)
    }
}

impl<T,S> SharedHashSet<T,S> {
    pub fn clear(&self) {
        self.raw.borrow_mut().clear()
    }

    pub fn for_each<F>(&self, f:F)
    where F:FnMut(&T) {
        self.raw.borrow_mut().iter().for_each(f)
    }

    pub fn replace_with(&self, t:HashSet<T,S>) {
        *self.raw.borrow_mut() = t;
    }

    pub fn keys(&self) -> Vec<T>
    where T:Clone {
        self.raw.borrow().iter().cloned().collect_vec()
    }
}



// =====================
// === SharedHashMap ===
// =====================

#[derive(Derivative,CloneRef)]
#[derivative(Debug(bound="K:Eq+Hash+Debug, V:Debug, S:std::hash::BuildHasher"))]
pub struct SharedHashMap<K,V,S=std::collections::hash_map::RandomState> {
    pub raw : Rc<RefCell<HashMap<K,V,S>>>
}

impl<K,V,S> Clone for SharedHashMap<K,V,S> {
    fn clone(&self) -> Self {
        let raw = self.raw.clone();
        Self {raw}
    }
}

impl<K,V,S> Default for SharedHashMap<K,V,S>
where K:Eq+Hash, S:Default+std::hash::BuildHasher {
    fn default() -> Self {
        let raw = default();
        Self {raw}
    }
}

impl<K,V,S> SharedHashMap<K,V,S>
where K:Eq+Hash, S:Default+std::hash::BuildHasher {
    pub fn new() -> Self {
        default()
    }

    pub fn mem_take(&self) -> HashMap<K,V,S> {
        mem::take(&mut *self.raw.borrow_mut())
    }
}

impl<K,V,S> SharedHashMap<K,V,S>
where K:Eq+Hash, S:std::hash::BuildHasher {
    pub fn insert(&self, k:K, v:V) -> Option<V> {
        self.raw.borrow_mut().insert(k,v)
    }

    pub fn get_cloned(&self, k:&K) -> Option<V>
    where V:Clone {
        self.raw.borrow().get(k).cloned()
    }

    pub fn get_cloned_ref(&self, k:&K) -> Option<V>
    where V:CloneRef {
        self.raw.borrow().get(k).map(|t| t.clone_ref())
    }

    pub fn remove(&self, k:&K) -> Option<V> {
        self.raw.borrow_mut().remove(k)
    }
}

impl<K,V,S> SharedHashMap<K,V,S> {
    pub fn clear(&self) {
        self.raw.borrow_mut().clear()
    }

    pub fn for_each<F>(&self, f:F)
    where F:FnMut((&K,&V)) {
        self.raw.borrow_mut().iter().for_each(f)
    }

    pub fn keys(&self) -> Vec<K>
    where K:Clone {
        self.raw.borrow().keys().cloned().collect_vec()
    }
}








#[derive(Debug,Clone,CloneRef)]
pub struct Frp {
    pub inputs  : FrpInputs,
    pub outputs : FrpOutputs,
    pub status  : FrpStatus,
    pub node_release : frp::Stream<NodeId>
}

impl Deref for Frp {
    type Target = FrpInputs;
    fn deref(&self) -> &FrpInputs {
        &self.inputs
    }
}


ensogl::def_status_api! { FrpStatus
    /// Checks whether this graph editor instance is active.
    is_active,
    /// Checks whether this graph editor instance is empty.
    is_empty,
}

ensogl::def_command_api! { Commands
    /// Add a new node and place it in the origin of the workspace.
    add_node,
    /// Add a new node and place it at the mouse cursor position.
    add_node_at_cursor,
    /// Remove all selected nodes from the graph.
    remove_selected_nodes,
    /// Remove all nodes from the graph.
    remove_all_nodes,
    /// Toggle the visibility of the selected visualisations
    toggle_visualization_visibility,
    /// Set the data for the selected nodes. // TODO only has dummy functionality at the moment.
    debug_set_data_for_selected_node,
<<<<<<< HEAD


    /// Enable nodes multi selection mode. It works like inverse mode for single node selection and like merge mode for multi node selection mode.
    enable_node_multi_select,
    /// Disable nodes multi selection mode. It works like inverse mode for single node selection and like merge mode for multi node selection mode.
    disable_node_multi_select,
    /// Toggle nodes multi selection mode. It works like inverse mode for single node selection and like merge mode for multi node selection mode.
    toggle_node_multi_select,


    /// Enable nodes merge selection mode.
    enable_node_merge_select,
    /// Disable nodes merge selection mode.
    disable_node_merge_select,
    /// Toggles nodes merge selection mode.
    toggle_node_merge_select,


    /// Enable nodes subtract selection mode.
    enable_node_subtract_select,
    /// Disable nodes subtract selection mode.
    disable_node_subtract_select,
    /// Toggle nodes subtract selection mode.
    toggle_node_subtract_select,


    /// Enable nodes inverse selection mode.
    enable_node_inverse_select,
    /// Disable nodes inverse selection mode.
    disable_node_inverse_select,
    /// Toggle nodes inverse selection mode.
    toggle_node_inverse_select,
=======
    /// Cycle the visualization for the selected nodes. TODO only has dummy functionality at the moment.
    debug_cycle_visualisation_for_selected_node,
>>>>>>> b395c7f6
}

impl Commands {
    pub fn new(network:&frp::Network) -> Self {
        frp::extend! { network
<<<<<<< HEAD
            def add_node                         = source();
            def add_node_at_cursor               = source();
            def remove_selected_nodes            = source();
            def remove_all_nodes                 = source();
            def toggle_visualization_visibility  = source();
            def debug_set_data_for_selected_node = source();

            def enable_node_multi_select         = source();
            def disable_node_multi_select        = source();
            def toggle_node_multi_select         = source();

            def enable_node_merge_select         = source();
            def disable_node_merge_select        = source();
            def toggle_node_merge_select         = source();

            def enable_node_subtract_select      = source();
            def disable_node_subtract_select     = source();
            def toggle_node_subtract_select      = source();

            def enable_node_inverse_select       = source();
            def disable_node_inverse_select      = source();
            def toggle_node_inverse_select       = source();
        }
        Self {add_node,add_node_at_cursor,remove_selected_nodes,remove_all_nodes
             ,toggle_visualization_visibility,debug_set_data_for_selected_node
             ,enable_node_multi_select,disable_node_multi_select,toggle_node_multi_select
             ,enable_node_merge_select,disable_node_merge_select,toggle_node_merge_select
             ,enable_node_subtract_select,disable_node_subtract_select,toggle_node_subtract_select
             ,enable_node_inverse_select,disable_node_inverse_select,toggle_node_inverse_select}
=======
            def add_node                                    = source();
            def add_node_at_cursor                          = source();
            def remove_selected_nodes                       = source();
            def remove_all_nodes                            = source();
            def toggle_visualization_visibility             = source();
            def debug_set_data_for_selected_node            = source();
            def debug_cycle_visualisation_for_selected_node = source();
        }
        Self {add_node,add_node_at_cursor,remove_selected_nodes,remove_all_nodes
             ,toggle_visualization_visibility,debug_set_data_for_selected_node
             ,debug_cycle_visualisation_for_selected_node}
>>>>>>> b395c7f6
    }
}



// =================
// === FrpInputs ===
// =================

#[derive(Debug,Clone,CloneRef,Shrinkwrap)]
pub struct FrpInputs {
    #[shrinkwrap(main_field)]
    commands                           : Commands,
    pub connect_detached_edges_to_node : frp::Source<EdgeTarget>,
    pub connect_edge_source            : frp::Source<(EdgeId,EdgeTarget)>,
    pub connect_edge_target            : frp::Source<(EdgeId,EdgeTarget)>,
    pub connect_nodes                  : frp::Source<(EdgeTarget,EdgeTarget)>,
    pub deselect_all_nodes             : frp::Source,
    pub press_node_input               : frp::Source<EdgeTarget>,
    pub remove_all_node_edges          : frp::Source<NodeId>,
    pub remove_all_node_input_edges    : frp::Source<NodeId>,
    pub remove_all_node_output_edges   : frp::Source<NodeId>,
    pub remove_edge                    : frp::Source<EdgeId>,
    pub select_node                    : frp::Source<NodeId>,
    pub set_node_expression            : frp::Source<(NodeId,Expression)>,
    pub set_node_position              : frp::Source<(NodeId,Position)>,
    pub set_visualization_data         : frp::Source<NodeId>,
    pub translate_selected_nodes       : frp::Source<Position>,
    pub cycle_visualization            : frp::Source<NodeId>,
    pub set_visualization              : frp::Source<(NodeId,Option<Visualization>)>,
}

impl FrpInputs {
    pub fn new(network:&frp::Network) -> Self {
        frp::extend! { network
            def connect_detached_edges_to_node = source();
            def connect_edge_source            = source();
            def connect_edge_target            = source();
            def connect_nodes                  = source();
            def deselect_all_nodes             = source();
            def press_node_input               = source();
            def remove_all_node_edges          = source();
            def remove_all_node_input_edges    = source();
            def remove_all_node_output_edges   = source();
            def remove_edge                    = source();
            def select_node                    = source();
            def set_node_expression            = source();
            def set_node_position              = source();
            def set_visualization_data         = source();
            def translate_selected_nodes       = source();
            def cycle_visualization            = source();
            def set_visualization              = source();
        }
        let commands = Commands::new(&network);
        Self {commands,remove_edge,press_node_input,remove_all_node_edges
             ,remove_all_node_input_edges,remove_all_node_output_edges,set_visualization_data
             ,connect_detached_edges_to_node,connect_edge_source,connect_edge_target
             ,set_node_position,select_node,translate_selected_nodes,set_node_expression
             ,connect_nodes,deselect_all_nodes,cycle_visualization,set_visualization}
    }
}

impl application::command::FrpNetworkProvider for GraphEditor {
    fn network(&self) -> &frp::Network {
        &self.model.network
    }
}

impl application::command::CommandApi for GraphEditor {
    fn command_api_docs() -> Vec<application::command::EndpointDocs> {
        Commands::command_api_docs()
    }

    fn command_api(&self) -> Vec<application::command::CommandEndpoint> {
        self.frp.inputs.commands.command_api()
    }
}

impl application::command::StatusApi for GraphEditor {
    fn status_api_docs() -> Vec<application::command::EndpointDocs> {
        FrpStatus::status_api_docs()
    }

    fn status_api(&self) -> Vec<application::command::StatusEndpoint> {
        self.frp.status.status_api()
    }
}



// ==================
// === FrpOutputs ===
// ==================

macro_rules! generate_frp_outputs {
    ($( $field:ident : $field_ty:ty ),* $(,)?) => {
        #[derive(Debug,Clone,CloneRef)]
        pub struct UnsealedFrpOutputs {
            network : frp::Network,
            $($field : frp::Merge<$field_ty>),*
        }

        #[derive(Debug,Clone,CloneRef)]
        pub struct FrpOutputs {
            network : frp::Network,
            $(pub $field : frp::Sampler<$field_ty>),*
        }

        #[allow(clippy::new_without_default)]
        impl UnsealedFrpOutputs {
            pub fn new() -> Self {
                frp::new_network! { network
                    $(def $field = gather();)*
                }
                Self {network, $($field),*}
            }

            pub fn seal(&self) -> FrpOutputs {
                let network = self.network.clone_ref();
                frp::extend! { TRACE_ALL network
                    $(def $field = self.$field.sampler();)*
                }
                FrpOutputs {network, $($field),*}
            }
        }
    };
}


generate_frp_outputs! {
    node_added         : NodeId,
    node_removed       : NodeId,
    node_selected      : NodeId,
    node_deselected    : NodeId,
    node_position_set  : (NodeId,Position),

    edge_added         : EdgeId,
    edge_removed       : EdgeId,
    edge_source_set    : (EdgeId,EdgeTarget),
    edge_target_set    : (EdgeId,EdgeTarget),

    connection_added   : EdgeId,
    connection_removed : EdgeId,
}




// ============
// === Node ===
// ============

#[derive(Clone,CloneRef,Debug)]
pub struct Node {
    pub view      : NodeView,
    pub in_edges  : SharedHashSet<EdgeId>,
    pub out_edges : SharedHashSet<EdgeId>,
}

#[derive(Clone,CloneRef,Copy,Debug,Default,Display,Eq,From,Hash,Into,PartialEq)]
pub struct NodeId(pub Id);

impl Node {
    pub fn new(view:NodeView) -> Self {
        let in_edges  = default();
        let out_edges = default();
        Self {view,in_edges,out_edges}
    }

    pub fn id(&self) -> NodeId {
        self.view.id().into()
    }
}

impl display::Object for Node {
    fn display_object(&self) -> &display::object::Instance {
        &self.view.display_object()
    }
}



// ============
// === Edge ===
// ============

#[derive(Clone,CloneRef,Debug)]
pub struct Edge {
    pub view : EdgeView,
    source   : Rc<RefCell<Option<EdgeTarget>>>,
    target   : Rc<RefCell<Option<EdgeTarget>>>,
}

#[derive(Clone,CloneRef,Copy,Debug,Default,Display,Eq,From,Hash,Into,PartialEq)]
pub struct EdgeId(pub Id);

impl Edge {
    pub fn new(view:EdgeView) -> Self {
        let source = default();
        let target = default();
        Self {view,source,target}
    }

    pub fn id(&self) -> EdgeId {
        self.view.id().into()
    }

    pub fn target(&self) -> Option<EdgeTarget> {
        self.target.borrow().as_ref().map(|t| t.clone_ref())
    }

    pub fn source(&self) -> Option<EdgeTarget> {
        self.source.borrow().as_ref().map(|t| t.clone_ref())
    }

    pub fn has_source(&self) -> bool {
        self.source.borrow().is_some()
    }

    pub fn has_target(&self) -> bool {
        self.target.borrow().is_some()
    }

    pub fn set_source(&self, source:EdgeTarget) {
        *self.source.borrow_mut() = Some(source)
    }

    pub fn set_target(&self, target:EdgeTarget) {
        *self.target.borrow_mut() = Some(target)
    }

    pub fn take_source(&self) -> Option<EdgeTarget> {
        mem::take(&mut *self.source.borrow_mut())
    }

    pub fn take_target(&self) -> Option<EdgeTarget> {
        mem::take(&mut *self.target.borrow_mut())
    }
}

impl display::Object for Edge {
    fn display_object(&self) -> &display::object::Instance {
        &self.view.display_object()
    }
}


// ==================
// === EdgeTarget ===
// ==================

#[derive(Clone,CloneRef,Debug,Default)]
pub struct EdgeTarget {
    pub node_id : NodeId,
    pub port    : Rc<span_tree::Crumbs>,
}

impl EdgeTarget {
    pub fn new(node_id:NodeId, port:span_tree::Crumbs) -> Self {
        let port = Rc::new(port);
        Self {node_id,port}
    }
}



// =============
// === Nodes ===
// =============

#[derive(Debug,Clone,CloneRef)]
pub struct Nodes {
    pub logger   : Logger,
    pub all      : SharedHashMap<NodeId,Node>,
    pub selected : SharedHashSet<NodeId>,
}

impl Deref for Nodes {
    type Target = SharedHashMap<NodeId,Node>;
    fn deref(&self) -> &Self::Target {
        &self.all
    }
}

impl Nodes {
    pub fn new(logger:&Logger) -> Self {
        let logger   = logger.sub("nodes");
        let all      = default();
        let selected = default();
        Self {logger,all,selected}
    }
}





#[derive(Debug,Clone,CloneRef,Default)]
pub struct Edges {
    pub logger          : Logger,
    pub all             : SharedHashMap<EdgeId,Edge>,
    pub detached_source : SharedHashSet<EdgeId>,
    pub detached_target : SharedHashSet<EdgeId>,
}

impl Deref for Edges {
    type Target = SharedHashMap<EdgeId,Edge>;
    fn deref(&self) -> &Self::Target {
        &self.all
    }
}

impl Edges {
    pub fn new(logger:&Logger) -> Self {
        let logger   = logger.sub("edges");
        let all      = default();
        let detached_source = default();
        let detached_target = default();
        Self {logger,all,detached_source,detached_target}
    }

    pub fn insert(&self, edge:Edge) {
        self.all.insert(edge.id(),edge);
    }
}






#[derive(Debug,CloneRef,Derivative)]
#[derivative(Clone(bound=""))]
pub struct TouchNetwork<T:frp::Data> {
    pub down     : frp::Source<T>,
    pub up       : frp::Stream<T>,
    pub is_down  : frp::Stream<bool>,
    pub selected : frp::Stream<T>
}

impl<T:frp::Data> TouchNetwork<T> {
    pub fn new(network:&frp::Network, mouse:&frp::io::Mouse) -> Self {
        frp::extend! { network
            def down          = source::<T> ();
            def down_bool     = down.map(|_| true);
            def up_bool       = mouse.release.map(|_| false);
            def is_down       = down_bool.merge(&up_bool);
            def was_down      = is_down.previous();
            def mouse_up      = mouse.release.gate(&was_down);
            def pos_on_down   = mouse.position.sample(&down);
            def pos_on_up     = mouse.position.sample(&mouse_up);
            def should_select = pos_on_up.map3(&pos_on_down,&mouse.distance,Self::check);
            def up            = down.sample(&mouse_up);
            def selected      = up.gate(&should_select);
        }
        Self {down,up,is_down,selected}
    }

    #[allow(clippy::trivially_copy_pass_by_ref)]
    fn check(end:&Position, start:&Position, diff:&f32) -> bool {
        (end-start).length() <= diff * 2.0
    }
}

#[derive(Debug,Clone,CloneRef)]
pub struct TouchState {
    pub nodes      : TouchNetwork::<NodeId>,
    pub background : TouchNetwork::<()>,
}

impl TouchState {
    pub fn new(network:&frp::Network, mouse:&frp::io::Mouse) -> Self {
        let nodes = TouchNetwork::<NodeId>::new(&network,mouse);
        let background    = TouchNetwork::<()>::new(&network,mouse);
        Self {nodes,background}
    }
}



pub fn is_sub_crumb_of(src:&[span_tree::Crumb], tgt:&[span_tree::Crumb]) -> bool {
    if src.len() < tgt.len() { return false }
    for (s,t) in src.iter().zip(tgt.iter()) {
        if s != t { return false }
    }
    true
}

pub fn crumbs_overlap(src:&[span_tree::Crumb], tgt:&[span_tree::Crumb]) -> bool {
    is_sub_crumb_of(src,tgt) || is_sub_crumb_of(tgt,src)
}




// ===================================
// === GraphEditorModelWithNetwork ===
// ===================================

#[derive(Debug,Clone,CloneRef)]
pub struct GraphEditorModelWithNetwork {
    pub model   : GraphEditorModel,
    pub network : frp::Network,
}

impl Deref for GraphEditorModelWithNetwork {
    type Target = GraphEditorModel;
    fn deref(&self) -> &Self::Target {
        &self.model
    }
}

impl GraphEditorModelWithNetwork {
    pub fn new<S:Into<Scene>>(scene:S, cursor:Cursor) -> Self {
        let network = frp::Network::new();
        let model   = GraphEditorModel::new(scene,cursor,&network);
        Self {model,network}
    }

    fn new_node(&self, outputs:&UnsealedFrpOutputs) -> NodeId {
        let view = NodeView::new(&self.scene);
        let node = Node::new(view);
        let node_id = node.id();
        self.add_child(&node);


        let cursor = &self.cursor;
        let touch  = &self.touch_state;
        let model  = &self.model;

        frp::new_bridge_network! { [self.network, node.view.main_area.events.network]
            def _node_on_down_tagged = node.view.drag_area.events.mouse_down.map(f_!(
                touch.nodes.down.emit(node_id)
            ));
            def _cursor_mode = node.view.ports.frp.cursor_mode.map(f!((mode)
                cursor.frp.set_mode.emit(mode)
            ));
            def edge_id = node.view.frp.output_ports.mouse_down.map(f_!([model] {
                if let Some(node) = model.nodes.get_cloned_ref(&node_id) {
                    let view = EdgeView::new(&model.scene);
                    model.add_child(&view);
                    let edge = Edge::new(view);
                    let edge_id = edge.id();
                    model.edges.insert(edge);
                    model.edges.detached_target.insert(edge_id);
                    node.out_edges.insert(edge_id);
                    edge_id
                } else { default() }
            }));

            outputs.edge_added.attach(&edge_id);
            def new_edge_source = edge_id.map(move |id| (*id,EdgeTarget::new(node_id,default())));
            outputs.edge_source_set.attach(&new_edge_source);


            def _press_node_input = node.view.ports.frp.press.map(f!((crumbs)
                model.frp.press_node_input.emit(EdgeTarget::new(node_id,crumbs.clone()))
            ));
        }

        let chart = constructor_sample_js_bubble_chart();
        let dom_layer    = model.scene.dom.layers.front.clone_ref();
        chart.set_dom_layer(&dom_layer);

        let vis = Visualization::new(chart);
        node.view.frp.set_visualization.emit(Some(vis));


        self.nodes.insert(node_id,node);


        node_id
    }


    pub fn get_node_position(&self, node_id:NodeId) -> Option<Vector3<f32>> {
        self.nodes.get_cloned_ref(&node_id).map(|node| node.position())
    }

    // FIXME: remove
    pub fn deprecated_add_node(&self) -> WeakNodeView {
        todo!()
    }

    // FIXME: remove
    pub fn deprecated_remove_node(&self, _node:WeakNodeView) {
        todo!()
    }
}



// ========================
// === GraphEditorModel ===
// ========================

#[derive(Debug,Clone,CloneRef)]
pub struct GraphEditorModel {
    pub logger         : Logger,
    pub display_object : display::object::Instance,
    pub scene          : Scene,
    pub cursor         : Cursor,
    pub nodes          : Nodes,
    pub edges          : Edges,
    touch_state        : TouchState,
    frp                : FrpInputs,
}

// === Public ===

impl GraphEditorModel {
    pub fn new<S:Into<Scene>>(scene:S, cursor:Cursor, network:&frp::Network) -> Self {
        let scene          = scene.into();
        let logger         = Logger::new("GraphEditor");
        let display_object = display::object::Instance::new(logger.clone());
        let nodes          = Nodes::new(&logger);
        let edges          = default();
        let frp            = FrpInputs::new(network);
        let touch_state    = TouchState::new(network,&scene.mouse.frp);
        Self {logger,display_object,scene,cursor,nodes,edges,touch_state,frp }
    }

    fn new_edge(&self) -> EdgeId {
        let edge = Edge::new(EdgeView::new(&self.scene));
        self.add_child(&edge);
        self.edges.insert(edge.clone_ref());
        edge.id()
    }

    pub fn all_nodes(&self) -> Vec<NodeId> {
        self.nodes.all.keys()
    }

    pub fn selected_nodes(&self) -> Vec<NodeId> {
        self.nodes.selected.keys()
    }
}


// === Selection ===

impl GraphEditorModel {
    fn select_node(&self, node_id:impl Into<NodeId>) {
        let node_id = node_id.into();
        if let Some(node) = self.nodes.get_cloned_ref(&node_id) {
            self.nodes.selected.insert(node_id);
            node.view.frp.select.emit(());
        }
    }

    fn deselect_node(&self, node_id:impl Into<NodeId>) {
        let node_id = node_id.into();
        if let Some(node) = self.nodes.get_cloned_ref(&node_id) {
            self.nodes.selected.remove(&node_id);
            node.view.frp.deselect.emit(());
        }
    }
}


// === Remove ===

impl GraphEditorModel {
    fn remove_edge<E:Into<EdgeId>>(&self, edge_id:E) {
        let edge_id = edge_id.into();
        if let Some(edge) = self.edges.remove(&edge_id) {
            if let Some(source) = edge.take_source() {
                if let Some(source_node) = self.nodes.get_cloned_ref(&source.node_id) {
                    source_node.out_edges.remove(&edge_id);
                }
            }

            if let Some(target) = edge.take_target() {
                if let Some(target_node) = self.nodes.get_cloned_ref(&target.node_id) {
                    target_node.in_edges.remove(&edge_id);
                }
            }
        }
    }

    /// Warning! This function does not remove connected edges. It needs to be handled by the
    /// implementation.
    fn remove_node(&self, node_id:impl Into<NodeId>) {
        let node_id = node_id.into();
        self.nodes.remove(&node_id);
        self.nodes.selected.remove(&node_id);
    }

    fn node_in_edges(&self, node_id:impl Into<NodeId>) -> Vec<EdgeId> {
        let node_id = node_id.into();
        self.nodes.get_cloned_ref(&node_id).map(|node| {
            node.in_edges.keys()
        }).unwrap_or_default()
    }

    fn node_out_edges(&self, node_id:impl Into<NodeId>) -> Vec<EdgeId> {
        let node_id = node_id.into();
        self.nodes.get_cloned_ref(&node_id).map(|node| {
            node.out_edges.keys()
        }).unwrap_or_default()
    }

    fn node_in_and_out_edges(&self, node_id:impl Into<NodeId>) -> Vec<EdgeId> {
        let node_id = node_id.into();
        let mut edges = self.node_in_edges(node_id);
        edges.extend(&self.node_out_edges(node_id));
        edges
    }

    fn set_node_expression(&self, node_id:impl Into<NodeId>, expr:impl Into<Expression>) {
        let node_id = node_id.into();
        let expr    = expr.into();
        if let Some(node) = self.nodes.get_cloned_ref(&node_id) {
            node.view.ports.set_expression(expr);
        }
    }

    fn is_connection(&self, edge_id:impl Into<EdgeId>) -> bool {
        let edge_id = edge_id.into();
        match self.edges.get_cloned_ref(&edge_id) {
            None    => false,
            Some(e) => e.has_source() && e.has_target()
        }
    }
}


// === Connect ===

impl GraphEditorModel {
    fn connect_edge_source(&self, edge_id:EdgeId, target:&EdgeTarget) {
        if let Some(edge) = self.edges.get_cloned_ref(&edge_id) {
            if let Some(node) = self.nodes.get_cloned_ref(&target.node_id) {
                node.out_edges.insert(edge_id);
                edge.set_source(target.clone());
                self.refresh_edge_position(edge_id);
            }
        }
    }

    fn connect_edge_target(&self, edge_id:EdgeId, target:&EdgeTarget) {
        if let Some(edge) = self.edges.get_cloned_ref(&edge_id) {
            if let Some(node) = self.nodes.get_cloned_ref(&target.node_id) {
                node.in_edges.insert(edge_id);
                edge.set_target(target.clone());
                self.refresh_edge_position(edge_id);
            };
        }
    }

    fn overlapping_edges(&self, target:&EdgeTarget) -> Vec<EdgeId> {
        let mut overlapping = vec![];
        if let Some(node) = self.nodes.get_cloned_ref(&target.node_id) {
            for edge_id in node.in_edges.raw.borrow().clone().into_iter() {
                if let Some(edge) = self.edges.get_cloned_ref(&edge_id) {
                    if let Some(edge_target) = edge.target() {
                        if crumbs_overlap(&edge_target.port,&target.port) {
                            overlapping.push(edge_id);
                        }
                    }
                }
            }
        }
        overlapping
    }
}


// === Position ===

impl GraphEditorModel {
    pub fn set_node_position(&self, node_id:impl Into<NodeId>, position:impl Into<Position>) {
        let node_id  = node_id.into();
        let position = position.into();
        if let Some(node) = self.nodes.get_cloned_ref(&node_id) {
            node.view.mod_position(|t| {
                t.x = position.x;
                t.y = position.y;
            });
            for edge_id in self.node_in_and_out_edges(node_id) {
                self.refresh_edge_position(edge_id);
            }
        }
    }

    pub fn node_pos_mod
    (&self, node_id:impl Into<NodeId>, pos_diff:impl Into<Position>) -> (NodeId,Position) {
        let node_id      = node_id.into();
        let pos_diff     = pos_diff.into();
        let new_position = if let Some(node) = self.nodes.get_cloned_ref(&node_id) {
            let node_pos = node.position();
            frp::Position::new(node_pos.x + pos_diff.x, node_pos.y + pos_diff.y)
        } else {
            default()
        };
        (node_id,new_position)
    }

    pub fn refresh_edge_position(&self, edge_id:EdgeId) {
        self.refresh_edge_source_position(edge_id);
        self.refresh_edge_target_position(edge_id);
    }

    pub fn refresh_edge_source_position(&self, edge_id:EdgeId) {
        if let Some(edge) = self.edges.get_cloned_ref(&edge_id) {
            if let Some(edge_source) = edge.source() {
                if let Some(node) = self.nodes.get_cloned_ref(&edge_source.node_id) {
                    edge.mod_position(|p| {
                        p.x = node.position().x + node::NODE_WIDTH/2.0;
                        p.y = node.position().y + node::NODE_HEIGHT/2.0;
                    });
                }
            }
        };
    }

    pub fn refresh_edge_target_position(&self, edge_id:EdgeId) {
        if let Some(edge) = self.edges.get_cloned_ref(&edge_id) {
            if let Some(edge_target) = edge.target() {
                if let Some(node) = self.nodes.get_cloned_ref(&edge_target.node_id) {
                    let offset = node.view.ports.get_port_offset(&edge_target.port).unwrap_or_else(|| Vector2::new(0.0,0.0));
                    let node_position = node.view.position();
                    let pos = frp::Position::new(node_position.x + offset.x, node_position.y + offset.y);
                    edge.view.events.target_position.emit(pos);
                }
            }
        };
    }
}

impl display::Object for GraphEditorModel {
    fn display_object(&self) -> &display::object::Instance {
        &self.display_object
    }
}






// ===================
// === GraphEditor ===
// ===================

#[derive(Debug,Clone,CloneRef)]
pub struct GraphEditor {
    pub model : GraphEditorModelWithNetwork,
    pub frp   : Frp,
}

impl Deref for GraphEditor {
    type Target = GraphEditorModelWithNetwork;
    fn deref(&self) -> &Self::Target {
        &self.model
    }
}

impl GraphEditor {
    pub fn add_node(&self) -> NodeId {
        self.frp.add_node.emit(());
        self.frp.outputs.node_added.value()
    }
}

impl application::command::Provider for GraphEditor {
    fn label() -> &'static str {
        "GraphEditor"
    }
}

impl application::shortcut::DefaultShortcutProvider for GraphEditor {
    fn default_shortcuts() -> Vec<application::shortcut::Shortcut> {
        use keyboard::Key;
<<<<<<< HEAD
        vec! [ Self::self_shortcut(shortcut::Action::press   (&[Key::Character("n".into())]) , "add_node_at_cursor")
             , Self::self_shortcut(shortcut::Action::press   (&[Key::Backspace])             , "remove_selected_nodes")
             , Self::self_shortcut(shortcut::Action::press   (&[Key::Character(" ".into())]) , "toggle_visualization_visibility")
             , Self::self_shortcut(shortcut::Action::press   (&[Key::Meta])                  , "toggle_node_multi_select")
             , Self::self_shortcut(shortcut::Action::release (&[Key::Meta])                  , "toggle_node_multi_select")
             , Self::self_shortcut(shortcut::Action::press   (&[Key::Control])               , "toggle_node_multi_select")
             , Self::self_shortcut(shortcut::Action::release (&[Key::Control])               , "toggle_node_multi_select")
             , Self::self_shortcut(shortcut::Action::press   (&[Key::Shift])                 , "toggle_node_merge_select")
             , Self::self_shortcut(shortcut::Action::release (&[Key::Shift])                 , "toggle_node_merge_select")
             , Self::self_shortcut(shortcut::Action::press   (&[Key::Alt])                   , "toggle_node_subtract_select")
             , Self::self_shortcut(shortcut::Action::release (&[Key::Alt])                   , "toggle_node_subtract_select")
             , Self::self_shortcut(shortcut::Action::press   (&[Key::Shift,Key::Alt])        , "toggle_node_inverse_select")
             , Self::self_shortcut(shortcut::Action::release (&[Key::Shift,Key::Alt])        , "toggle_node_inverse_select")
             , Self::self_shortcut(shortcut::Action::press   (&[Key::Character("d".into())]) , "debug_set_data_for_selected_node")
=======
        vec! [ Self::self_shortcut(&[Key::Character("n".into())] , "add_node_at_cursor")
             , Self::self_shortcut(&[Key::Backspace]             , "remove_selected_nodes")
             , Self::self_shortcut(&[Key::Character(" ".into())] , "toggle_visualization_visibility")
             , Self::self_shortcut(&[Key::Character("d".into())] , "debug_set_data_for_selected_node")
             , Self::self_shortcut(&[Key::Character("f".into())]  , "debug_cycle_visualisation_for_selected_node")
>>>>>>> b395c7f6
        ]
    }
}

impl application::View for GraphEditor {
    fn new(world: &World) -> Self {
        new_graph_editor(world)
    }
}

fn enable_disable_toggle
(network:&frp::Network, enable:&frp::Source, disable:&frp::Source, toggle:&frp::Source)
-> frp::Stream<bool> {
    // FIXME: the clone_refs bellow should not be needed.
    let enable  = enable.clone_ref();
    let disable = disable.clone_ref();
    let toggle  = toggle.clone_ref();
    frp::extend! { network
        out        <- gather();
        on_toggle  <- toggle.map2(&out,|_,t| !t);
        on_enable  <- enable.constant(true);
        on_disable <- disable.constant(false);
        out        <+ on_toggle;
        out        <+ on_enable;
        out        <+ on_disable;
    }
    out.into()
}

#[derive(Clone,Copy,Debug,Eq,PartialEq)]
pub enum SelectionMode {
    Normal,Multi,Merge,Subtract,Inverse
}

impl SelectionMode {
    pub fn single_should_select(self, was_selected:bool) -> bool {
        match self {
            Self::Normal  => true,
            Self::Merge   => true,
            Self::Multi   => !was_selected,
            Self::Inverse => !was_selected,
            _             => false
        }
    }

    pub fn single_should_deselect(self, was_selected:bool) -> bool {
        match self {
            Self::Subtract => true,
            Self::Multi    => was_selected,
            Self::Inverse  => was_selected,
            _              => false
        }
    }
}

impl Default for SelectionMode {
    fn default() -> Self {
        Self::Normal
    }
}

#[allow(unused_parens)]
fn new_graph_editor(world:&World) -> GraphEditor {
    let scene  = world.scene();
    let cursor = Cursor::new(world.scene());
    web::body().set_style_or_panic("cursor","none");
    world.add_child(&cursor);

    let model   = GraphEditorModelWithNetwork::new(scene,cursor.clone_ref());
    let network = &model.network;
    let nodes   = &model.nodes;
    let edges   = &model.edges;
    let inputs  = &model.frp;
    let mouse   = &scene.mouse.frp;
    let touch   = &model.touch_state;

    let outputs = UnsealedFrpOutputs::new();
    let sealed_outputs = outputs.seal(); // Done here to keep right eval order.


    // === Selection Target Redirection ===
    frp::extend! { network
    def mouse_down_target  = mouse.press.map(f_!(model.scene.mouse.target.get()));
    eval mouse_down_target([touch,model](target) {
        match target {
            display::scene::Target::Background  => touch.background.down.emit(()),
            display::scene::Target::Symbol {..} => {
                if let Some(target) = model.scene.shapes.get_mouse_target(*target) {
                    target.mouse_down().emit(());
                }
            }
        }
    });
    }


    // === Cursor Selection ===
    frp::extend! { network

    def mouse_on_down_position = mouse.position.sample(&mouse.press);
    def selection_zero         = source::<Position>();
    def selection_size_down    = mouse.position.map2(&mouse_on_down_position,|m,n|{m-n});
    def selection_size_if_down = selection_size_down.gate(&touch.background.is_down);
    def selection_size_on_down = selection_zero.sample(&mouse.press);
    def selection_size         = selection_size_if_down.merge(&selection_size_on_down);

    eval selection_size ((p) cursor.set_selection_size(Vector2::new(p.x,p.y)));

    eval_ mouse.press   (cursor.frp.press.emit(()));
    eval_ mouse.release (cursor.frp.release.emit(()));
    }


    // === Node Select ===
    frp::extend! { network

    def deselect_all_nodes = gather_();

//    select_node <- [inputs.select_node, touch.nodes.selected];


    let multi_select_flag = enable_disable_toggle
        ( network
        , &inputs.enable_node_multi_select
        , &inputs.disable_node_multi_select
        , &inputs.toggle_node_multi_select
        );

    let merge_select_flag = enable_disable_toggle
        ( network
        , &inputs.enable_node_merge_select
        , &inputs.disable_node_merge_select
        , &inputs.toggle_node_merge_select
        );

    let subtract_select_flag = enable_disable_toggle
        ( network
        , &inputs.enable_node_subtract_select
        , &inputs.disable_node_subtract_select
        , &inputs.toggle_node_subtract_select
        );

    let inverse_select_flag = enable_disable_toggle
        ( network
        , &inputs.enable_node_inverse_select
        , &inputs.disable_node_inverse_select
        , &inputs.toggle_node_inverse_select
        );

    selection_mode <- zip_with4
        (&multi_select_flag,&merge_select_flag,&subtract_select_flag,&inverse_select_flag,
        |multi,merge,subtract,inverse| {
            if      *multi    { SelectionMode::Multi }
            else if *merge    { SelectionMode::Merge }
            else if *subtract { SelectionMode::Subtract }
            else if *inverse  { SelectionMode::Inverse }
            else              { SelectionMode::Normal }
        }
    );

    let node_pressed = touch.nodes.selected.clone_ref();

    node_was_selected <- node_pressed.map(f!((id) model.nodes.selected.contains(id)));

    should_select <- node_pressed.map3(&selection_mode,&node_was_selected,
        |_,mode,was_selected| mode.single_should_select(*was_selected)
    );

    should_deselect <- node_pressed.map3(&selection_mode,&node_was_selected,
        |_,mode,was_selected| mode.single_should_deselect(*was_selected)
    );

    keep_selection          <- selection_mode.map(|t| *t != SelectionMode::Normal);
    deselect_on_select      <- node_pressed.gate_not(&keep_selection);
    deselect_all_nodes      <+ deselect_on_select;
    deselect_all_nodes      <+ inputs.deselect_all_nodes;

    deselect_on_bg_press    <- touch.background.selected.gate_not(&keep_selection);
    deselect_all_nodes      <+ deselect_on_bg_press;
    all_nodes_to_deselect   <= deselect_all_nodes.map(f_!(model.nodes.selected.mem_take()));
    outputs.node_deselected <+ all_nodes_to_deselect;

    node_selected           <- node_pressed.gate(&should_select);
    node_deselected         <- node_pressed.gate(&should_deselect);
    outputs.node_selected   <+ node_selected;
    outputs.node_deselected <+ node_deselected;
    }


    // === Node Connect ===
    frp::extend! { network

    outputs.edge_source_set <+ inputs.connect_edge_source;
    outputs.edge_target_set <+ inputs.connect_edge_target;

    let endpoints            = inputs.connect_nodes.clone_ref();
    edge                    <- endpoints . map(f_!(model.new_edge()));
    new_edge_source         <- endpoints . _0() . map2(&edge, |t,id| (*id,t.clone()));
    new_edge_target         <- endpoints . _1() . map2(&edge, |t,id| (*id,t.clone()));
    outputs.edge_added      <+ edge;
    outputs.edge_source_set <+ new_edge_source;
    outputs.edge_target_set <+ new_edge_target;

    new_node_input          <- [inputs.press_node_input, inputs.connect_detached_edges_to_node];
    detached_targets        <= new_node_input.map(f_!(model.edges.detached_target.mem_take()));
    new_edge_target         <- new_node_input.map2(&detached_targets, |t,id| (*id,t.clone()));
    outputs.edge_target_set <+ new_edge_target;

    overlapping_edges       <= outputs.edge_target_set._1().map(f!((t) model.overlapping_edges(t)));
    outputs.edge_removed    <+ overlapping_edges;
    }


    // === Add Node ===
    frp::extend! { network

    let add_node_at_cursor = inputs.add_node_at_cursor.clone_ref();
    add_node           <- [inputs.add_node, add_node_at_cursor];
    new_node           <- add_node.map(f_!([model,outputs] model.new_node(&outputs)));
    outputs.node_added <+ new_node;

    node_with_position <- add_node_at_cursor.map3(&new_node,&mouse.position,|_,id,pos| (*id,*pos));
    outputs.node_position_set <+ node_with_position;
    }


    // === Remove Node ===
    frp::extend! { network

    all_nodes       <= inputs.remove_all_nodes      . map(f_!(model.all_nodes()));
    selected_nodes  <= inputs.remove_selected_nodes . map(f_!(model.selected_nodes()));
    nodes_to_remove <- [all_nodes, selected_nodes];
    eval nodes_to_remove ((node_id) inputs.remove_all_node_edges.emit(node_id));

    outputs.node_removed <+ nodes_to_remove;
    }


    // === Remove Edge ===
    frp::extend! { network

    rm_input_edges       <- [inputs.remove_all_node_edges, inputs.remove_all_node_input_edges];
    rm_output_edges      <- [inputs.remove_all_node_edges, inputs.remove_all_node_output_edges];
    input_edges_to_rm    <= rm_input_edges  . map(f!((node_id) model.node_in_edges(node_id)));
    output_edges_to_rm   <= rm_output_edges . map(f!((node_id) model.node_out_edges(node_id)));
    edges_to_rm          <- [inputs.remove_edge, input_edges_to_rm, output_edges_to_rm];
    outputs.edge_removed <+ edges_to_rm;
    }


    // === Set NodeView Expression ===
    frp::extend! { network

    eval inputs.set_node_expression(((node_id,expr)) model.set_node_expression(node_id,expr));


    // === Move Nodes ===

    node_drag      <- mouse.translation.gate(&touch.nodes.is_down);
    tx_sel_nodes   <- [node_drag, inputs.translate_selected_nodes];
    selected_nodes <= tx_sel_nodes.map(f_!(model.nodes.selected.keys()));
    new_node_pos   <- selected_nodes.map2(&tx_sel_nodes,f!((id,tx) model.node_pos_mod(id,tx)));

    outputs.node_position_set <+ new_node_pos;


<<<<<<< HEAD
    // === Set Node Position ===
=======
         // === Vis Cycling ===
         def _cycle_vis= inputs.debug_cycle_visualisation_for_selected_node.map(f!((inputs,nodes)(_) {
            nodes.selected.for_each(|node| inputs.cycle_visualization.emit(node));
        }));
>>>>>>> b395c7f6

        // === Vis Set ===
        def _update_vis_data = inputs.set_visualization.map(f!((nodes)((node_id,vis)) {
            if let Some(node) = nodes.get_cloned_ref(node_id) {
                node.view.visualization_container.frp.set_visualization.emit(vis)
            }
        }));

    outputs.node_position_set <+ inputs.set_node_position;

<<<<<<< HEAD
=======
        // TODO remove this once real data is available.
        let dummy_switch  = Rc::new(Cell::new(false));
        let sample_data_generator = MockDataGenerator3D::default();
        def _set_dumy_data = inputs.debug_set_data_for_selected_node.map(f!((nodes)(_) {
            nodes.selected.for_each(|node_id| {
                let data          = Rc::new(sample_data_generator.generate_data());
                let content       = Rc::new(serde_json::to_value(data).unwrap());
                let data          = visualization::Data::JSON{ content };
                if let Some(node) = nodes.get_cloned(node_id) {
                    node.view.visualization_container.frp.set_data.emit(Some(data));
                }
            })
        }));
>>>>>>> b395c7f6

         def _set_dumy_data = inputs.cycle_visualization.map(f!((scene,nodes)(node_id) {
            // TODO remove dummy cycling once we have the visualization registry.
            let dc = dummy_switch.get();
            dummy_switch.set(!dc);
            let vis = if dc {
                Visualization::new(native::BubbleChart::new(&scene))
            } else {
                let chart     = constructor_sample_js_bubble_chart();
                let dom_layer = scene.dom.layers.front.clone_ref();
                chart.set_dom_layer(&dom_layer);
                Visualization::new(chart)
            };
            if let Some(node) = nodes.get_cloned_ref(node_id) {
                node.view.visualization_container.frp.set_visualization.emit(Some(vis));
            }
        }));



<<<<<<< HEAD
    eval outputs.node_position_set (((id,pos)) model.set_node_position(id,pos));
=======
        def _toggle_selected = inputs.toggle_visualization_visibility.map(f!((nodes)(_) {
            nodes.selected.for_each(|node_id| {
                if let Some(node) = nodes.get_cloned_ref(node_id) {
                    node.view.visualization_container.frp.toggle_visibility.emit(());
                }
            });
        }));
>>>>>>> b395c7f6





    // === Move Edges ===

    def _move_connections = cursor.frp.position.map(f!([edges](position) {
        edges.detached_target.for_each(|id| {
            if let Some(edge) = edges.get_cloned_ref(id) {
                edge.view.events.target_position.emit(position)
            }
        })
    }));



    // === Vis Update Data ===

    // TODO remove this once real data is available.
    let dummy_counter = Rc::new(Cell::new(1.0_f32));
    def _update_vis_data = inputs.debug_set_data_for_selected_node.map(f_!([nodes] {
        let dc = dummy_counter.get();
        dummy_counter.set(dc + 0.1);
        let content = Rc::new(json!(format!("{}", 20.0 + 10.0 * dummy_counter.get().sin())));
        let dummy_data = Some(visualization::Data::JSON { content });
        nodes.selected.for_each(|node_id| {
            if let Some(node) = nodes.get_cloned_ref(node_id) {
                node.view.visualization_container.frp.set_data.emit(&dummy_data);
            }
        })
    }));


    // === Toggle Visualization Visibility ===

    def _toggle_selected = inputs.toggle_visualization_visibility.map(f_!(
        nodes.selected.for_each(|node_id| {
            if let Some(node) = nodes.get_cloned_ref(node_id) {
                node.view.visualization_container.toggle_visibility();
            }
        });
    ));


    // === OUTPUTS REBIND ===

    eval outputs.edge_source_set (((id,tgt)) model.connect_edge_source(*id,tgt));
    eval outputs.edge_target_set (((id,tgt)) model.connect_edge_target(*id,tgt));
    eval outputs.node_selected   ((id) model.select_node(id));
    eval outputs.node_deselected ((id) model.deselect_node(id));
    eval outputs.edge_removed    ((id) model.remove_edge(id));
    eval outputs.node_removed    ((id) model.remove_node(id));



    // === Connection discovery ===

    edge_endpoint_set          <- [outputs.edge_source_set,outputs.edge_target_set]._0();
    both_endpoints_set         <- edge_endpoint_set.map(f!((id) model.is_connection(id)));
    new_connection             <- edge_endpoint_set.gate(&both_endpoints_set);
    outputs.connection_added   <+ new_connection;
    outputs.connection_removed <+ outputs.edge_removed;



    // === Status ===

    def is_active_src = source::<bool>();
    def is_empty_src  = source::<bool>();
    def is_active = is_active_src.sampler();
    def is_empty  = is_empty_src.sampler();

    }

    // FIXME This is a temporary solution. Should be replaced by a real thing once layout
    //       management is implemented.
    is_active_src.emit(true);

    let status = FrpStatus {is_active,is_empty};

    let node_release = touch.nodes.up.clone_ref();


    let inputs = inputs.clone_ref();
    let outputs = sealed_outputs;
    let frp = Frp {inputs,outputs,status,node_release};

    GraphEditor {model,frp}
}




impl display::Object for GraphEditor {
    fn display_object(&self) -> &display::object::Instance {
        &self.display_object
    }
}



// =============
// === Tests ===
// =============

#[cfg(test)]
mod tests {
    use super::*;

    #[test]
    fn test_1() {
        assert_eq!(1,0);
    }
}<|MERGE_RESOLUTION|>--- conflicted
+++ resolved
@@ -249,9 +249,6 @@
     remove_all_nodes,
     /// Toggle the visibility of the selected visualisations
     toggle_visualization_visibility,
-    /// Set the data for the selected nodes. // TODO only has dummy functionality at the moment.
-    debug_set_data_for_selected_node,
-<<<<<<< HEAD
 
 
     /// Enable nodes multi selection mode. It works like inverse mode for single node selection and like merge mode for multi node selection mode.
@@ -284,27 +281,30 @@
     disable_node_inverse_select,
     /// Toggle nodes inverse selection mode.
     toggle_node_inverse_select,
-=======
+
+
+
+    /// Set the data for the selected nodes. // TODO only has dummy functionality at the moment.
+    debug_set_data_for_selected_node,
+
     /// Cycle the visualization for the selected nodes. TODO only has dummy functionality at the moment.
     debug_cycle_visualisation_for_selected_node,
->>>>>>> b395c7f6
 }
 
 impl Commands {
     pub fn new(network:&frp::Network) -> Self {
         frp::extend! { network
-<<<<<<< HEAD
             def add_node                         = source();
             def add_node_at_cursor               = source();
             def remove_selected_nodes            = source();
             def remove_all_nodes                 = source();
             def toggle_visualization_visibility  = source();
-            def debug_set_data_for_selected_node = source();
 
             def enable_node_multi_select         = source();
             def disable_node_multi_select        = source();
             def toggle_node_multi_select         = source();
 
+
             def enable_node_merge_select         = source();
             def disable_node_merge_select        = source();
             def toggle_node_merge_select         = source();
@@ -316,26 +316,18 @@
             def enable_node_inverse_select       = source();
             def disable_node_inverse_select      = source();
             def toggle_node_inverse_select       = source();
+
+            def debug_set_data_for_selected_node            = source();
+            def debug_cycle_visualisation_for_selected_node = source();
+
         }
         Self {add_node,add_node_at_cursor,remove_selected_nodes,remove_all_nodes
-             ,toggle_visualization_visibility,debug_set_data_for_selected_node
+             ,toggle_visualization_visibility
              ,enable_node_multi_select,disable_node_multi_select,toggle_node_multi_select
              ,enable_node_merge_select,disable_node_merge_select,toggle_node_merge_select
              ,enable_node_subtract_select,disable_node_subtract_select,toggle_node_subtract_select
-             ,enable_node_inverse_select,disable_node_inverse_select,toggle_node_inverse_select}
-=======
-            def add_node                                    = source();
-            def add_node_at_cursor                          = source();
-            def remove_selected_nodes                       = source();
-            def remove_all_nodes                            = source();
-            def toggle_visualization_visibility             = source();
-            def debug_set_data_for_selected_node            = source();
-            def debug_cycle_visualisation_for_selected_node = source();
-        }
-        Self {add_node,add_node_at_cursor,remove_selected_nodes,remove_all_nodes
-             ,toggle_visualization_visibility,debug_set_data_for_selected_node
-             ,debug_cycle_visualisation_for_selected_node}
->>>>>>> b395c7f6
+             ,enable_node_inverse_select,disable_node_inverse_select,toggle_node_inverse_select
+             ,debug_set_data_for_selected_node,debug_cycle_visualisation_for_selected_node}
     }
 }
 
@@ -455,7 +447,7 @@
 
             pub fn seal(&self) -> FrpOutputs {
                 let network = self.network.clone_ref();
-                frp::extend! { TRACE_ALL network
+                frp::extend! { network
                     $(def $field = self.$field.sampler();)*
                 }
                 FrpOutputs {network, $($field),*}
@@ -1110,7 +1102,6 @@
 impl application::shortcut::DefaultShortcutProvider for GraphEditor {
     fn default_shortcuts() -> Vec<application::shortcut::Shortcut> {
         use keyboard::Key;
-<<<<<<< HEAD
         vec! [ Self::self_shortcut(shortcut::Action::press   (&[Key::Character("n".into())]) , "add_node_at_cursor")
              , Self::self_shortcut(shortcut::Action::press   (&[Key::Backspace])             , "remove_selected_nodes")
              , Self::self_shortcut(shortcut::Action::press   (&[Key::Character(" ".into())]) , "toggle_visualization_visibility")
@@ -1125,13 +1116,7 @@
              , Self::self_shortcut(shortcut::Action::press   (&[Key::Shift,Key::Alt])        , "toggle_node_inverse_select")
              , Self::self_shortcut(shortcut::Action::release (&[Key::Shift,Key::Alt])        , "toggle_node_inverse_select")
              , Self::self_shortcut(shortcut::Action::press   (&[Key::Character("d".into())]) , "debug_set_data_for_selected_node")
-=======
-        vec! [ Self::self_shortcut(&[Key::Character("n".into())] , "add_node_at_cursor")
-             , Self::self_shortcut(&[Key::Backspace]             , "remove_selected_nodes")
-             , Self::self_shortcut(&[Key::Character(" ".into())] , "toggle_visualization_visibility")
-             , Self::self_shortcut(&[Key::Character("d".into())] , "debug_set_data_for_selected_node")
-             , Self::self_shortcut(&[Key::Character("f".into())]  , "debug_cycle_visualisation_for_selected_node")
->>>>>>> b395c7f6
+             , Self::self_shortcut(shortcut::Action::press   (&[Key::Character("f".into())]) , "debug_cycle_visualisation_for_selected_node")
         ]
     }
 }
@@ -1250,9 +1235,6 @@
 
     def deselect_all_nodes = gather_();
 
-//    select_node <- [inputs.select_node, touch.nodes.selected];
-
-
     let multi_select_flag = enable_disable_toggle
         ( network
         , &inputs.enable_node_multi_select
@@ -1390,82 +1372,20 @@
 
     // === Move Nodes ===
 
-    node_drag      <- mouse.translation.gate(&touch.nodes.is_down);
-    tx_sel_nodes   <- [node_drag, inputs.translate_selected_nodes];
-    selected_nodes <= tx_sel_nodes.map(f_!(model.nodes.selected.keys()));
-    new_node_pos   <- selected_nodes.map2(&tx_sel_nodes,f!((id,tx) model.node_pos_mod(id,tx)));
-
-    outputs.node_position_set <+ new_node_pos;
-
-
-<<<<<<< HEAD
+    node_drag         <- mouse.translation.gate(&touch.nodes.is_down);
+    was_selected      <- touch.nodes.down.map(f!((id) model.nodes.selected.contains(id)));
+    tx_sel_nodes      <- [node_drag, inputs.translate_selected_nodes];
+    non_selected_drag <- tx_sel_nodes.map2(&touch.nodes.down,|_,id|*id).gate_not(&was_selected);
+    selected_drag     <= tx_sel_nodes.map(f_!(model.nodes.selected.keys())).gate(&was_selected);
+    nodes_to_drag     <- [non_selected_drag,selected_drag];
+    nodes_new_pos     <- nodes_to_drag.map2(&tx_sel_nodes,f!((id,tx) model.node_pos_mod(id,tx)));
+    outputs.node_position_set <+ nodes_new_pos;
+
+
     // === Set Node Position ===
-=======
-         // === Vis Cycling ===
-         def _cycle_vis= inputs.debug_cycle_visualisation_for_selected_node.map(f!((inputs,nodes)(_) {
-            nodes.selected.for_each(|node| inputs.cycle_visualization.emit(node));
-        }));
->>>>>>> b395c7f6
-
-        // === Vis Set ===
-        def _update_vis_data = inputs.set_visualization.map(f!((nodes)((node_id,vis)) {
-            if let Some(node) = nodes.get_cloned_ref(node_id) {
-                node.view.visualization_container.frp.set_visualization.emit(vis)
-            }
-        }));
 
     outputs.node_position_set <+ inputs.set_node_position;
-
-<<<<<<< HEAD
-=======
-        // TODO remove this once real data is available.
-        let dummy_switch  = Rc::new(Cell::new(false));
-        let sample_data_generator = MockDataGenerator3D::default();
-        def _set_dumy_data = inputs.debug_set_data_for_selected_node.map(f!((nodes)(_) {
-            nodes.selected.for_each(|node_id| {
-                let data          = Rc::new(sample_data_generator.generate_data());
-                let content       = Rc::new(serde_json::to_value(data).unwrap());
-                let data          = visualization::Data::JSON{ content };
-                if let Some(node) = nodes.get_cloned(node_id) {
-                    node.view.visualization_container.frp.set_data.emit(Some(data));
-                }
-            })
-        }));
->>>>>>> b395c7f6
-
-         def _set_dumy_data = inputs.cycle_visualization.map(f!((scene,nodes)(node_id) {
-            // TODO remove dummy cycling once we have the visualization registry.
-            let dc = dummy_switch.get();
-            dummy_switch.set(!dc);
-            let vis = if dc {
-                Visualization::new(native::BubbleChart::new(&scene))
-            } else {
-                let chart     = constructor_sample_js_bubble_chart();
-                let dom_layer = scene.dom.layers.front.clone_ref();
-                chart.set_dom_layer(&dom_layer);
-                Visualization::new(chart)
-            };
-            if let Some(node) = nodes.get_cloned_ref(node_id) {
-                node.view.visualization_container.frp.set_visualization.emit(Some(vis));
-            }
-        }));
-
-
-
-<<<<<<< HEAD
     eval outputs.node_position_set (((id,pos)) model.set_node_position(id,pos));
-=======
-        def _toggle_selected = inputs.toggle_visualization_visibility.map(f!((nodes)(_) {
-            nodes.selected.for_each(|node_id| {
-                if let Some(node) = nodes.get_cloned_ref(node_id) {
-                    node.view.visualization_container.frp.toggle_visibility.emit(());
-                }
-            });
-        }));
->>>>>>> b395c7f6
-
-
-
 
 
     // === Move Edges ===
@@ -1480,32 +1400,61 @@
 
 
 
-    // === Vis Update Data ===
+
+    // === Vis Cycling ===
+
+    def _cycle_vis= inputs.debug_cycle_visualisation_for_selected_node.map(f!([inputs,nodes](_) {
+        nodes.selected.for_each(|node| inputs.cycle_visualization.emit(node));
+    }));
+
+
+    // === Vis Set ===
+
+    def _update_vis_data = inputs.set_visualization.map(f!([nodes]((node_id,vis)) {
+        if let Some(node) = nodes.get_cloned_ref(node_id) {
+            node.view.visualization_container.frp.set_visualization.emit(vis)
+        }
+    }));
 
     // TODO remove this once real data is available.
-    let dummy_counter = Rc::new(Cell::new(1.0_f32));
-    def _update_vis_data = inputs.debug_set_data_for_selected_node.map(f_!([nodes] {
-        let dc = dummy_counter.get();
-        dummy_counter.set(dc + 0.1);
-        let content = Rc::new(json!(format!("{}", 20.0 + 10.0 * dummy_counter.get().sin())));
-        let dummy_data = Some(visualization::Data::JSON { content });
+    let dummy_switch  = Rc::new(Cell::new(false));
+    let sample_data_generator = MockDataGenerator3D::default();
+    def _set_dumy_data = inputs.debug_set_data_for_selected_node.map(f!([nodes](_) {
         nodes.selected.for_each(|node_id| {
-            if let Some(node) = nodes.get_cloned_ref(node_id) {
-                node.view.visualization_container.frp.set_data.emit(&dummy_data);
+            let data          = Rc::new(sample_data_generator.generate_data());
+            let content       = Rc::new(serde_json::to_value(data).unwrap());
+            let data          = visualization::Data::JSON{ content };
+            if let Some(node) = nodes.get_cloned(node_id) {
+                node.view.visualization_container.frp.set_data.emit(Some(data));
             }
         })
     }));
 
-
-    // === Toggle Visualization Visibility ===
-
-    def _toggle_selected = inputs.toggle_visualization_visibility.map(f_!(
+     def _set_dumy_data = inputs.cycle_visualization.map(f!([scene,nodes](node_id) {
+        // TODO remove dummy cycling once we have the visualization registry.
+        let dc = dummy_switch.get();
+        dummy_switch.set(!dc);
+        let vis = if dc {
+            Visualization::new(native::BubbleChart::new(&scene))
+        } else {
+            let chart     = constructor_sample_js_bubble_chart();
+            let dom_layer = scene.dom.layers.front.clone_ref();
+            chart.set_dom_layer(&dom_layer);
+            Visualization::new(chart)
+        };
+        if let Some(node) = nodes.get_cloned_ref(node_id) {
+            node.view.visualization_container.frp.set_visualization.emit(Some(vis));
+        }
+    }));
+
+    def _toggle_selected = inputs.toggle_visualization_visibility.map(f!([nodes](_) {
         nodes.selected.for_each(|node_id| {
             if let Some(node) = nodes.get_cloned_ref(node_id) {
-                node.view.visualization_container.toggle_visibility();
+                node.view.visualization_container.frp.toggle_visibility.emit(());
             }
         });
-    ));
+    }));
+
 
 
     // === OUTPUTS REBIND ===
