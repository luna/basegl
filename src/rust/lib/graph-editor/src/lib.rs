#![allow(missing_docs)]

//! NOTE
//! This file is under a heavy development. It contains commented lines of code and some code may
//! be of poor quality. Expect drastic changes.

#![feature(associated_type_defaults)]
#![feature(clamp)]
#![feature(drain_filter)]
#![feature(overlapping_marker_traits)]
#![feature(specialization)]
#![feature(trait_alias)]
#![feature(type_alias_impl_trait)]
#![feature(unboxed_closures)]
#![feature(weak_into_raw)]
#![feature(fn_traits)]

#![warn(trivial_casts)]
#![warn(trivial_numeric_casts)]
#![warn(unused_import_braces)]
#![warn(unused_qualifications)]
#![warn(unsafe_code)]
#![warn(missing_copy_implementations)]
#![warn(missing_debug_implementations)]

#![recursion_limit="1024"]


#[warn(missing_docs)]
pub mod component;

/// Common types and functions usable in all modules of this crate.
pub mod prelude {
    pub use ensogl::prelude::*;
}

use ensogl::application;
use ensogl::prelude::*;
use ensogl::traits::*;
use ensogl::application::shortcut;

use crate::component::cursor::Cursor;
use crate::component::node;
use crate::component::node::Node as NodeView;
use crate::component::connection::Connection as EdgeView;
use enso_frp as frp;
use enso_frp::io::keyboard;
use enso_frp::Position;
use ensogl::display::object::Id;
use ensogl::display::world::*;
use ensogl::display;
use ensogl::system::web::StyleSetter;
use ensogl::system::web;
use nalgebra::Vector2;
use ensogl::display::Scene;
use crate::component::visualization::Visualization;
use crate::component::visualization;
use crate::component::visualization::MockDataGenerator3D;



// =====================
// === SharedHashSet ===
// =====================

#[derive(Derivative,CloneRef)]
#[derivative(Debug(bound="T:Eq+Hash+Debug, S:std::hash::BuildHasher"))]
pub struct SharedHashSet<T,S=std::collections::hash_map::RandomState> {
    pub raw : Rc<RefCell<HashSet<T,S>>>
}

impl<T,S> Clone for SharedHashSet<T,S> {
    fn clone(&self) -> Self {
        let raw = self.raw.clone();
        Self {raw}
    }
}

impl<T,S> Default for SharedHashSet<T,S>
    where T:Eq+Hash, S:Default+std::hash::BuildHasher {
    fn default() -> Self {
        let raw = default();
        Self {raw}
    }
}

impl<T,S> SharedHashSet<T,S>
where T:Eq+Hash, S:Default+std::hash::BuildHasher {
    pub fn new() -> Self {
        default()
    }

    pub fn mem_take(&self) -> HashSet<T,S> {
        mem::take(&mut *self.raw.borrow_mut())
    }
}

impl<T,S> SharedHashSet<T,S>
where T:Eq+Hash, S:std::hash::BuildHasher {
    pub fn insert(&self, t:T) -> bool {
        self.raw.borrow_mut().insert(t)
    }

    pub fn remove(&self, t:&T) -> bool {
        self.raw.borrow_mut().remove(t)
    }

    pub fn contains(&self, value:&T) -> bool {
        self.raw.borrow().contains(value)
    }
}

impl<T,S> SharedHashSet<T,S> {
    pub fn clear(&self) {
        self.raw.borrow_mut().clear()
    }

    pub fn for_each<F>(&self, f:F)
    where F:FnMut(&T) {
        self.raw.borrow_mut().iter().for_each(f)
    }

    pub fn replace_with(&self, t:HashSet<T,S>) {
        *self.raw.borrow_mut() = t;
    }

    pub fn keys(&self) -> Vec<T>
    where T:Clone {
        self.raw.borrow().iter().cloned().collect_vec()
    }
}



// =====================
// === SharedHashMap ===
// =====================

#[derive(Derivative,CloneRef)]
#[derivative(Debug(bound="K:Eq+Hash+Debug, V:Debug, S:std::hash::BuildHasher"))]
pub struct SharedHashMap<K,V,S=std::collections::hash_map::RandomState> {
    pub raw : Rc<RefCell<HashMap<K,V,S>>>
}

impl<K,V,S> Clone for SharedHashMap<K,V,S> {
    fn clone(&self) -> Self {
        let raw = self.raw.clone();
        Self {raw}
    }
}

impl<K,V,S> Default for SharedHashMap<K,V,S>
where K:Eq+Hash, S:Default+std::hash::BuildHasher {
    fn default() -> Self {
        let raw = default();
        Self {raw}
    }
}

impl<K,V,S> SharedHashMap<K,V,S>
where K:Eq+Hash, S:Default+std::hash::BuildHasher {
    pub fn new() -> Self {
        default()
    }

    pub fn mem_take(&self) -> HashMap<K,V,S> {
        mem::take(&mut *self.raw.borrow_mut())
    }
}

impl<K,V,S> SharedHashMap<K,V,S>
where K:Eq+Hash, S:std::hash::BuildHasher {
    pub fn insert(&self, k:K, v:V) -> Option<V> {
        self.raw.borrow_mut().insert(k,v)
    }

    pub fn get_cloned(&self, k:&K) -> Option<V>
    where V:Clone {
        self.raw.borrow().get(k).cloned()
    }

    pub fn get_cloned_ref(&self, k:&K) -> Option<V>
    where V:CloneRef {
        self.raw.borrow().get(k).map(|t| t.clone_ref())
    }

    pub fn remove(&self, k:&K) -> Option<V> {
        self.raw.borrow_mut().remove(k)
    }
}

impl<K,V,S> SharedHashMap<K,V,S> {
    pub fn clear(&self) {
        self.raw.borrow_mut().clear()
    }

    pub fn for_each<F>(&self, f:F)
    where F:FnMut((&K,&V)) {
        self.raw.borrow_mut().iter().for_each(f)
    }

    pub fn keys(&self) -> Vec<K>
    where K:Clone {
        self.raw.borrow().keys().cloned().collect_vec()
    }
}








#[derive(Debug,Clone,CloneRef)]
pub struct Frp {
    pub inputs  : FrpInputs,
    pub outputs : FrpOutputs,
    pub status  : FrpStatus,
    pub node_release : frp::Stream<NodeId>
}

impl Deref for Frp {
    type Target = FrpInputs;
    fn deref(&self) -> &FrpInputs {
        &self.inputs
    }
}


ensogl::def_status_api! { FrpStatus
    /// Checks whether this graph editor instance is active.
    is_active,
    /// Checks whether this graph editor instance is empty.
    is_empty,
}

ensogl::def_command_api! { Commands
    /// Add a new node and place it in the origin of the workspace.
    add_node,
    /// Add a new node and place it at the mouse cursor position.
    add_node_at_cursor,
    /// Remove all selected nodes from the graph.
    remove_selected_nodes,
    /// Remove all nodes from the graph.
    remove_all_nodes,
    /// Toggle the visibility of the selected visualizations
    toggle_visualization_visibility,


    /// Enable nodes multi selection mode. It works like inverse mode for single node selection and like merge mode for multi node selection mode.
    enable_node_multi_select,
    /// Disable nodes multi selection mode. It works like inverse mode for single node selection and like merge mode for multi node selection mode.
    disable_node_multi_select,
    /// Toggle nodes multi selection mode. It works like inverse mode for single node selection and like merge mode for multi node selection mode.
    toggle_node_multi_select,


    /// Enable nodes merge selection mode.
    enable_node_merge_select,
    /// Disable nodes merge selection mode.
    disable_node_merge_select,
    /// Toggles nodes merge selection mode.
    toggle_node_merge_select,


    /// Enable nodes subtract selection mode.
    enable_node_subtract_select,
    /// Disable nodes subtract selection mode.
    disable_node_subtract_select,
    /// Toggle nodes subtract selection mode.
    toggle_node_subtract_select,


    /// Enable nodes inverse selection mode.
    enable_node_inverse_select,
    /// Disable nodes inverse selection mode.
    disable_node_inverse_select,
    /// Toggle nodes inverse selection mode.
    toggle_node_inverse_select,



    /// Set the data for the selected nodes. // TODO only has dummy functionality at the moment.
    debug_set_data_for_selected_node,

    /// Cycle the visualization for the selected nodes. TODO only has dummy functionality at the moment.
    debug_cycle_visualization_for_selected_node,
}

impl Commands {
    pub fn new(network:&frp::Network) -> Self {
        frp::extend! { network
            def add_node                         = source();
            def add_node_at_cursor               = source();
            def remove_selected_nodes            = source();
            def remove_all_nodes                 = source();
            def toggle_visualization_visibility  = source();

            def enable_node_multi_select         = source();
            def disable_node_multi_select        = source();
            def toggle_node_multi_select         = source();


            def enable_node_merge_select         = source();
            def disable_node_merge_select        = source();
            def toggle_node_merge_select         = source();

            def enable_node_subtract_select      = source();
            def disable_node_subtract_select     = source();
            def toggle_node_subtract_select      = source();

            def enable_node_inverse_select       = source();
            def disable_node_inverse_select      = source();
            def toggle_node_inverse_select       = source();

            def debug_set_data_for_selected_node            = source();
            def debug_cycle_visualization_for_selected_node = source();

        }
        Self {add_node,add_node_at_cursor,remove_selected_nodes,remove_all_nodes
             ,toggle_visualization_visibility
             ,enable_node_multi_select,disable_node_multi_select,toggle_node_multi_select
             ,enable_node_merge_select,disable_node_merge_select,toggle_node_merge_select
             ,enable_node_subtract_select,disable_node_subtract_select,toggle_node_subtract_select
             ,enable_node_inverse_select,disable_node_inverse_select,toggle_node_inverse_select
             ,debug_set_data_for_selected_node,debug_cycle_visualization_for_selected_node}
    }
}



// =================
// === FrpInputs ===
// =================

#[derive(Debug,Clone,CloneRef,Shrinkwrap)]
pub struct FrpInputs {
    #[shrinkwrap(main_field)]
    commands                           : Commands,
    pub connect_detached_edges_to_node : frp::Source<EdgeTarget>,
    pub connect_edge_source            : frp::Source<(EdgeId,EdgeTarget)>,
    pub connect_edge_target            : frp::Source<(EdgeId,EdgeTarget)>,
    pub connect_nodes                  : frp::Source<(EdgeTarget,EdgeTarget)>,
    pub deselect_all_nodes             : frp::Source,
    pub press_node_input               : frp::Source<EdgeTarget>,
    pub remove_all_node_edges          : frp::Source<NodeId>,
    pub remove_all_node_input_edges    : frp::Source<NodeId>,
    pub remove_all_node_output_edges   : frp::Source<NodeId>,
    pub remove_edge                    : frp::Source<EdgeId>,
    pub select_node                    : frp::Source<NodeId>,
    pub remove_node                    : frp::Source<NodeId>,
    pub set_node_expression            : frp::Source<(NodeId,node::Expression)>,
    pub set_node_position              : frp::Source<(NodeId,Position)>,
    pub set_visualization_data         : frp::Source<NodeId>,
    pub translate_selected_nodes       : frp::Source<Position>,
    pub cycle_visualization            : frp::Source<NodeId>,
    pub set_visualization              : frp::Source<(NodeId,Option<Visualization>)>,
    pub register_visualization_class   : frp::Source<Option<Rc<visualization::Handle>>>,
}

impl FrpInputs {
    pub fn new(network:&frp::Network) -> Self {
        frp::extend! { network
            def connect_detached_edges_to_node = source();
            def connect_edge_source            = source();
            def connect_edge_target            = source();
            def connect_nodes                  = source();
            def deselect_all_nodes             = source();
            def press_node_input               = source();
            def remove_all_node_edges          = source();
            def remove_all_node_input_edges    = source();
            def remove_all_node_output_edges   = source();
            def remove_edge                    = source();
            def select_node                    = source();
            def remove_node                    = source();
            def set_node_expression            = source();
            def set_node_position              = source();
            def set_visualization_data         = source();
            def translate_selected_nodes       = source();
            def cycle_visualization            = source();
            def set_visualization              = source();
            def register_visualization_class   = source();
        }
        let commands = Commands::new(&network);
        Self {commands,remove_edge,press_node_input,remove_all_node_edges
             ,remove_all_node_input_edges,remove_all_node_output_edges,set_visualization_data
             ,connect_detached_edges_to_node,connect_edge_source,connect_edge_target
<<<<<<< HEAD
             ,set_node_position,select_node,remove_node,translate_selected_nodes,set_node_expression
             ,connect_nodes,deselect_all_nodes,cycle_visualization,set_visualization}
=======
             ,set_node_position,select_node,translate_selected_nodes,set_node_expression
             ,connect_nodes,deselect_all_nodes,cycle_visualization,set_visualization
             ,register_visualization_class
        }
>>>>>>> 48b8d88d
    }
}

impl application::command::FrpNetworkProvider for GraphEditor {
    fn network(&self) -> &frp::Network {
        &self.model.network
    }
}

impl application::command::CommandApi for GraphEditor {
    fn command_api_docs() -> Vec<application::command::EndpointDocs> {
        Commands::command_api_docs()
    }

    fn command_api(&self) -> Vec<application::command::CommandEndpoint> {
        self.frp.inputs.commands.command_api()
    }
}

impl application::command::StatusApi for GraphEditor {
    fn status_api_docs() -> Vec<application::command::EndpointDocs> {
        FrpStatus::status_api_docs()
    }

    fn status_api(&self) -> Vec<application::command::StatusEndpoint> {
        self.frp.status.status_api()
    }
}



// ==================
// === FrpOutputs ===
// ==================

macro_rules! generate_frp_outputs {
    ($( $field:ident : $field_ty:ty ),* $(,)?) => {
        #[derive(Debug,Clone,CloneRef)]
        pub struct UnsealedFrpOutputs {
            network : frp::Network,
            $($field : frp::Merge<$field_ty>),*
        }

        #[derive(Debug,Clone,CloneRef)]
        pub struct FrpOutputs {
            network : frp::Network,
            $(pub $field : frp::Sampler<$field_ty>),*
        }

        #[allow(clippy::new_without_default)]
        impl UnsealedFrpOutputs {
            pub fn new() -> Self {
                frp::new_network! { network
                    $(def $field = gather();)*
                }
                Self {network, $($field),*}
            }

            pub fn seal(&self) -> FrpOutputs {
                let network = self.network.clone_ref();
                frp::extend! { network
                    $(def $field = self.$field.sampler();)*
                }
                FrpOutputs {network, $($field),*}
            }
        }
    };
}


generate_frp_outputs! {
    node_added          : NodeId,
    node_removed        : NodeId,
    node_selected       : NodeId,
    node_deselected     : NodeId,
    node_position_set   : (NodeId,Position),
    node_expression_set : (NodeId,node::Expression),

    edge_added          : EdgeId,
    edge_removed        : EdgeId,
    edge_source_set     : (EdgeId,EdgeTarget),
    edge_target_set     : (EdgeId,EdgeTarget),

    connection_added    : EdgeId,
    connection_removed  : EdgeId,
}




// ============
// === Node ===
// ============

#[derive(Clone,CloneRef,Debug)]
pub struct Node {
    pub view      : NodeView,
    pub in_edges  : SharedHashSet<EdgeId>,
    pub out_edges : SharedHashSet<EdgeId>,
}

#[derive(Clone,CloneRef,Copy,Debug,Default,Display,Eq,From,Hash,Into,PartialEq)]
pub struct NodeId(pub Id);

impl Node {
    pub fn new(view:NodeView) -> Self {
        let in_edges  = default();
        let out_edges = default();
        Self {view,in_edges,out_edges}
    }

    pub fn id(&self) -> NodeId {
        self.view.id().into()
    }
}

impl display::Object for Node {
    fn display_object(&self) -> &display::object::Instance {
        &self.view.display_object()
    }
}



// ============
// === Edge ===
// ============

#[derive(Clone,CloneRef,Debug)]
pub struct Edge {
    pub view : EdgeView,
    source   : Rc<RefCell<Option<EdgeTarget>>>,
    target   : Rc<RefCell<Option<EdgeTarget>>>,
}

#[derive(Clone,CloneRef,Copy,Debug,Default,Display,Eq,From,Hash,Into,PartialEq)]
pub struct EdgeId(pub Id);

impl Edge {
    pub fn new(view:EdgeView) -> Self {
        let source = default();
        let target = default();
        Self {view,source,target}
    }

    pub fn id(&self) -> EdgeId {
        self.view.id().into()
    }

    pub fn target(&self) -> Option<EdgeTarget> {
        self.target.borrow().as_ref().map(|t| t.clone_ref())
    }

    pub fn source(&self) -> Option<EdgeTarget> {
        self.source.borrow().as_ref().map(|t| t.clone_ref())
    }

    pub fn has_source(&self) -> bool {
        self.source.borrow().is_some()
    }

    pub fn has_target(&self) -> bool {
        self.target.borrow().is_some()
    }

    pub fn set_source(&self, source:EdgeTarget) {
        *self.source.borrow_mut() = Some(source)
    }

    pub fn set_target(&self, target:EdgeTarget) {
        *self.target.borrow_mut() = Some(target)
    }

    pub fn take_source(&self) -> Option<EdgeTarget> {
        mem::take(&mut *self.source.borrow_mut())
    }

    pub fn take_target(&self) -> Option<EdgeTarget> {
        mem::take(&mut *self.target.borrow_mut())
    }
}

impl display::Object for Edge {
    fn display_object(&self) -> &display::object::Instance {
        &self.view.display_object()
    }
}


// ==================
// === EdgeTarget ===
// ==================

#[derive(Clone,CloneRef,Debug,Default)]
pub struct EdgeTarget {
    pub node_id : NodeId,
    pub port    : Rc<span_tree::Crumbs>,
}

impl EdgeTarget {
    pub fn new(node_id:NodeId, port:span_tree::Crumbs) -> Self {
        let port = Rc::new(port);
        Self {node_id,port}
    }
}



// =============
// === Nodes ===
// =============

#[derive(Debug,Clone,CloneRef)]
pub struct Nodes {
    pub logger   : Logger,
    pub all      : SharedHashMap<NodeId,Node>,
    pub selected : SharedHashSet<NodeId>,
}

impl Deref for Nodes {
    type Target = SharedHashMap<NodeId,Node>;
    fn deref(&self) -> &Self::Target {
        &self.all
    }
}

impl Nodes {
    pub fn new(logger:&Logger) -> Self {
        let logger   = logger.sub("nodes");
        let all      = default();
        let selected = default();
        Self {logger,all,selected}
    }
}





#[derive(Debug,Clone,CloneRef,Default)]
pub struct Edges {
    pub logger          : Logger,
    pub all             : SharedHashMap<EdgeId,Edge>,
    pub detached_source : SharedHashSet<EdgeId>,
    pub detached_target : SharedHashSet<EdgeId>,
}

impl Deref for Edges {
    type Target = SharedHashMap<EdgeId,Edge>;
    fn deref(&self) -> &Self::Target {
        &self.all
    }
}

impl Edges {
    pub fn new(logger:&Logger) -> Self {
        let logger   = logger.sub("edges");
        let all      = default();
        let detached_source = default();
        let detached_target = default();
        Self {logger,all,detached_source,detached_target}
    }

    pub fn insert(&self, edge:Edge) {
        self.all.insert(edge.id(),edge);
    }
}






#[derive(Debug,CloneRef,Derivative)]
#[derivative(Clone(bound=""))]
pub struct TouchNetwork<T:frp::Data> {
    pub down     : frp::Source<T>,
    pub up       : frp::Stream<T>,
    pub is_down  : frp::Stream<bool>,
    pub selected : frp::Stream<T>
}

impl<T:frp::Data> TouchNetwork<T> {
    pub fn new(network:&frp::Network, mouse:&frp::io::Mouse) -> Self {
        frp::extend! { network
            def down          = source::<T> ();
            def down_bool     = down.map(|_| true);
            def up_bool       = mouse.release.map(|_| false);
            def is_down       = down_bool.merge(&up_bool);
            def was_down      = is_down.previous();
            def mouse_up      = mouse.release.gate(&was_down);
            def pos_on_down   = mouse.position.sample(&down);
            def pos_on_up     = mouse.position.sample(&mouse_up);
            def should_select = pos_on_up.map3(&pos_on_down,&mouse.distance,Self::check);
            def up            = down.sample(&mouse_up);
            def selected      = up.gate(&should_select);
        }
        Self {down,up,is_down,selected}
    }

    #[allow(clippy::trivially_copy_pass_by_ref)]
    fn check(end:&Position, start:&Position, diff:&f32) -> bool {
        (end-start).length() <= diff * 2.0
    }
}

#[derive(Debug,Clone,CloneRef)]
pub struct TouchState {
    pub nodes      : TouchNetwork::<NodeId>,
    pub background : TouchNetwork::<()>,
}

impl TouchState {
    pub fn new(network:&frp::Network, mouse:&frp::io::Mouse) -> Self {
        let nodes = TouchNetwork::<NodeId>::new(&network,mouse);
        let background    = TouchNetwork::<()>::new(&network,mouse);
        Self {nodes,background}
    }
}



pub fn is_sub_crumb_of(src:&[span_tree::Crumb], tgt:&[span_tree::Crumb]) -> bool {
    if src.len() < tgt.len() { return false }
    for (s,t) in src.iter().zip(tgt.iter()) {
        if s != t { return false }
    }
    true
}

pub fn crumbs_overlap(src:&[span_tree::Crumb], tgt:&[span_tree::Crumb]) -> bool {
    is_sub_crumb_of(src,tgt) || is_sub_crumb_of(tgt,src)
}




// ===================================
// === GraphEditorModelWithNetwork ===
// ===================================

#[derive(Debug,Clone,CloneRef)]
pub struct GraphEditorModelWithNetwork {
    pub model   : GraphEditorModel,
    pub network : frp::Network,
}

impl Deref for GraphEditorModelWithNetwork {
    type Target = GraphEditorModel;
    fn deref(&self) -> &Self::Target {
        &self.model
    }
}

impl GraphEditorModelWithNetwork {
    pub fn new<S:Into<Scene>>(scene:S, cursor:Cursor) -> Self {
        let network = frp::Network::new();
        let model   = GraphEditorModel::new(scene,cursor,&network);
        Self {model,network}
    }

    fn new_node(&self, outputs:&UnsealedFrpOutputs) -> NodeId {
        let view = NodeView::new(&self.scene);
        let node = Node::new(view);
        let node_id = node.id();
        self.add_child(&node);


        let cursor = &self.cursor;
        let touch  = &self.touch_state;
        let model  = &self.model;

        frp::new_bridge_network! { [self.network, node.view.main_area.events.network]
            def _node_on_down_tagged = node.view.drag_area.events.mouse_down.map(f_!(
                touch.nodes.down.emit(node_id)
            ));
            def _cursor_mode = node.view.ports.frp.cursor_mode.map(f!((mode)
                cursor.frp.set_mode.emit(mode)
            ));
            def edge_id = node.view.frp.output_ports.mouse_down.map(f_!([model] {
                if let Some(node) = model.nodes.get_cloned_ref(&node_id) {
                    let view = EdgeView::new(&model.scene);
                    model.add_child(&view);
                    let edge = Edge::new(view);
                    let edge_id = edge.id();
                    model.edges.insert(edge);
                    model.edges.detached_target.insert(edge_id);
                    node.out_edges.insert(edge_id);
                    edge_id
                } else { default() }
            }));

            outputs.edge_added.attach(&edge_id);
            def new_edge_source = edge_id.map(move |id| (*id,EdgeTarget::new(node_id,default())));
            outputs.edge_source_set.attach(&new_edge_source);


            def _press_node_input = node.view.ports.frp.press.map(f!((crumbs)
                model.frp.press_node_input.emit(EdgeTarget::new(node_id,crumbs.clone()))
            ));
        }

        self.nodes.insert(node_id,node);

        node_id
    }


    pub fn get_node_position(&self, node_id:NodeId) -> Option<Vector3<f32>> {
        self.nodes.get_cloned_ref(&node_id).map(|node| node.position())
    }
}



// ========================
// === GraphEditorModel ===
// ========================

#[derive(Debug,Clone,CloneRef)]
pub struct GraphEditorModel {
    pub logger         : Logger,
    pub display_object : display::object::Instance,
    pub scene          : Scene,
    pub cursor         : Cursor,
    pub nodes          : Nodes,
    pub edges          : Edges,
    touch_state        : TouchState,
    frp                : FrpInputs,
}

// === Public ===

impl GraphEditorModel {
    pub fn new<S:Into<Scene>>(scene:S, cursor:Cursor, network:&frp::Network) -> Self {
        let scene          = scene.into();
        let logger         = Logger::new("GraphEditor");
        let display_object = display::object::Instance::new(logger.clone());
        let nodes          = Nodes::new(&logger);
        let edges          = default();
        let frp            = FrpInputs::new(network);
        let touch_state    = TouchState::new(network,&scene.mouse.frp);
        Self {logger,display_object,scene,cursor,nodes,edges,touch_state,frp }
    }

    fn new_edge(&self) -> EdgeId {
        let edge = Edge::new(EdgeView::new(&self.scene));
        self.add_child(&edge);
        self.edges.insert(edge.clone_ref());
        edge.id()
    }

    pub fn all_nodes(&self) -> Vec<NodeId> {
        self.nodes.all.keys()
    }

    pub fn selected_nodes(&self) -> Vec<NodeId> {
        self.nodes.selected.keys()
    }
}


// === Selection ===

impl GraphEditorModel {
    fn select_node(&self, node_id:impl Into<NodeId>) {
        let node_id = node_id.into();
        if let Some(node) = self.nodes.get_cloned_ref(&node_id) {
            self.nodes.selected.insert(node_id);
            node.view.frp.select.emit(());
        }
    }

    fn deselect_node(&self, node_id:impl Into<NodeId>) {
        let node_id = node_id.into();
        if let Some(node) = self.nodes.get_cloned_ref(&node_id) {
            self.nodes.selected.remove(&node_id);
            node.view.frp.deselect.emit(());
        }
    }
}


// === Remove ===

impl GraphEditorModel {
    fn remove_edge<E:Into<EdgeId>>(&self, edge_id:E) {
        let edge_id = edge_id.into();
        if let Some(edge) = self.edges.remove(&edge_id) {
            if let Some(source) = edge.take_source() {
                if let Some(source_node) = self.nodes.get_cloned_ref(&source.node_id) {
                    source_node.out_edges.remove(&edge_id);
                }
            }

            if let Some(target) = edge.take_target() {
                if let Some(target_node) = self.nodes.get_cloned_ref(&target.node_id) {
                    target_node.in_edges.remove(&edge_id);
                }
            }
        }
    }

    /// Warning! This function does not remove connected edges. It needs to be handled by the
    /// implementation.
    fn remove_node(&self, node_id:impl Into<NodeId>) {
        let node_id = node_id.into();
        self.nodes.remove(&node_id);
        self.nodes.selected.remove(&node_id);
    }

    fn node_in_edges(&self, node_id:impl Into<NodeId>) -> Vec<EdgeId> {
        let node_id = node_id.into();
        self.nodes.get_cloned_ref(&node_id).map(|node| {
            node.in_edges.keys()
        }).unwrap_or_default()
    }

    fn node_out_edges(&self, node_id:impl Into<NodeId>) -> Vec<EdgeId> {
        let node_id = node_id.into();
        self.nodes.get_cloned_ref(&node_id).map(|node| {
            node.out_edges.keys()
        }).unwrap_or_default()
    }

    fn node_in_and_out_edges(&self, node_id:impl Into<NodeId>) -> Vec<EdgeId> {
        let node_id = node_id.into();
        let mut edges = self.node_in_edges(node_id);
        edges.extend(&self.node_out_edges(node_id));
        edges
    }

    fn set_node_expression(&self, node_id:impl Into<NodeId>, expr:impl Into<node::Expression>) {
        let node_id = node_id.into();
        let expr    = expr.into();
        if let Some(node) = self.nodes.get_cloned_ref(&node_id) {
            node.view.frp.set_expression.emit(expr);
        }
        for edge_id in self.node_out_edges(node_id) {
            self.refresh_edge_source_width(edge_id);
        }
    }

    fn is_connection(&self, edge_id:impl Into<EdgeId>) -> bool {
        let edge_id = edge_id.into();
        match self.edges.get_cloned_ref(&edge_id) {
            None    => false,
            Some(e) => e.has_source() && e.has_target()
        }
    }
}


// === Connect ===

impl GraphEditorModel {
    fn connect_edge_source(&self, edge_id:EdgeId, target:&EdgeTarget) {
        if let Some(edge) = self.edges.get_cloned_ref(&edge_id) {
            if let Some(node) = self.nodes.get_cloned_ref(&target.node_id) {
                node.out_edges.insert(edge_id);
                edge.set_source(target.clone());
                // FIXME: both lines require edge to refresh. Let's make it more efficient.
                self.refresh_edge_position(edge_id);
                self.refresh_edge_source_width(edge_id);
            }
        }
    }

    fn connect_edge_target(&self, edge_id:EdgeId, target:&EdgeTarget) {
        if let Some(edge) = self.edges.get_cloned_ref(&edge_id) {
            if let Some(node) = self.nodes.get_cloned_ref(&target.node_id) {
                node.in_edges.insert(edge_id);
                edge.set_target(target.clone());
                self.refresh_edge_position(edge_id);
            };
        }
    }

    fn overlapping_edges(&self, target:&EdgeTarget) -> Vec<EdgeId> {
        let mut overlapping = vec![];
        if let Some(node) = self.nodes.get_cloned_ref(&target.node_id) {
            for edge_id in node.in_edges.raw.borrow().clone().into_iter() {
                if let Some(edge) = self.edges.get_cloned_ref(&edge_id) {
                    if let Some(edge_target) = edge.target() {
                        if crumbs_overlap(&edge_target.port,&target.port) {
                            overlapping.push(edge_id);
                        }
                    }
                }
            }
        }
        overlapping
    }
}


// === Position ===

impl GraphEditorModel {
    pub fn set_node_position(&self, node_id:impl Into<NodeId>, position:impl Into<Position>) {
        let node_id  = node_id.into();
        let position = position.into();
        if let Some(node) = self.nodes.get_cloned_ref(&node_id) {
            node.view.mod_position(|t| {
                t.x = position.x;
                t.y = position.y;
            });
            for edge_id in self.node_in_and_out_edges(node_id) {
                self.refresh_edge_position(edge_id);
            }
        }
    }

    pub fn node_pos_mod
    (&self, node_id:impl Into<NodeId>, pos_diff:impl Into<Position>) -> (NodeId,Position) {
        let node_id      = node_id.into();
        let pos_diff     = pos_diff.into();
        let new_position = if let Some(node) = self.nodes.get_cloned_ref(&node_id) {
            let node_pos = node.position();
            frp::Position::new(node_pos.x + pos_diff.x, node_pos.y + pos_diff.y)
        } else {
            default()
        };
        (node_id,new_position)
    }

    pub fn refresh_edge_position(&self, edge_id:EdgeId) {
        self.refresh_edge_source_position(edge_id);
        self.refresh_edge_target_position(edge_id);
    }

    pub fn refresh_edge_source_width(&self, edge_id:EdgeId) {
        if let Some(edge) = self.edges.get_cloned_ref(&edge_id) {
            if let Some(edge_source) = edge.source() {
                if let Some(node) = self.nodes.get_cloned_ref(&edge_source.node_id) {
                    edge.view.events.source_width.emit(node.view.width());
                }
            }
        };
    }

    pub fn refresh_edge_source_position(&self, edge_id:EdgeId) {
        if let Some(edge) = self.edges.get_cloned_ref(&edge_id) {
            if let Some(edge_source) = edge.source() {
                if let Some(node) = self.nodes.get_cloned_ref(&edge_source.node_id) {
                    edge.mod_position(|p| {
                        p.x = node.position().x + node.view.width()/2.0;
                        p.y = node.position().y + node::NODE_HEIGHT/2.0;
                    });
                }
            }
        };
    }

    pub fn refresh_edge_target_position(&self, edge_id:EdgeId) {
        if let Some(edge) = self.edges.get_cloned_ref(&edge_id) {
            if let Some(edge_target) = edge.target() {
                if let Some(node) = self.nodes.get_cloned_ref(&edge_target.node_id) {
                    let offset = node.view.ports.get_port_offset(&edge_target.port).unwrap_or_else(|| Vector2::new(0.0,0.0));
                    let node_position = node.view.position();
                    let pos = frp::Position::new(node_position.x + offset.x, node_position.y + offset.y);
                    edge.view.events.target_position.emit(pos);
                }
            }
        };
    }
}

impl display::Object for GraphEditorModel {
    fn display_object(&self) -> &display::object::Instance {
        &self.display_object
    }
}






// ===================
// === GraphEditor ===
// ===================

#[derive(Debug,Clone,CloneRef)]
pub struct GraphEditor {
    pub model : GraphEditorModelWithNetwork,
    pub frp   : Frp,
}

impl Deref for GraphEditor {
    type Target = GraphEditorModelWithNetwork;
    fn deref(&self) -> &Self::Target {
        &self.model
    }
}

impl GraphEditor {
    pub fn add_node(&self) -> NodeId {
        self.frp.add_node.emit(());
        self.frp.outputs.node_added.value()
    }
}

impl application::command::Provider for GraphEditor {
    fn label() -> &'static str {
        "GraphEditor"
    }
}

impl application::shortcut::DefaultShortcutProvider for GraphEditor {
    fn default_shortcuts() -> Vec<application::shortcut::Shortcut> {
        use keyboard::Key;
        vec! [ Self::self_shortcut(shortcut::Action::press   (&[Key::Character("n".into())]) , "add_node_at_cursor")
             , Self::self_shortcut(shortcut::Action::press   (&[Key::Backspace])             , "remove_selected_nodes")
             , Self::self_shortcut(shortcut::Action::press   (&[Key::Character(" ".into())]) , "toggle_visualization_visibility")
             , Self::self_shortcut(shortcut::Action::press   (&[Key::Meta])                  , "toggle_node_multi_select")
             , Self::self_shortcut(shortcut::Action::release (&[Key::Meta])                  , "toggle_node_multi_select")
             , Self::self_shortcut(shortcut::Action::press   (&[Key::Control])               , "toggle_node_multi_select")
             , Self::self_shortcut(shortcut::Action::release (&[Key::Control])               , "toggle_node_multi_select")
             , Self::self_shortcut(shortcut::Action::press   (&[Key::Shift])                 , "toggle_node_merge_select")
             , Self::self_shortcut(shortcut::Action::release (&[Key::Shift])                 , "toggle_node_merge_select")
             , Self::self_shortcut(shortcut::Action::press   (&[Key::Alt])                   , "toggle_node_subtract_select")
             , Self::self_shortcut(shortcut::Action::release (&[Key::Alt])                   , "toggle_node_subtract_select")
             , Self::self_shortcut(shortcut::Action::press   (&[Key::Shift,Key::Alt])        , "toggle_node_inverse_select")
             , Self::self_shortcut(shortcut::Action::release (&[Key::Shift,Key::Alt])        , "toggle_node_inverse_select")
             , Self::self_shortcut(shortcut::Action::press   (&[Key::Character("d".into())]) , "debug_set_data_for_selected_node")
             , Self::self_shortcut(shortcut::Action::press   (&[Key::Character("f".into())]) , "debug_cycle_visualization_for_selected_node")
        ]
    }
}

impl application::View for GraphEditor {
    fn new(world: &World) -> Self {
        new_graph_editor(world)
    }
}

fn enable_disable_toggle
(network:&frp::Network, enable:&frp::Source, disable:&frp::Source, toggle:&frp::Source)
-> frp::Stream<bool> {
    // FIXME: the clone_refs bellow should not be needed.
    let enable  = enable.clone_ref();
    let disable = disable.clone_ref();
    let toggle  = toggle.clone_ref();
    frp::extend! { network
        out        <- gather();
        on_toggle  <- toggle.map2(&out,|_,t| !t);
        on_enable  <- enable.constant(true);
        on_disable <- disable.constant(false);
        out        <+ on_toggle;
        out        <+ on_enable;
        out        <+ on_disable;
    }
    out.into()
}

#[derive(Clone,Copy,Debug,Eq,PartialEq)]
pub enum SelectionMode {
    Normal,Multi,Merge,Subtract,Inverse
}

impl SelectionMode {
    pub fn single_should_select(self, was_selected:bool) -> bool {
        match self {
            Self::Normal  => true,
            Self::Merge   => true,
            Self::Multi   => !was_selected,
            Self::Inverse => !was_selected,
            _             => false
        }
    }

    pub fn single_should_deselect(self, was_selected:bool) -> bool {
        match self {
            Self::Subtract => true,
            Self::Multi    => was_selected,
            Self::Inverse  => was_selected,
            _              => false
        }
    }
}

impl Default for SelectionMode {
    fn default() -> Self {
        Self::Normal
    }
}

#[allow(unused_parens)]
fn new_graph_editor(world:&World) -> GraphEditor {
    let scene  = world.scene();
    let cursor = Cursor::new(world.scene());
    web::body().set_style_or_panic("cursor","none");
    world.add_child(&cursor);

    let model                  = GraphEditorModelWithNetwork::new(scene,cursor.clone_ref());
    let network                = &model.network;
    let nodes                  = &model.nodes;
    let edges                  = &model.edges;
    let inputs                 = &model.frp;
    let mouse                  = &scene.mouse.frp;
    let touch                  = &model.touch_state;
    let visualization_registry = visualization::Registry::with_default_visualizations();
    let logger                 = &model.logger;


    let outputs = UnsealedFrpOutputs::new();
    let sealed_outputs = outputs.seal(); // Done here to keep right eval order.


    // === Selection Target Redirection ===
    frp::extend! { network
    def mouse_down_target  = mouse.press.map(f_!(model.scene.mouse.target.get()));
    eval mouse_down_target([touch,model](target) {
        match target {
            display::scene::Target::Background  => touch.background.down.emit(()),
            display::scene::Target::Symbol {..} => {
                if let Some(target) = model.scene.shapes.get_mouse_target(*target) {
                    target.mouse_down().emit(());
                }
            }
        }
    });
    }


    // === Cursor Selection ===
    frp::extend! { network

    def mouse_on_down_position = mouse.position.sample(&mouse.press);
    def selection_zero         = source::<Position>();
    def selection_size_down    = mouse.position.map2(&mouse_on_down_position,|m,n|{m-n});
    def selection_size_if_down = selection_size_down.gate(&touch.background.is_down);
    def selection_size_on_down = selection_zero.sample(&mouse.press);
    def selection_size         = selection_size_if_down.merge(&selection_size_on_down);

    eval selection_size ((p) cursor.set_selection_size(Vector2::new(p.x,p.y)));

    eval_ mouse.press   (cursor.frp.press.emit(()));
    eval_ mouse.release (cursor.frp.release.emit(()));
    }


    // === Node Select ===
    frp::extend! { network

    def deselect_all_nodes = gather_();

    let multi_select_flag = enable_disable_toggle
        ( network
        , &inputs.enable_node_multi_select
        , &inputs.disable_node_multi_select
        , &inputs.toggle_node_multi_select
        );

    let merge_select_flag = enable_disable_toggle
        ( network
        , &inputs.enable_node_merge_select
        , &inputs.disable_node_merge_select
        , &inputs.toggle_node_merge_select
        );

    let subtract_select_flag = enable_disable_toggle
        ( network
        , &inputs.enable_node_subtract_select
        , &inputs.disable_node_subtract_select
        , &inputs.toggle_node_subtract_select
        );

    let inverse_select_flag = enable_disable_toggle
        ( network
        , &inputs.enable_node_inverse_select
        , &inputs.disable_node_inverse_select
        , &inputs.toggle_node_inverse_select
        );

    selection_mode <- zip_with4
        (&multi_select_flag,&merge_select_flag,&subtract_select_flag,&inverse_select_flag,
        |multi,merge,subtract,inverse| {
            if      *multi    { SelectionMode::Multi }
            else if *merge    { SelectionMode::Merge }
            else if *subtract { SelectionMode::Subtract }
            else if *inverse  { SelectionMode::Inverse }
            else              { SelectionMode::Normal }
        }
    );

    let node_pressed = touch.nodes.selected.clone_ref();

    node_was_selected <- node_pressed.map(f!((id) model.nodes.selected.contains(id)));

    should_select <- node_pressed.map3(&selection_mode,&node_was_selected,
        |_,mode,was_selected| mode.single_should_select(*was_selected)
    );

    should_deselect <- node_pressed.map3(&selection_mode,&node_was_selected,
        |_,mode,was_selected| mode.single_should_deselect(*was_selected)
    );

    keep_selection          <- selection_mode.map(|t| *t != SelectionMode::Normal);
    deselect_on_select      <- node_pressed.gate_not(&keep_selection);
    deselect_all_nodes      <+ deselect_on_select;
    deselect_all_nodes      <+ inputs.deselect_all_nodes;

    deselect_on_bg_press    <- touch.background.selected.gate_not(&keep_selection);
    deselect_all_nodes      <+ deselect_on_bg_press;
    all_nodes_to_deselect   <= deselect_all_nodes.map(f_!(model.nodes.selected.mem_take()));
    outputs.node_deselected <+ all_nodes_to_deselect;

    node_selected           <- node_pressed.gate(&should_select);
    node_deselected         <- node_pressed.gate(&should_deselect);
    outputs.node_selected   <+ node_selected;
    outputs.node_deselected <+ node_deselected;
    }


    // === Node Connect ===
    frp::extend! { network

    outputs.edge_source_set <+ inputs.connect_edge_source;
    outputs.edge_target_set <+ inputs.connect_edge_target;

    let endpoints            = inputs.connect_nodes.clone_ref();
    edge                    <- endpoints . map(f_!(model.new_edge()));
    new_edge_source         <- endpoints . _0() . map2(&edge, |t,id| (*id,t.clone()));
    new_edge_target         <- endpoints . _1() . map2(&edge, |t,id| (*id,t.clone()));
    outputs.edge_added      <+ edge;
    outputs.edge_source_set <+ new_edge_source;
    outputs.edge_target_set <+ new_edge_target;

    new_node_input          <- [inputs.press_node_input, inputs.connect_detached_edges_to_node];
    detached_targets        <= new_node_input.map(f_!(model.edges.detached_target.mem_take()));
    new_edge_target         <- new_node_input.map2(&detached_targets, |t,id| (*id,t.clone()));
    outputs.edge_target_set <+ new_edge_target;

    overlapping_edges       <= outputs.edge_target_set._1().map(f!((t) model.overlapping_edges(t)));
    outputs.edge_removed    <+ overlapping_edges;
    }


    // === Add Node ===
    frp::extend! { network

    let add_node_at_cursor = inputs.add_node_at_cursor.clone_ref();
    add_node           <- [inputs.add_node, add_node_at_cursor];
    new_node           <- add_node.map(f_!([model,outputs] model.new_node(&outputs)));
    outputs.node_added <+ new_node;

    node_with_position <- add_node_at_cursor.map3(&new_node,&mouse.position,|_,id,pos| (*id,*pos));
    outputs.node_position_set <+ node_with_position;
    }


    // === Remove Node ===
    frp::extend! { network

    all_nodes       <= inputs.remove_all_nodes      . map(f_!(model.all_nodes()));
    selected_nodes  <= inputs.remove_selected_nodes . map(f_!(model.selected_nodes()));
    nodes_to_remove <- [all_nodes, selected_nodes];
    eval nodes_to_remove ((node_id) inputs.remove_all_node_edges.emit(node_id));

    outputs.node_removed <+ nodes_to_remove;
    }


    // === Remove Edge ===
    frp::extend! { network

    rm_input_edges       <- [inputs.remove_all_node_edges, inputs.remove_all_node_input_edges];
    rm_output_edges      <- [inputs.remove_all_node_edges, inputs.remove_all_node_output_edges];
    input_edges_to_rm    <= rm_input_edges  . map(f!((node_id) model.node_in_edges(node_id)));
    output_edges_to_rm   <= rm_output_edges . map(f!((node_id) model.node_out_edges(node_id)));
    edges_to_rm          <- [inputs.remove_edge, input_edges_to_rm, output_edges_to_rm];
    outputs.edge_removed <+ edges_to_rm;
    }


    // === Set NodeView Expression ===
    frp::extend! { network

    outputs.node_expression_set <+ inputs.set_node_expression;


    // === Move Nodes ===

    node_drag         <- mouse.translation.gate(&touch.nodes.is_down);
    was_selected      <- touch.nodes.down.map(f!((id) model.nodes.selected.contains(id)));
    tx_sel_nodes      <- [node_drag, inputs.translate_selected_nodes];
    non_selected_drag <- tx_sel_nodes.map2(&touch.nodes.down,|_,id|*id).gate_not(&was_selected);
    selected_drag     <= tx_sel_nodes.map(f_!(model.nodes.selected.keys())).gate(&was_selected);
    nodes_to_drag     <- [non_selected_drag,selected_drag];
    nodes_new_pos     <- nodes_to_drag.map2(&tx_sel_nodes,f!((id,tx) model.node_pos_mod(id,tx)));
    outputs.node_position_set <+ nodes_new_pos;


    // === Set Node Position ===

    outputs.node_position_set <+ inputs.set_node_position;
    eval outputs.node_position_set (((id,pos)) model.set_node_position(id,pos));


    // === Move Edges ===

    def _move_connections = cursor.frp.position.map(f!([edges](position) {
        edges.detached_target.for_each(|id| {
            if let Some(edge) = edges.get_cloned_ref(id) {
                edge.view.events.target_position.emit(position)
            }
        })
    }));

     // === Vis Cycling ===
     def _cycle_vis = inputs.debug_cycle_visualization_for_selected_node.map(f!([inputs,nodes](_) {
        nodes.selected.for_each(|node| inputs.cycle_visualization.emit(node));
    }));


    // === Vis Set ===

    def _update_vis_data = inputs.set_visualization.map(f!([nodes]((node_id,vis)) {
        if let Some(node) = nodes.get_cloned_ref(node_id) {
            node.view.visualization_container.frp.set_visualization.emit(vis)
        }
    }));

    // === Vis Update Data ===

    // TODO remove this once real data is available.
    let sample_data_generator = MockDataGenerator3D::default();
    def _set_dumy_data = inputs.debug_set_data_for_selected_node.map(f!([nodes](_) {
        nodes.selected.for_each(|node_id| {
            let data          = Rc::new(sample_data_generator.generate_data());
            let content       = Rc::new(serde_json::to_value(data).unwrap());
            let data          = visualization::Data::JSON{ content };
            if let Some(node) = nodes.get_cloned(node_id) {
                node.view.visualization_container.frp.set_data.emit(Some(data));
            }
        })
    }));

     let cycle_count = Rc::new(Cell::new(0));
     def _cycle_visualization = inputs.cycle_visualization.map(f!([scene,nodes,visualization_registry,logger](node_id) {
        let visualizations = visualization_registry.valid_sources(&"[[Float,Float,Float]]".into());
        cycle_count.set(cycle_count.get() % visualizations.len());
        let vis  = &visualizations[cycle_count.get()];
        let vis  = vis.instantiate(&scene);
        let node = nodes.get_cloned_ref(node_id);
        match (vis, node) {
            (Ok(vis), Some(node))  => {
                    node.view.visualization_container.frp.set_visualization.emit(Some(vis));
            },
            (Err(e), _) =>  logger.warning(|| format!("Failed to cycle visualization: {}", e)),
            _           => {}
        };
        cycle_count.set(cycle_count.get() + 1);
    }));

    def _toggle_selected = inputs.toggle_visualization_visibility.map(f!([nodes](_) {
        nodes.selected.for_each(|node_id| {
            if let Some(node) = nodes.get_cloned_ref(node_id) {
                node.view.visualization_container.frp.toggle_visibility.emit(());
            }
        });

    }));

    // === Register Visualization ===

    def _register_visualization = inputs.register_visualization_class.map(f!([visualization_registry](handle) {
        if let Some(handle) = handle {
            visualization_registry.register_class_from_handle(&handle);
        }
    }));


    // === OUTPUTS REBIND ===

    eval outputs.edge_source_set     (((id,tgt)) model.connect_edge_source(*id,tgt));
    eval outputs.edge_target_set     (((id,tgt)) model.connect_edge_target(*id,tgt));
    eval outputs.node_selected       ((id) model.select_node(id));
    eval outputs.node_deselected     ((id) model.deselect_node(id));
    eval outputs.edge_removed        ((id) model.remove_edge(id));
    eval outputs.node_removed        ((id) model.remove_node(id));
    eval outputs.node_expression_set (((id,expr)) model.set_node_expression(id,expr));



    // === Connection discovery ===

    edge_endpoint_set          <- [outputs.edge_source_set,outputs.edge_target_set]._0();
    both_endpoints_set         <- edge_endpoint_set.map(f!((id) model.is_connection(id)));
    new_connection             <- edge_endpoint_set.gate(&both_endpoints_set);
    outputs.connection_added   <+ new_connection;
    outputs.connection_removed <+ outputs.edge_removed;



    // === Status ===

    def is_active_src = source::<bool>();
    def is_empty_src  = source::<bool>();
    def is_active = is_active_src.sampler();
    def is_empty  = is_empty_src.sampler();

    // === Remove implementation ===
    outputs.node_removed <+ inputs.remove_node;

    }

    // FIXME This is a temporary solution. Should be replaced by a real thing once layout
    //       management is implemented.
    is_active_src.emit(true);

    let status = FrpStatus {is_active,is_empty};

    let node_release = touch.nodes.up.clone_ref();


    let inputs = inputs.clone_ref();
    let outputs = sealed_outputs;
    let frp = Frp {inputs,outputs,status,node_release};

    GraphEditor {model,frp}
}




impl display::Object for GraphEditor {
    fn display_object(&self) -> &display::object::Instance {
        &self.display_object
    }
}<|MERGE_RESOLUTION|>--- conflicted
+++ resolved
@@ -386,15 +386,10 @@
         Self {commands,remove_edge,press_node_input,remove_all_node_edges
              ,remove_all_node_input_edges,remove_all_node_output_edges,set_visualization_data
              ,connect_detached_edges_to_node,connect_edge_source,connect_edge_target
-<<<<<<< HEAD
              ,set_node_position,select_node,remove_node,translate_selected_nodes,set_node_expression
-             ,connect_nodes,deselect_all_nodes,cycle_visualization,set_visualization}
-=======
-             ,set_node_position,select_node,translate_selected_nodes,set_node_expression
              ,connect_nodes,deselect_all_nodes,cycle_visualization,set_visualization
              ,register_visualization_class
         }
->>>>>>> 48b8d88d
     }
 }
 
