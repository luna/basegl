--- conflicted
+++ resolved
@@ -100,52 +100,6 @@
     }
 }
 
-/// Canvas node shape definition.
-<<<<<<< HEAD
-pub mod output_area {
-    use super::*;
-
-    ensogl::define_shape_system! {
-        (style:Style, grow:f32) {
-            let width  : Var<Pixels> = "input_size.x".into();
-            let height : Var<Pixels> = "input_size.y".into();
-            let width  = width  - NODE_SHAPE_PADDING.px() * 2.0;
-            let height = height - NODE_SHAPE_PADDING.px() * 2.0;
-
-            let hover_area_size   = 20.0.px();
-            let hover_area_width  = &width  + &hover_area_size * 2.0;
-            let hover_area_height = &height / 2.0 + &hover_area_size;
-            let hover_area        = Rect((&hover_area_width,&hover_area_height));
-            let hover_area        = hover_area.translate_y(-hover_area_height/2.0);
-            let hover_area        = hover_area.fill(color::Rgba::new(0.0,0.0,0.0,0.000_001));
-
-            let shrink           = 1.px() - 1.px() * &grow;
-            let radius           = 14.px();
-            let port_area_size   = 4.0.px() * &grow;
-            let port_area_width  = &width  + (&port_area_size - &shrink) * 2.0;
-            let port_area_height = &height + (&port_area_size - &shrink) * 2.0;
-            let bottom_radius    = &radius + &port_area_size;
-            let port_area        = Rect((&port_area_width,&port_area_height));
-            let port_area        = port_area.corners_radius(&bottom_radius);
-            let port_area        = port_area - BottomHalfPlane();
-            let corner_radius    = &port_area_size / 2.0;
-            let corner_offset    = &port_area_width / 2.0 - &corner_radius;
-            let corner           = Circle(&corner_radius);
-            let left_corner      = corner.translate_x(-&corner_offset);
-            let right_corner     = corner.translate_x(&corner_offset);
-            let port_area        = port_area + left_corner + right_corner;
-            let port_area        = port_area.fill(color::Rgba::from(color::Lcha::new(0.6,0.5,0.76,1.0)));
-
-            let out = hover_area + port_area;
-            out.into()
-        }
-    }
-}
-
-
-/// Canvas node shape definition.
-=======
->>>>>>> 7e27c79c
 pub mod drag_area {
     use super::*;
 
@@ -164,9 +118,6 @@
         }
     }
 }
-
-
-
 
 
 
