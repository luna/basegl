--- conflicted
+++ resolved
@@ -165,10 +165,6 @@
 
 impl DataRenderer for RawText {
     fn receive_data(&self, data:Data) -> Result<(),DataError> {
-<<<<<<< HEAD
-        debug!(self.logger, "Received data: {data:?}");
-=======
->>>>>>> 1b05c19a
         let data_inner = data.as_json()?;
         let data_str   = serde_json::to_string_pretty(&data_inner);
         let data_str   = data_str.unwrap_or_else(|e| format!("<Cannot render data: {}>", e));
