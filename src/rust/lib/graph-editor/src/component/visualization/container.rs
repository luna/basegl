//! This module defines the `Container` struct and related functionality.

// FIXME There is a serious performance problem in this implementation. It assumes that the
// FIXME visualization is a child of the container. However, this is very inefficient. Consider a
// FIXME visualization containing 1M of points. When moving a node (and thus moving a container),
// FIXME this would iterate over 1M of display objects and update their positions. Instead of that,
// FIXME each visualization should be positioned by some wise uniform management, maybe by a
// FIXME separate camera (view?) per visualization? This is also connected to a question how to
// FIXME create efficient dashboard view.

use crate::prelude::*;

use crate::data::EnsoCode;
use crate::frp;
use crate::visualization;

use ensogl::data::color;
use ensogl::display::Attribute;
use ensogl::display::Buffer;
use ensogl::display::Sprite;
use ensogl::display::scene;
use ensogl::display::scene::Scene;
use ensogl::display::shape::*;
use ensogl::display::traits::*;
use ensogl::display;
use ensogl::gui::component::Animation;
use ensogl::gui::component;


// =================
// === Constants ===
// =================

const DEFAULT_SIZE  : (f32,f32) = (200.0,200.0);
const CORNER_RADIUS : f32       = super::super::node::CORNER_RADIUS;



// =============
// === Shape ===
// =============

/// Container background shape definition.
///
/// Provides a backdrop and outline for visualisations. Can indicate the selection status of the
/// container.
pub mod background {
    use super::*;

    // TODO use style
    ensogl::define_shape_system! {
        (selected:f32,radius:f32,roundness:f32) {
            let width  : Var<Distance<Pixels>> = "input_size.x".into();
            let height : Var<Distance<Pixels>> = "input_size.y".into();
            let radius        = 1.px() * &radius;
            let color_bg      = color::Lcha::new(0.2,0.013,0.18,1.0);
            let corner_radius = &radius * &roundness;
            let background    = Rect((&width,&height)).corners_radius(&corner_radius);
            let background    = background.fill(color::Rgba::from(color_bg));
            background.into()
        }
    }
}


/// Container background shape definition.
///
/// Provides a backdrop and outline for visualisations. Can indicate the selection status of the
/// container.
pub mod fullscreen_background {
    use super::*;

    // TODO use style
    ensogl::define_shape_system! {
        (selected:f32,radius:f32,roundness:f32) {
            let width  : Var<Distance<Pixels>> = "input_size.x".into();
            let height : Var<Distance<Pixels>> = "input_size.y".into();
            let radius        = 1.px() * &radius;
            let color_bg      = color::Lcha::new(0.2,0.013,0.18,1.0);
            let corner_radius = &radius * &roundness;
            let background    = Rect((&width,&height)).corners_radius(&corner_radius);
            let background    = background.fill(color::Rgba::from(color_bg));
            background.into()
        }
    }
}

/// Container overlay shape definition. Used to capture events over the visualisation within the
/// container.
pub mod overlay {
    use super::*;

    ensogl::define_shape_system! {
        (selected:f32,radius:f32,roundness:f32) {
            let width  : Var<Distance<Pixels>> = "input_size.x".into();
            let height : Var<Distance<Pixels>> = "input_size.y".into();
            let radius        = 1.px() * &radius;
            let corner_radius = &radius * &roundness;
            let color_overlay = color::Rgba::new(1.0,0.0,0.0,0.000_000_1);
            let overlay       = Rect((&width,&height)).corners_radius(&corner_radius);
            let overlay       = overlay.fill(color_overlay);
            let out           = overlay;
            out.into()
        }
    }
}



// ===========
// === FRP ===
// ===========

/// Event system of the `Container`.
#[derive(Clone,CloneRef,Debug)]
#[allow(missing_docs)]
pub struct Frp {
    pub set_visibility     : frp::Source<bool>,
    pub toggle_visibility  : frp::Source,
    pub set_visualization  : frp::Source<Option<visualization::Instance>>,
    pub set_data           : frp::Source<visualization::Data>,
    pub select             : frp::Source,
    pub deselect           : frp::Source,
    pub set_size           : frp::Source<Vector2>,
    pub enable_fullscreen  : frp::Source,
    pub disable_fullscreen : frp::Source,
    pub clicked            : frp::Stream,
    pub preprocessor       : frp::Stream<EnsoCode>,
    on_click               : frp::Source,
    scene_shape            : frp::Sampler<scene::Shape>,
<<<<<<< HEAD
    size                   : frp::Sampler<V2>,
    preprocessor_select    : frp::Source<EnsoCode>,
=======
    size                   : frp::Sampler<Vector2>,
>>>>>>> bee67cc2
}

impl Frp {
    fn new(network:&frp::Network, scene:&Scene) -> Self {
        frp::extend! { network
            set_visibility      <- source();
            toggle_visibility   <- source();
            set_visualization   <- source();
            set_data            <- source();
            select              <- source();
            deselect            <- source();
            on_click            <- source();
            set_size            <- source();
            enable_fullscreen   <- source();
            disable_fullscreen  <- source();
            preprocessor_select <- source();
            size                <- set_size.sampler();
            let clicked             = on_click.clone_ref().into();
            let preprocessor = preprocessor_select.clone_ref().into();
        };
        let scene_shape = scene.shape().clone_ref();
        Self {set_visibility,set_visualization,toggle_visibility,set_data,select,deselect,
              clicked,set_size,on_click,enable_fullscreen,disable_fullscreen,scene_shape,size,
              preprocessor,preprocessor_select}
    }
}



// ============
// === View ===
// ============

/// View of the visualization container.
#[derive(Debug)]
#[allow(missing_docs)]
pub struct View {
    logger         : Logger,
    display_object : display::object::Instance,
    background     : component::ShapeView<background::Shape>,
    overlay        : component::ShapeView<overlay::Shape>,
}

impl View {
    /// Constructor.
    pub fn new(logger:&Logger, scene:&Scene) -> Self {
        let logger         = Logger::sub(logger,"view");
        let display_object = display::object::Instance::new(&logger);
        let background     = component::ShapeView::<background::Shape>::new(&logger,scene);
        let overlay        = component::ShapeView::<overlay::Shape>::new(&logger,scene);
        display_object.add_child(&overlay);
        display_object.add_child(&background);

        let shape_system = scene.shapes.shape_system(PhantomData::<background::Shape>);
        scene.views.main.remove(&shape_system.shape_system.symbol);
        scene.views.viz.add(&shape_system.shape_system.symbol);

        Self {logger,display_object,background,overlay}
    }
}

impl display::Object for View {
    fn display_object(&self) -> &display::object::Instance {
        &self.display_object
    }
}



// ======================
// === FullscreenView ===
// ======================

/// View of the visualization container meant to be used in fullscreen mode. Its components are
/// rendered on top-level layers of the stage.
#[derive(Debug)]
#[allow(missing_docs)]
pub struct FullscreenView {
    logger           : Logger,
    display_object   : display::object::Instance,
    background : component::ShapeView<fullscreen_background::Shape>,
}

impl FullscreenView {
    /// Constructor.
    pub fn new(logger:&Logger, scene:&Scene) -> Self {
        let logger         = Logger::sub(logger,"fullscreen_view");
        let display_object = display::object::Instance::new(&logger);
        let background     = component::ShapeView::<fullscreen_background::Shape>::new(&logger,scene);
        display_object.add_child(&background);

        let shape_system = scene.shapes.shape_system(PhantomData::<fullscreen_background::Shape>);
        scene.views.main.remove(&shape_system.shape_system.symbol);
        scene.views.viz_fullscreen.add(&shape_system.shape_system.symbol);

        Self {logger,display_object,background}
    }
}

impl display::Object for FullscreenView {
    fn display_object(&self) -> &display::object::Instance {
        &self.display_object
    }
}



// ======================
// === ContainerModel ===
// ======================

/// Internal data of a `Container`.
#[derive(Debug)]
#[allow(missing_docs)]
pub struct ContainerModel {
    logger          : Logger,
    display_object  : display::object::Instance,
    frp             : Frp,
    visualization   : RefCell<Option<visualization::Instance>>,
    scene           : Scene,
    view            : View,
    fullscreen_view : FullscreenView,
    is_fullscreen   : Rc<Cell<bool>>,
}

impl ContainerModel {
    /// Constructor.
    pub fn new(logger:&Logger, scene:&Scene, network:&frp::Network) -> Self {
        let logger          = Logger::sub(logger,"visualization_container");
        let display_object  = display::object::Instance::new(&logger);
        let visualization   = default();
        let frp             = Frp::new(&network,scene);
        let view            = View::new(&logger,scene);
        let fullscreen_view = FullscreenView::new(&logger,scene);
        let scene           = scene.clone_ref();
        let is_fullscreen   = default();
        Self {logger,frp,visualization,display_object,view,fullscreen_view,scene,is_fullscreen}
            . init()
    }

    fn init(self) -> Self {
        self.update_shape_sizes();
        self.init_corner_roundness();
        // FIXME: These 2 lines fix a bug with display objects visible on stage.
        self.set_visibility(true);
        self.set_visibility(false);
        self
    }

    /// Indicates whether the visualization is visible.
    pub fn is_visible(&self) -> bool {
        self.view.has_parent()
    }
}


// === Private API ===

impl ContainerModel {
    fn set_visibility(&self, visibility:bool) {
        if visibility {
            self.add_child(&self.view);
            self.scene.add_child(&self.fullscreen_view);
        }
        else {
            self.remove_child(&self.view);
            self.scene.remove_child(&self.fullscreen_view);
        }
    }

    fn enable_fullscreen(&self) {
        self.is_fullscreen.set(true);
        if let Some(viz) = &*self.visualization.borrow() {
            self.fullscreen_view.add_child(viz)
        }
    }

    fn toggle_visibility(&self) {
        self.set_visibility(!self.is_visible())
    }

    fn set_visualization(&self, visualization:Option<visualization::Instance>) {
        if let Some(visualization) = visualization {
            let size = self.frp.size.value();
            visualization.set_size.emit(size);
            self.view.add_child(&visualization);
            self.visualization.replace(Some(visualization));
        }
    }

    fn set_visualization_data(&self, data:&visualization::Data) {
        self.visualization.borrow().for_each_ref(|vis| vis.send_data.emit(data))
    }

    fn update_shape_sizes(&self) {
        let size = self.frp.size.value();
        self.set_size(size);
    }

    fn set_size(&self, size:impl Into<Vector2>) {
        let size = size.into();
        if self.is_fullscreen.get() {
            self.fullscreen_view.background . shape.radius.set(CORNER_RADIUS);
            self.fullscreen_view.background . shape.sprite.size.set(size);
            self.view.background   . shape.sprite.size.set(zero());
            self.view.overlay . shape.sprite.size.set(zero());
        } else {
            self.view.background.shape.radius.set(CORNER_RADIUS);
            self.view.overlay.shape.radius.set(CORNER_RADIUS);
            self.view.background.shape.sprite.size.set(size);
            self.view.overlay.shape.sprite.size.set(size);
            self.fullscreen_view.background . shape.sprite.size.set(zero());
        }

        if let Some(viz) = &*self.visualization.borrow() {
            viz.set_size.emit(size);
        }
    }

    fn init_corner_roundness(&self) {
        self.set_corner_roundness(1.0)
    }

    fn set_corner_roundness(&self, value:f32) {
        self.view.overlay.shape.roundness.set(value);
        self.view.background.shape.roundness.set(value);
        self.fullscreen_view.background.shape.roundness.set(value);
    }
}

impl display::Object for ContainerModel {
    fn display_object(&self) -> &display::object::Instance {
        &self.display_object
    }
}



// =================
// === Container ===
// =================

// TODO: Finish the fullscreen management when implementing layout management.

/// Container that wraps a `visualization::Instance` for rendering and interaction in the GUI.
///
/// The API to interact with the visualization is exposed through the `Frp`.
#[derive(Clone,CloneRef,Debug,Derivative,Shrinkwrap)]
#[allow(missing_docs)]
pub struct Container {
    #[shrinkwrap(main_field)]
    pub model : Rc<ContainerModel>,
    pub frp   : Frp,
    network   : frp::Network,
}

impl Container {
    /// Constructor.
    pub fn new(logger:&Logger,scene:&Scene) -> Self {
        let network = frp::Network::new();
        let model   = Rc::new(ContainerModel::new(logger,scene,&network));
        let frp     = model.frp.clone_ref();
        Self {model,frp,network} . init(scene)
    }

    fn init(self,scene:&Scene) -> Self {
        let inputs     = &self.frp;
        let network    = &self.network;
        let model      = &self.model;
        let fullscreen = Animation::new(network);
        let size       = Animation::<Vector2>::new(network);
        let fullscreen_position = Animation::<Vector3>::new(network);

        frp::extend! { network
            eval  inputs.set_visibility    ((v) model.set_visibility(*v));
            eval_ inputs.toggle_visibility (model.toggle_visibility());
            eval  inputs.set_visualization ((v) model.set_visualization(v.clone()));
            eval  inputs.set_data          ((t) model.set_visualization_data(t));
            eval_ inputs.enable_fullscreen (model.set_visibility(true));
            eval_ inputs.enable_fullscreen (model.enable_fullscreen());
            eval_ inputs.enable_fullscreen (fullscreen.set_target_value(1.0));
            eval  inputs.set_size          ((s) size.set_target_value(*s));

            _eval <- fullscreen.value.all_with3(&size.value,&inputs.scene_shape,
                f!([model] (weight,viz_size,scene_size) {
                    let weight_inv      = 1.0 - weight;
                    let scene_size : Vector2 = scene_size.into();
                    let current_size    = viz_size * weight_inv + scene_size * *weight;
                    model.set_corner_roundness(weight_inv);
                    model.set_size(current_size);

                    let m1  = model.scene.views.viz_fullscreen.camera.inversed_view_matrix();
                    let m2  = model.scene.views.viz.camera.view_matrix();
                    let pos = model.global_position();
                    let pos = Vector4::new(pos.x,pos.y,pos.z,1.0);
                    let pos = m2 * (m1 * pos);
                    let pp = Vector3(pos.x,pos.y,pos.z);
                    let current_pos = pp * weight_inv;
                    model.fullscreen_view.set_position(current_pos);

            }));

<<<<<<< HEAD
            eval fullscreen_position.value ((p) model.fullscreen_view.set_position(p.into()));

            eval model.frp.preprocessor ((code) inputs.preprocessor_select.emit(code));
=======
            eval fullscreen_position.value ((p) model.fullscreen_view.set_position(*p));
>>>>>>> bee67cc2
        }

        inputs.set_size.emit(Vector2(DEFAULT_SIZE.0,DEFAULT_SIZE.1));
        size.skip();
        model.set_visualization(Some(visualization::Registry::default_visualisation(scene)));
        self
    }
}

impl display::Object for Container {
    fn display_object(&self) -> &display::object::Instance {
        &self.model.display_object
    }
}<|MERGE_RESOLUTION|>--- conflicted
+++ resolved
@@ -128,12 +128,8 @@
     pub preprocessor       : frp::Stream<EnsoCode>,
     on_click               : frp::Source,
     scene_shape            : frp::Sampler<scene::Shape>,
-<<<<<<< HEAD
-    size                   : frp::Sampler<V2>,
+    size                   : frp::Sampler<Vector2>,
     preprocessor_select    : frp::Source<EnsoCode>,
-=======
-    size                   : frp::Sampler<Vector2>,
->>>>>>> bee67cc2
 }
 
 impl Frp {
@@ -151,8 +147,8 @@
             disable_fullscreen  <- source();
             preprocessor_select <- source();
             size                <- set_size.sampler();
-            let clicked             = on_click.clone_ref().into();
-            let preprocessor = preprocessor_select.clone_ref().into();
+            let clicked          = on_click.clone_ref().into();
+            let preprocessor     = preprocessor_select.clone_ref().into();
         };
         let scene_shape = scene.shape().clone_ref();
         Self {set_visibility,set_visualization,toggle_visibility,set_data,select,deselect,
@@ -419,9 +415,9 @@
 
             _eval <- fullscreen.value.all_with3(&size.value,&inputs.scene_shape,
                 f!([model] (weight,viz_size,scene_size) {
-                    let weight_inv      = 1.0 - weight;
+                    let weight_inv           = 1.0 - weight;
                     let scene_size : Vector2 = scene_size.into();
-                    let current_size    = viz_size * weight_inv + scene_size * *weight;
+                    let current_size         = viz_size * weight_inv + scene_size * *weight;
                     model.set_corner_roundness(weight_inv);
                     model.set_size(current_size);
 
@@ -436,13 +432,8 @@
 
             }));
 
-<<<<<<< HEAD
-            eval fullscreen_position.value ((p) model.fullscreen_view.set_position(p.into()));
-
-            eval model.frp.preprocessor ((code) inputs.preprocessor_select.emit(code));
-=======
             eval fullscreen_position.value ((p) model.fullscreen_view.set_position(*p));
->>>>>>> bee67cc2
+            eval model.frp.preprocessor    ((code) inputs.preprocessor_select.emit(code));
         }
 
         inputs.set_size.emit(Vector2(DEFAULT_SIZE.0,DEFAULT_SIZE.1));
