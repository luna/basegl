//! This module contains functionality that allows the usage of JavaScript to define visualizations.
//!
//! The `Instance` defines a generic way to wrap JS function calls and allow interaction with
//! JS code and the visualization system.
//!
//! An `Instance` can be created via `Instance::from_object` where the a JS object is provided that
//! fullfills the spec described in `java_script/definition.rs


use crate::prelude::*;

use crate::component::visualization::*;
use crate::component::visualization::java_script::binding::JsConsArgs;
use crate::component::visualization::java_script::method;
use crate::component::visualization;
use crate::frp;

use core::result;
use ensogl::display::DomScene;
use ensogl::display::DomSymbol;
use ensogl::display::Scene;
use ensogl::display;
use ensogl::system::web::JsValue;
use ensogl::system::web;
use js_sys;
use std::fmt::Formatter;



// ==============
// === Errors ===
// ==============

/// Errors that can occur when transforming JS source to a visualization.
#[derive(Clone,Debug)]
#[allow(missing_docs)]
pub enum Error {
    /// The provided `JsValue` was expected to be of type `object`, but was not.
    ValueIsNotAnObject { object:JsValue },
    /// The object was expected to have the named property but does not.
    PropertyNotFoundOnObject { object:JsValue, property:String },
    /// An error occurred on the javascript side when calling the class constructor.
    ConstructorError { js_error:JsValue },
}

impl Display for Error {
    fn fmt(&self, f: &mut Formatter<'_>) -> fmt::Result {
        match self {
            Error::ValueIsNotAnObject { object }  => {
                f.write_fmt(format_args!
                    ("JsValue was expected to be of type `object`, but was not: {:?}",object))
            },
            Error::PropertyNotFoundOnObject  { object, property }  => {
                f.write_fmt(format_args!
                    ("Object was expected to have property {:?} but has not: {:?}",property,object))
            },
            Error::ConstructorError { js_error }  => {
                f.write_fmt(format_args!("Error while constructing object: {:?}",js_error))
            },
        }
    }
}

impl std::error::Error for Error {}

/// Internal helper type to propagate results that can fail due to `JsVisualizationError`s.
pub type Result<T> = result::Result<T, Error>;



// =====================
// === InstanceModel ===
// =====================

/// Helper type for the callback used to set the preprocessor code.
pub trait PreprocessorCallback = Fn(String);

/// Internal helper type to store the preprocessor callback.
type PreprocessorCallbackCell = Rc<RefCell<Option<Box<dyn PreprocessorCallback>>>>;

/// `JsVisualizationGeneric` allows the use of arbitrary javascript to create visualizations. It
/// takes function definitions as strings and proved those functions with data.
#[derive(Clone,CloneRef,Derivative)]
#[derivative(Debug)]
#[allow(missing_docs)]
pub struct InstanceModel {
    pub root_node           : DomSymbol,
    pub logger              : Logger,
        on_data_received    : Rc<Option<js_sys::Function>>,
        set_size            : Rc<Option<js_sys::Function>>,
        object              : Rc<js_sys::Object>,
        #[derivative(Debug="ignore")]
        preprocessor_change : PreprocessorCallbackCell,
}

impl InstanceModel {

    fn create_root() -> result::Result<DomSymbol, Error> {
        let div       = web::create_div();
        let root_node = DomSymbol::new(&div);
        root_node.dom().set_attribute("id","vis")
            .map_err(|js_error|Error::ConstructorError{js_error})?;
        Ok(root_node)
    }

    /// We need to provide a closure to the Visualisation on the JS side, which we then later
    /// can hook up to the FRP. Here we create a `PreprocessorCallbackCell`, which can hold a
    /// closure, and a `PreprocessorCallback` which holds a weak reference to the closure inside of
    /// the `PreprocessorCallbackCell`. This allows us to pass the `PreprocessorCallback` to the
    /// javascript code, and call from there the closure stored in the `PreprocessorCallbackCell`.
    /// We will later on set the closure inside of the `PreprocessorCallbackCell` to emit an FRP
    /// event.
    fn preprocessor_change_callback
    () -> (PreprocessorCallbackCell,impl PreprocessorCallback) {
        let closure_cell      = PreprocessorCallbackCell::default();
        let weak_closure_cell = Rc::downgrade(&closure_cell);
        let closure = move |s:String| {
            if let Some(callback) = weak_closure_cell.upgrade() {
                callback.borrow().map_ref(|f|f(s));
            }
        };
        (closure_cell,closure)
    }

    fn instantiate_class_with_args(class:&JsValue, args:JsConsArgs)
    -> result::Result<js_sys::Object,Error> {
        let js_new  = js_sys::Function::new_with_args("cls,arg", "return new cls(arg)");
        let context = JsValue::NULL;
        let object  = js_new.call2(&context,&class,&args.into())
            .map_err(|js_error|Error::ConstructorError {js_error})?;
        if !object.is_object() {
            return Err(Error::ValueIsNotAnObject { object } )
        }
        let object:js_sys::Object = object.into();
        Ok(object)
    }

    /// Tries to create a InstanceModel from the given visualisation class.
    pub fn from_class(class:&JsValue) -> result::Result<Self, Error> {
        let root_node = Self::create_root()?;
        let (preprocessor_change,closure) = Self::preprocessor_change_callback();
        let init_data        = JsConsArgs::new(root_node.clone_ref(), closure);
        let object           = Self::instantiate_class_with_args(class,init_data)?;
        let on_data_received = get_method(&object,method::ON_DATA_RECEIVED).ok();
        let on_data_received = Rc::new(on_data_received);
        let set_size         = get_method(&object,method::SET_SIZE).ok();
        let set_size         = Rc::new(set_size);
        let logger           = Logger::new("Instance");
        let object           = Rc::new(object);
        Ok(InstanceModel{object,on_data_received,set_size,root_node,logger,preprocessor_change})
    }

    /// Hooks the root node into the given scene.
    ///
    /// MUST be called to make this visualization visible.
    pub fn set_dom_layer(&self, scene:&DomScene) {
        scene.manage(&self.root_node);
    }

    fn set_size(&self, size:V2) {
        let size      = Vector2::new(size.x,size.y);
        let data_json = JsValue::from_serde(&size).unwrap();
        let _         = self.try_call1(&self.set_size,&data_json);
        self.root_node.set_size(size);
    }

   fn receive_data(&self, data:&Data) -> result::Result<(),DataError> {
        let data_json = match data {
           Data::Json {content} => content,
           _ => todo!() // FIXME
        };
        let data_json:&serde_json::Value = data_json.deref();
        let data_js   = match JsValue::from_serde(data_json) {
            Ok(value) => value,
            Err(_)    => return Err(DataError::InvalidDataType),
        };
        self.try_call1(&self.on_data_received, &data_js)
            .map_err(|_| DataError::InternalComputationError)?;
        Ok(())
   }

<<<<<<< HEAD
    /// Helper method to call methods on the wrapped javascript object.
    fn try_call1(&self, method:&Option<js_sys::Function>, arg:&JsValue)
        ->  result::Result<(),JsValue> {
        if let Some(method) = method {
            if let Err(error) = method.call1(&self.object, arg) {
                self.logger.warning(
                    || format!("Failed to call method {:?} with error: {:?}",method,error));
                return Err(error)
            }
        }
        Ok(())
    }
=======
   fn set_size(&self, size:Vector2) {
       if let Some(set_size) = &self.set_size.deref() {
           let size          = Vector2(size.x,size.y);
           let context       = JsValue::NULL;
           let data_json     = JsValue::from_serde(&size).unwrap();
           if let Err(error) = set_size.call2(&context, &self.root_node.dom(), &data_json) {
               self.logger.warning(
                   || format!("Failed to set size in {:?} with error: {:?}", self, error));
           }
           self.root_node.set_size(size);
       }
   }
>>>>>>> bee67cc2
}



// ================
// === Instance ===
// ================

/// Sample visualization that renders the given data as text. Useful for debugging and testing.
#[derive(Clone,CloneRef,Debug,Shrinkwrap)]
#[allow(missing_docs)]
pub struct Instance {
    #[shrinkwrap(main_field)]
    model   : InstanceModel,
    frp     : visualization::instance::Frp,
    network : frp::Network,
}

impl Instance {
    /// Constructor.
    pub fn new(class:&JsValue, scene:&Scene) -> result::Result<Instance, Error>  {
        let network = default();
        let frp     = visualization::instance::Frp::new(&network);
        let model   = InstanceModel::from_class(class)?;
        model.set_dom_layer(&scene.dom.layers.main);
        Ok(Instance{model,frp,network}.init_frp().inti_preprocessor_callback())
    }

    fn init_frp(self) -> Self {
        let network = &self.network;
        let model   = self.model.clone_ref();
        let frp     = self.frp.clone_ref();
        frp::extend! { network
            eval frp.set_size  ((size) model.set_size(*size));
            eval frp.send_data ([frp](data) {
                if let Err(e) = model.receive_data(data) {
                    frp.data_receive_error.emit(Some(e));
                }
             });
        }
        self
    }

    fn inti_preprocessor_callback(self) -> Self {
        // FIXME Does it leak memory? To be checked.
        let change   = &self.frp.change;
        let callback = f!((s:String) change.emit(&s.into()));
        let callback = Box::new(callback);
        self.model.preprocessor_change.borrow_mut().replace(callback);
        self
    }

}

impl From<Instance> for visualization::Instance {
    fn from(t:Instance) -> Self {
        Self::new(&t,&t.frp,&t.network)
    }
}

impl display::Object for Instance {
    fn display_object(&self) -> &display::object::Instance {
        &self.model.root_node.display_object()
    }
}


// === Utils ===

/// Try to return the method specified by the given name on the given object as a
/// `js_sys::Function`.
fn get_method(object:&js_sys::Object, property:&str) -> Result<js_sys::Function> {
    let method_value  = js_sys::Reflect::get(object,&property.into());
    let method_value  = method_value.map_err(
        |object| Error::PropertyNotFoundOnObject{object,property:property.to_string()})?;
    if method_value.is_undefined() {
        let object:JsValue = object.into();
        return Err(Error::PropertyNotFoundOnObject{object,property:property.to_string()});
    }
    let method_function:js_sys::Function = method_value.into();
    Ok(method_function)
}<|MERGE_RESOLUTION|>--- conflicted
+++ resolved
@@ -157,8 +157,7 @@
         scene.manage(&self.root_node);
     }
 
-    fn set_size(&self, size:V2) {
-        let size      = Vector2::new(size.x,size.y);
+    fn set_size(&self, size:Vector2) {
         let data_json = JsValue::from_serde(&size).unwrap();
         let _         = self.try_call1(&self.set_size,&data_json);
         self.root_node.set_size(size);
@@ -179,7 +178,6 @@
         Ok(())
    }
 
-<<<<<<< HEAD
     /// Helper method to call methods on the wrapped javascript object.
     fn try_call1(&self, method:&Option<js_sys::Function>, arg:&JsValue)
         ->  result::Result<(),JsValue> {
@@ -192,20 +190,6 @@
         }
         Ok(())
     }
-=======
-   fn set_size(&self, size:Vector2) {
-       if let Some(set_size) = &self.set_size.deref() {
-           let size          = Vector2(size.x,size.y);
-           let context       = JsValue::NULL;
-           let data_json     = JsValue::from_serde(&size).unwrap();
-           if let Err(error) = set_size.call2(&context, &self.root_node.dom(), &data_json) {
-               self.logger.warning(
-                   || format!("Failed to set size in {:?} with error: {:?}", self, error));
-           }
-           self.root_node.set_size(size);
-       }
-   }
->>>>>>> bee67cc2
 }
 
 
@@ -231,7 +215,7 @@
         let frp     = visualization::instance::Frp::new(&network);
         let model   = InstanceModel::from_class(class)?;
         model.set_dom_layer(&scene.dom.layers.main);
-        Ok(Instance{model,frp,network}.init_frp().inti_preprocessor_callback())
+        Ok(Instance{model,frp,network}.init_frp().inti_preprocessor_change_callback())
     }
 
     fn init_frp(self) -> Self {
@@ -249,7 +233,7 @@
         self
     }
 
-    fn inti_preprocessor_callback(self) -> Self {
+    fn inti_preprocessor_change_callback(self) -> Self {
         // FIXME Does it leak memory? To be checked.
         let change   = &self.frp.change;
         let callback = f!((s:String) change.emit(&s.into()));
