--- conflicted
+++ resolved
@@ -91,20 +91,8 @@
     fn group_end(&self);
 }
 
-<<<<<<< HEAD
-#[cfg(target_arch = "wasm32")]
-impl Logger {
-    pub fn trace<M: LogMsg>(&self, msg: M) {
-        console::trace_1(&self.format(msg));
-    }
-
-    pub fn debug<M: LogMsg>(&self, msg: M) {
-        console::debug_1(&self.format(msg));
-    }
-=======
 impl<T:AnyLogger> AnyLogger for &T {
     type This = T::This;
->>>>>>> 788cd95e
 
     fn path(&self) -> &str {
         T::path(self)
