--- conflicted
+++ resolved
@@ -32,11 +32,7 @@
         self.register_raw(OwnedSource::new(label))
     }
 
-<<<<<<< HEAD
     /// Starting point in the FRP network. Specialized version of `source`.
-=======
-    /// Begin point in the FRP network. Specialized version of `src`.
->>>>>>> 1e549d0e
     pub fn source_(&self, label:Label) -> Source {
         self.register_raw(OwnedSource::new(label))
     }
@@ -52,16 +48,10 @@
         self.register(OwnedTrace::new(label,src))
     }
 
-<<<<<<< HEAD
     /// Emits `true`, `false`, `true`, `false`, ... on every incoming event. Initialized with false
     /// value.
-    pub fn toggle<T:EventOutput>(&self, label:Label, source:&T) -> Stream<bool> {
-        self.register(OwnedToggle::new(label,source))
-=======
-    /// Emits `true`, `false`, `true`, `false`, ... on every incoming event.
     pub fn toggle<T:EventOutput>(&self, label:Label, src:&T) -> Stream<bool> {
         self.register(OwnedToggle::new(label,src))
->>>>>>> 1e549d0e
     }
 
     /// Emits `false`, `true`, `false`, `true`, ... on every incoming event. Initialized with true
@@ -303,11 +293,7 @@
     }
 
 
-<<<<<<< HEAD
-    // === Zip With ===
-=======
     // === AllWith ===
->>>>>>> 1e549d0e
 
     /// On every input event sample all input streams and run the provided function on all gathered
     /// values. If you want to run the function only on event on the first input, use the `map`
@@ -317,26 +303,16 @@
         self.register(OwnedAllWith2::new(label,t1,t2,f))
     }
 
-<<<<<<< HEAD
     /// Specialized version `zip_with`.
-    pub fn zip_with3<T1,T2,T3,F,T>
-=======
-    /// Specialized version `apply`.
     pub fn all_with3<T1,T2,T3,F,T>
->>>>>>> 1e549d0e
     (&self, label:Label, t1:&T1, t2:&T2, t3:&T3, f:F) -> Stream<T>
     where T1:EventOutput, T2:EventOutput, T3:EventOutput, T:Data,
           F:'static+Fn(&Output<T1>,&Output<T2>,&Output<T3>)->T {
         self.register(OwnedAllWith3::new(label,t1,t2,t3,f))
     }
 
-<<<<<<< HEAD
     /// Specialized version `zip_with`.
-    pub fn zip_with4<T1,T2,T3,T4,F,T>
-=======
-    /// Specialized version `apply`.
     pub fn all_with4<T1,T2,T3,T4,F,T>
->>>>>>> 1e549d0e
     (&self, label:Label, t1:&T1, t2:&T2, t3:&T3, t4:&T4, f:F) -> Stream<T>
     where T1:EventOutput, T2:EventOutput, T3:EventOutput, T4:EventOutput, T:Data,
           F:'static+Fn(&Output<T1>,&Output<T2>,&Output<T3>,&Output<T4>)->T {
