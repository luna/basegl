--- conflicted
+++ resolved
@@ -3,19 +3,13 @@
 /// Adds mapping methods to the `Option` type.
 pub trait OptionOps {
     type Item;
-<<<<<<< HEAD
+    fn map_none     <F>     (self  , f:F) -> Self      where F : FnOnce();
     fn map_ref      <U,F>   (&self , f:F) -> Option<U> where F : FnOnce(&Self::Item) -> U;
     fn for_each     <U,F>   (self  , f:F)              where F : FnOnce(Self::Item)  -> U;
     fn for_each_ref <U,F>   (&self , f:F)              where F : FnOnce(&Self::Item) -> U;
     fn zip          <U>     (self  , other:Option<U>)      -> Option<(Self::Item,U)>;
     fn zip_with     <U,F,R> (self  , other:Option<U>, f:F) -> Option<R>
         where F:FnOnce(Self::Item,U) -> R;
-=======
-    fn map_ref      <U,F> (&self , f:F) -> Option<U> where F : FnOnce(&Self::Item) -> U;
-    fn for_each     <U,F> (self  , f:F)              where F : FnOnce(Self::Item)  -> U;
-    fn for_each_ref <U,F> (&self , f:F)              where F : FnOnce(&Self::Item) -> U;
-    fn map_none     <F>   (self  , f:F) -> Self      where F : FnOnce();
->>>>>>> d4bc6896
 }
 
 impl<T> OptionOps for Option<T> {
@@ -33,7 +27,6 @@
         if let Some(x) = self { f(x); }
     }
 
-<<<<<<< HEAD
     fn zip<U>(self, other:Option<U>) -> Option<(T,U)> {
         self.zip_with(other, |a,b| (a,b))
     }
@@ -41,12 +34,11 @@
     fn zip_with<U,F,R>(self, other:Option<U>, f:F) -> Option<R>
     where F:FnOnce(T,U) -> R {
         Some(f(self?,other?))
-=======
-    fn map_none<F>(self, f:F) -> Self where F : FnOnce(), T : Sized {
-        if self.is_none() {
-            f();
-        }
+    }
+
+    fn map_none<F>(self, f:F) -> Self
+    where F:FnOnce(), T:Sized {
+        if self.is_none() { f() }
         self
->>>>>>> d4bc6896
     }
 }