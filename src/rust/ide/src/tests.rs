use super::prelude::*;

use crate::transport::test_utils::TestWithMockedTransport;
use crate::ide::IdeInitializer;

use enso_protocol::project_manager;
use json_rpc::expect_call;
use json_rpc::test_util::transport::mock::MockTransport;
use wasm_bindgen_test::wasm_bindgen_test_configure;
use wasm_bindgen_test::wasm_bindgen_test;
use serde_json::json;

wasm_bindgen_test_configure!(run_in_browser);

#[wasm_bindgen_test(async)]
async fn failure_to_open_most_recent_project_is_reported() {
    let transport   = MockTransport::new();
    let mut fixture = TestWithMockedTransport::set_up(&transport);
    fixture.run_test(async move {
        let logger           = default();
        let client           = IdeInitializer::setup_project_manager(transport);
        let name             = crate::constants::DEFAULT_PROJECT_NAME;
        let project_metadata = IdeInitializer::get_most_recent_project_or_create_new
            (&logger,&client,name).await.expect("Couldn't get most recent or create new project.");
<<<<<<< HEAD
        let client           = Rc::new(client);
=======
        let client  = Rc::new(client);
>>>>>>> 235ebdf3
        let project = IdeInitializer::open_project(&logger,client,project_metadata);
        let project = project.await;
        project.expect_err("error should have been reported");
    });
    fixture.when_stalled_send_response(json!({
            "projects": [{
                "name"       : "Project",
                "id"         : "4b871393-eef2-4970-8765-4f3c1ea83d09",
                "lastOpened" : "2020-05-08T11:04:07.28738Z"
            }]
        }));
    fixture.when_stalled_send_error(1,"Service error");
}

#[wasm_bindgen_test(async)]
async fn get_project_or_create_new() {
    let logger      = default();
    let mock_client = project_manager::MockClient::default();

    let name             = project_manager::ProjectName::new("TestProject");
    let id               = uuid::Uuid::new_v4();
    let last_opened      = default();
    let expected_project = project_manager::ProjectMetadata{name,id,last_opened};
    let projects         = vec![expected_project.clone()];
    let project_lists    = project_manager::response::ProjectList{projects};
    let count            = None;
    expect_call!(mock_client.list_projects(count) => Ok(project_lists));

    let project = IdeInitializer::get_project_or_create_new(&logger, &mock_client, "TestProject");
    let project = project.await;
    assert_eq!(expected_project, project.expect("Couldn't get project."))
}

#[wasm_bindgen_test(async)]
async fn get_most_recent_project_or_create_new() {
    let logger      = default();
    let mock_client = project_manager::MockClient::default();

    let name             = project_manager::ProjectName::new("TestProject");
    let id               = uuid::Uuid::new_v4();
    let last_opened      = default();
    let expected_project = project_manager::ProjectMetadata{name,id,last_opened};
    let projects         = vec![expected_project.clone()];
    let project_lists    = project_manager::response::ProjectList{projects};
    let count            = Some(1);
    expect_call!(mock_client.list_projects(count) => Ok(project_lists));

    let project = IdeInitializer::get_most_recent_project_or_create_new
        (&logger,&mock_client,"TestProject");
    let project = project.await;
    assert_eq!(expected_project, project.expect("Couldn't get project."))
}<|MERGE_RESOLUTION|>--- conflicted
+++ resolved
@@ -22,11 +22,7 @@
         let name             = crate::constants::DEFAULT_PROJECT_NAME;
         let project_metadata = IdeInitializer::get_most_recent_project_or_create_new
             (&logger,&client,name).await.expect("Couldn't get most recent or create new project.");
-<<<<<<< HEAD
-        let client           = Rc::new(client);
-=======
         let client  = Rc::new(client);
->>>>>>> 235ebdf3
         let project = IdeInitializer::open_project(&logger,client,project_metadata);
         let project = project.await;
         project.expect_err("error should have been reported");
