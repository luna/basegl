//! The module contains all structures for representing suggestions and their database.

use crate::prelude::*;

use crate::double_representation::module::QualifiedName;
use crate::model::module::MethodId;

use enso_protocol::language_server;
use language_server::types::SuggestionsDatabaseVersion;
use language_server::types::SuggestionDatabaseUpdatesEvent;
use parser::DocParser;

pub use language_server::types::SuggestionEntryArgument as Argument;
pub use language_server::types::SuggestionEntryId as EntryId;
pub use language_server::types::SuggestionsDatabaseUpdate as Update;



// =============
// === Entry ===
// =============

/// A type of suggestion entry.
#[derive(Copy,Clone,Debug,Eq,PartialEq)]
#[allow(missing_docs)]
pub enum EntryKind {
    Atom,Function,Local,Method
}

/// The Suggestion Database Entry.
#[derive(Clone,Debug,Eq,PartialEq)]
pub struct Entry {
    /// A name of suggested object.
    pub name : String,
    /// A type of suggestion.
    pub kind : EntryKind,
    /// A module where the suggested object is defined, represented as vector of segments.
    pub module : QualifiedName,
    /// Argument lists of suggested object (atom or function). If the object does not take any
    /// arguments, the list is empty.
    pub arguments : Vec<Argument>,
    /// A type returned by the suggested object.
    pub return_type : String,
    /// A documentation associated with object.
    pub documentation : Option<String>,
    /// A type of the "self" argument. This field is `None` for non-method suggestions.
    pub self_type : Option<String>,
}

impl Entry {
    /// Create entry from the structure deserialized from the Language Server responses.
    pub fn from_ls_entry(entry:language_server::types::SuggestionEntry, logger:impl AnyLogger)
        -> FallibleResult<Self> {
        use language_server::types::SuggestionEntry::*;
        let convert_doc = |doc: Option<String>| doc.and_then(|doc| match Entry::gen_doc(doc) {
            Ok(d)    => Some(d),
            Err(err) => {
                error!(logger,"Doc parser error: {err}");
                None
            },
        });
        let this = match entry {
            Atom {name,module,arguments,return_type,documentation} => Self {
                    name,arguments,return_type,
                    module        : module.try_into()?,
                    self_type     : None,
                    documentation : convert_doc(documentation),
                    kind          : EntryKind::Atom,
                },
            Method {name,module,arguments,self_type,return_type,documentation} => Self {
                    name,arguments,return_type,
                    module        : module.try_into()?,
                    self_type     : Some(self_type),
                    documentation : convert_doc(documentation),
                    kind          : EntryKind::Method,
                },
            Function {name,module,arguments,return_type,..} => Self {
                    name,arguments,return_type,
                    module        : module.try_into()?,
                    self_type     : None,
                    documentation : default(),
                    kind          : EntryKind::Function,
                },
            Local {name,module,return_type,..} => Self {
                    name,return_type,
                    arguments     : default(),
                    module        : module.try_into()?,
                    self_type     : None,
                    documentation : default(),
                    kind          : EntryKind::Local,
                },
        };
        Ok(this)
    }

    /// Returns the code which should be inserted to Searcher input when suggestion is picked.
    pub fn code_to_insert(&self) -> String {
        let module = self.module.name();
        if self.self_type.as_ref().contains(&module) {
            format!("{}.{}",module,self.name)
        } else if self.self_type.as_ref().contains(&constants::keywords::HERE) {
            format!("{}.{}",constants::keywords::HERE,self.name)
        } else {
            self.name.clone()
        }
    }

    /// Returns entry with the changed name.
    pub fn with_name(self, name:impl Into<String>) -> Self {
        Self {name:name.into(),..self}
    }

<<<<<<< HEAD
    /// Return the Method Id of suggested method.
    ///
    /// Returns none, if this is not suggestion for a method.
    pub fn method_id(&self) -> Option<MethodId> {
        if self.kind != EntryKind::Method {
            None
        } else if let Some(self_type) = &self.self_type {
            Some(MethodId {
                module          : self.module.clone(),
                defined_on_type : self_type.clone(),
                name            : self.name.clone(),
            })
        } else {
            None
        }
=======
    /// Generates HTML documentation for documented suggestion.
    fn gen_doc(doc: String) -> FallibleResult<String> {
        let parser = DocParser::new()?;
        let output = parser.generate_html_doc_pure(doc);
        Ok(output?)
>>>>>>> 60b32d29
    }
}

impl TryFrom<language_server::types::SuggestionEntry> for Entry {
    type Error = failure::Error;
    fn try_from(entry:language_server::types::SuggestionEntry) -> FallibleResult<Self> {
        let logger = Logger::new("SuggestionEntry");
        Self::from_ls_entry(entry, logger)
    }
}



// ================
// === Database ===
// ================

/// The Suggestion Database
///
/// This is database of possible suggestions in Searcher. To achieve best performance, some
/// often-called Language Server methods returns the list of keys of this database instead of the
/// whole entries. Additionally the suggestions contains information about functions and their
/// argument names and types.
#[derive(Clone,Debug,Default)]
pub struct SuggestionDatabase {
    logger  : Logger,
    entries : RefCell<HashMap<EntryId,Rc<Entry>>>,
    version : Cell<SuggestionsDatabaseVersion>,
}

impl SuggestionDatabase {
    /// Create a new database which will take its initial content from the Language Server.
    pub async fn create_synchronized
    (language_server:&language_server::Connection) -> FallibleResult<Self> {
        let response = language_server.client.get_suggestions_database().await?;
        Ok(Self::from_ls_response(response))
    }

    /// Create a new database model from response received from the Language Server.
    fn from_ls_response(response:language_server::response::GetSuggestionDatabase) -> Self {
        let logger      = Logger::new("SuggestionDatabase");
        let mut entries = HashMap::new();
        for ls_entry in response.entries {
            let id = ls_entry.id;
            let logger_entry = Logger::new("SuggestionEntry");
            match Entry::from_ls_entry(ls_entry.suggestion, logger_entry) {
                Ok(entry) => { entries.insert(id, Rc::new(entry)); },
                Err(err)  => { error!(logger,"Discarded invalid entry {id}: {err}"); },
            }
        }
        Self {
            logger,
            entries : RefCell::new(entries),
            version : Cell::new(response.current_version),
        }
    }

    /// Get suggestion entry by id.
    pub fn get(&self, id:EntryId) -> Option<Rc<Entry>> {
        self.entries.borrow().get(&id).cloned()
    }

    /// Apply the update event to the database.
    pub fn apply_update_event(&self, event:SuggestionDatabaseUpdatesEvent) {
        for update in event.updates {
            let mut entries = self.entries.borrow_mut();
            match update {
                Update::Add {id,suggestion} => match suggestion.try_into() {
                    Ok(entry) => { entries.insert(id,Rc::new(entry));                       },
                    Err(err)  => { error!(self.logger, "Discarding update for {id}: {err}") },
                },
                Update::Remove {id} => {
                    let removed = entries.remove(&id);
                    if removed.is_none() {
                        error!(self.logger, "Received Remove event for nonexistent id: {id}");
                    }
                },
                Update::Modify {id,return_type} => {
                    if let Some(old_entry) = entries.get(&id) {
                        let new_entry = Entry {return_type,..old_entry.deref().clone()};
                        entries.insert(id,Rc::new(new_entry));
                    } else {
                        error!(self.logger, "Received Modify event for nonexistent id: {id}");
                    }
                }
            };
        }
        self.version.set(event.current_version);
    }

    /// Search the database for an entry of method identified by given id.
    pub fn lookup_method(&self, id:MethodId) -> Option<Rc<Entry>> {
        self.entries.borrow().values().cloned().find(|entry| entry.method_id().contains(&id))
    }

    /// Put the entry to the database. Using this function likely break the synchronization between
    /// Language Server and IDE, and should be used only in tests.
    #[cfg(test)]
    pub fn put_entry(&self, id:EntryId, entry:Entry) {
        self.entries.borrow_mut().insert(id,Rc::new(entry));
    }
}

impl From<language_server::response::GetSuggestionDatabase> for SuggestionDatabase {
    fn from(database:language_server::response::GetSuggestionDatabase) -> Self {
        Self::from_ls_response(database)
    }
}



// =============
// === Tests ===
// =============

#[cfg(test)]
mod test {
    use super::*;

    use enso_protocol::language_server::SuggestionsDatabaseEntry;
    use wasm_bindgen_test::wasm_bindgen_test_configure;
    use wasm_bindgen_test::wasm_bindgen_test;



    wasm_bindgen_test_configure!(run_in_browser);



    #[test]
    fn code_from_entry() {
        let module = QualifiedName::from_segments("Project",&["Main"]).unwrap();
        let atom_entry = Entry {
            name          : "Atom".to_string(),
            kind          : EntryKind::Atom,
            module,
            arguments     : vec![],
            return_type   : "Number".to_string(),
            documentation : None,
            self_type     : None
        };
        let method_entry = Entry {
            name      : "method".to_string(),
            kind      : EntryKind::Method,
            self_type : Some("Number".to_string()),
            ..atom_entry.clone()
        };
        let module_method_entry = Entry {
            name      : "moduleMethod".to_string(),
            self_type : Some("Main".to_string()),
            ..method_entry.clone()
        };

        assert_eq!(atom_entry.code_to_insert()         , "Atom".to_string());
        assert_eq!(method_entry.code_to_insert()       , "method".to_string());
        assert_eq!(module_method_entry.code_to_insert(), "Main.moduleMethod".to_string());
    }

<<<<<<< HEAD
    #[test]
    fn method_id_from_entry() {
        let non_method = Entry {
            name          : "function".to_string(),
            kind          : EntryKind::Function,
            module        : "Test.Test".to_string().try_into().unwrap(),
            arguments     : vec![],
            return_type   : "Number".to_string(),
            documentation : None,
            self_type     : None
        };
        let method = Entry {
            name      : "method".to_string(),
            kind      : EntryKind::Method,
            self_type : Some("Number".to_string()),
            ..non_method.clone()
        };
        let expected = MethodId {
            module          : "Test.Test".to_string().try_into().unwrap(),
            defined_on_type : "Number".to_string(),
            name            : "method".to_string()
        };
        assert_eq!(non_method.method_id() , None);
        assert_eq!(method.method_id()     , Some(expected));
    }

    #[test]
=======
    #[wasm_bindgen_test]
>>>>>>> 60b32d29
    fn initialize_database() {
        // Empty db
        let response = language_server::response::GetSuggestionDatabase {
            entries         : vec![],
            current_version : 123
        };
        let db = SuggestionDatabase::from_ls_response(response);
        assert!(db.entries.borrow().is_empty());
        assert_eq!(db.version.get()    , 123);

        // Non-empty db
        let entry = language_server::types::SuggestionEntry::Atom {
            name          : "TextAtom".to_string(),
            module        : "TestProject.TestModule".to_string(),
            arguments     : vec![],
            return_type   : "TestAtom".to_string(),
            documentation : Some("Test *Atom*".to_string())
        };
        let db_entry = SuggestionsDatabaseEntry {id:12, suggestion:entry};
        let response = language_server::response::GetSuggestionDatabase {
            entries         : vec![db_entry],
            current_version : 456
        };
        let db = SuggestionDatabase::from_ls_response(response);
        let response_doc =
            "<html><head><meta http-equiv=\"Content-Type\" content=\"text/html\" charset=\"UTF-8\" \
            /><link rel=\"stylesheet\" href=\"style.css\" /><title></title></head><body><div class=\
            \"Doc\"><div class=\"Synopsis\"><div class=\"Raw\">Test <b>Atom</b></div></div></div>\
            </body></html>";
        assert_eq!(db.entries.borrow().len(), 1);
        assert_eq!(*db.get(12).unwrap().name, "TextAtom".to_string());
        assert_eq!(db.get(12).unwrap().documentation, Some(response_doc.to_string()));
        assert_eq!(db.version.get(), 456);
    }

    #[test]
    fn applying_update() {
        let entry1 = language_server::types::SuggestionEntry::Atom {
            name          : "Entry1".to_string(),
            module        : "TestProject.TestModule".to_string(),
            arguments     : vec![],
            return_type   : "TestAtom".to_string(),
            documentation : None
        };
        let entry2 = language_server::types::SuggestionEntry::Atom {
            name          : "Entry2".to_string(),
            module        : "TestProject.TestModule".to_string(),
            arguments     : vec![],
            return_type   : "TestAtom".to_string(),
            documentation : None
        };
        let new_entry2 = language_server::types::SuggestionEntry::Atom {
            name          : "NewEntry2".to_string(),
            module        : "TestProject.TestModule".to_string(),
            arguments     : vec![],
            return_type   : "TestAtom".to_string(),
            documentation : None
        };

        let db_entry1        = SuggestionsDatabaseEntry {id:1, suggestion:entry1};
        let db_entry2        = SuggestionsDatabaseEntry {id:2, suggestion:entry2};
        let initial_response = language_server::response::GetSuggestionDatabase {
            entries         : vec![db_entry1,db_entry2],
            current_version : 1,
        };
        let db = SuggestionDatabase::from_ls_response(initial_response);

        // Remove
        let remove_update = Update::Remove {id:2};
        let update        = SuggestionDatabaseUpdatesEvent {
            updates         : vec![remove_update],
            current_version : 2
        };
        db.apply_update_event(update);
        assert_eq!(db.get(2),        None);
        assert_eq!(db.version.get(), 2   );

        // Add
        let add_update = Update::Add {id:2, suggestion:new_entry2};
        let update     = SuggestionDatabaseUpdatesEvent {
            updates         : vec![add_update],
            current_version : 3,
        };
        db.apply_update_event(update);
        assert_eq!(db.get(2).unwrap().name, "NewEntry2");
        assert_eq!(db.version.get(),        3          );
    }
}<|MERGE_RESOLUTION|>--- conflicted
+++ resolved
@@ -110,7 +110,6 @@
         Self {name:name.into(),..self}
     }
 
-<<<<<<< HEAD
     /// Return the Method Id of suggested method.
     ///
     /// Returns none, if this is not suggestion for a method.
@@ -126,13 +125,13 @@
         } else {
             None
         }
-=======
+    }
+
     /// Generates HTML documentation for documented suggestion.
     fn gen_doc(doc: String) -> FallibleResult<String> {
         let parser = DocParser::new()?;
         let output = parser.generate_html_doc_pure(doc);
         Ok(output?)
->>>>>>> 60b32d29
     }
 }
 
@@ -291,7 +290,6 @@
         assert_eq!(module_method_entry.code_to_insert(), "Main.moduleMethod".to_string());
     }
 
-<<<<<<< HEAD
     #[test]
     fn method_id_from_entry() {
         let non_method = Entry {
@@ -318,10 +316,7 @@
         assert_eq!(method.method_id()     , Some(expected));
     }
 
-    #[test]
-=======
     #[wasm_bindgen_test]
->>>>>>> 60b32d29
     fn initialize_database() {
         // Empty db
         let response = language_server::response::GetSuggestionDatabase {
