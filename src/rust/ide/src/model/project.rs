//! Project controller.
//!
//! Responsible for owning any remote connection clients, and providing controllers for specific
//! files and modules. Expected to live as long as the project remains open in the IDE.
pub mod synchronized;

use crate::prelude::*;

use crate::model::module;

use enso_protocol::binary;
use enso_protocol::language_server;
<<<<<<< HEAD
use mockall::automock;
=======
use enso_protocol::language_server::CapabilityRegistration;
use enso_protocol::project_manager;
use enso_protocol::project_manager::ProjectName;
>>>>>>> e442234a
use parser::Parser;
use uuid::Uuid;


<<<<<<< HEAD
=======

// ===============
// === Aliases ===
// ===============

type ExecutionContextId = model::execution_context::Id;



// =================================
// === ExecutionContextsRegistry ===
// =================================

// === Errors ===

#[allow(missing_docs)]
#[derive(Clone,Copy,Debug,Fail)]
#[fail(display="No execution context with id {} was found in the registry.", _0)]
pub struct NoSuchExecutionContext(ExecutionContextId);


// === Aliases ===

type ExecutionContextWeakMap = WeakValueHashMap<ExecutionContextId,Weak<ExecutionContext>>;


// === Definition ===

/// Stores the weak handles to the synchronized execution context models.
/// Implements dispatching the visualization updates.
#[derive(Clone,Debug,Default)]
pub struct ExecutionContextsRegistry(RefCell<ExecutionContextWeakMap>);

impl ExecutionContextsRegistry {
    /// Retrieve the execution context with given Id and calls the given function with it.
    ///
    /// Handles the error of context not being present in the registry.
    pub fn with_context<R>
    (&self, id:ExecutionContextId, f:impl FnOnce(Rc<ExecutionContext>) -> FallibleResult<R>)
    -> FallibleResult<R> {
        let ctx = self.0.borrow_mut().get(&id);
        let ctx = ctx.ok_or_else(|| NoSuchExecutionContext(id))?;
        f(ctx)
    }

    /// Route the visualization update into the appropriate execution context.
    pub fn dispatch_visualization_update
    (&self
    , context : VisualisationContext
    , data    : VisualizationUpdateData
    ) -> FallibleResult<()> {
        self.with_context(context.context_id, |ctx| {
            ctx.dispatch_visualization_update(context.visualization_id,data)
        })
    }

    /// Handles the update about expressions being computed.
    pub fn handle_expression_values_computed
    (&self, update:language_server::ExpressionValuesComputed) -> FallibleResult<()> {
        self.with_context(update.context_id, |ctx| {
            ctx.handle_expression_values_computed(update)
        })
    }

    /// Registers a new ExecutionContext. It will be eligible for receiving future updates routed
    /// through `dispatch_visualization_update`.
    pub fn insert(&self, context:Rc<ExecutionContext>) {
        self.0.borrow_mut().insert(context.id(),context);
    }
}


>>>>>>> e442234a

// ===================
// === ProjectData ===
// ===================

/// A structure containing the project's unique ID and name.
#[derive(Debug,Clone)]
pub struct ProjectData {
    id   : Uuid,
    name : RefCell<ProjectName>,
}

impl ProjectData {
    /// Set project name.
    pub fn set_name(&self, name:ProjectName) {
        *self.name.borrow_mut() = name;
    }

    /// Get project name.
    pub fn name(&self) -> ProjectName {
        self.name.borrow().clone()
    }
}



// =============
// === Model ===
// =============

<<<<<<< HEAD
/// The API of the Project Model.
#[automock]
pub trait API:Debug {
    /// Project's name
    fn name(&self) -> ImString;

    /// Get Language Server JSON-RPC Connection for this project.
    fn json_rpc(&self) -> Rc<language_server::Connection>;

    /// Get Language Server binary Connection for this project.
    fn binary_rpc(&self) -> Rc<binary::Connection>;
=======
/// Project Model.
#[allow(missing_docs)]
#[derive(Clone,CloneRef,Derivative)]
#[derivative(Debug)]
pub struct Project {
    pub project_data        : Rc<ProjectData>,
    #[derivative(Debug = "ignore")]
    pub project_manager     : Rc<dyn project_manager::API>,
    pub language_server_rpc : Rc<language_server::Connection>,
    pub language_server_bin : Rc<binary::Connection>,
    pub visualization       : Visualization,
    pub module_registry     : Rc<model::registry::Registry<ModulePath,model::synchronized::Module>>,
    pub execution_contexts  : Rc<ExecutionContextsRegistry>,
    pub suggestion_db       : Rc<SuggestionDatabase>,
    pub parser              : Parser,
    pub logger              : Logger,
}

impl Project {
    /// Create a new project model.
    pub async fn new
    ( parent              : impl AnyLogger
    , project_manager     : Rc<dyn project_manager::API>
    , language_server_rpc : Rc<language_server::Connection>
    , language_server_bin : Rc<binary::Connection>
    , project_id          : Uuid
    , project_name        : ProjectName
    ) -> FallibleResult<Self> {
        let logger = Logger::sub(parent,"Project Controller");
        info!(logger,"Creating a model of project {project_name}");
        let json_rpc_events         = language_server_rpc.events();
        let binary_protocol_events  = language_server_bin.event_stream();
        let embedded_visualizations = default();
        let language_server         = language_server_rpc.clone();
        let visualization           = Visualization::new(language_server,embedded_visualizations);
        let project_data            = ProjectData{id:project_id,name:RefCell::new(project_name)};
        let project_data            = Rc::new(project_data);
        let module_registry         = default();
        let execution_contexts      = default();
        let parser                  = Parser::new_or_panic();
        let language_server         = &*language_server_rpc;
        let suggestion_db           = SuggestionDatabase::create_synchronized(language_server);
        let suggestion_db           = Rc::new(suggestion_db.await?);

        let ret = Project {project_data,project_manager,module_registry,execution_contexts,parser,
            language_server_rpc,language_server_bin,logger,visualization,suggestion_db};
>>>>>>> e442234a

    /// Get the instance of parser that is set up for this project.
    fn parser(&self) -> &Parser;

    /// Get the visualization controller.
    fn visualization(&self) -> &controller::Visualization;

    /// Returns a model of module opened from file.
    fn module<'a>
    (&'a self, path:crate::model::module::Path) -> BoxFuture<'a,FallibleResult<model::Module>>;

<<<<<<< HEAD
    /// Creates a new execution context with given definition as a root; and registers the context
    /// for receiving update.
    fn create_execution_context<'a>
    (&'a self, root_definition:language_server::MethodPointer)
    -> BoxFuture<'a,FallibleResult<model::ExecutionContext>>;

    /// Returns the primary content root id for this project.
    fn content_root_id(&self) -> Uuid {
        self.json_rpc().content_root()
    }

    /// Generates full module's qualified name that includes the leading project name segment.
    fn qualified_module_name(&self, path:&model::module::Path) -> crate::model::module::QualifiedName {
        module::QualifiedName::from_path(path,self.name().deref())
=======
    /// Create a project model from owned LS connections.
    pub fn from_connections
    ( parent              : impl AnyLogger
    , project_manager     : Rc<dyn project_manager::API>
    , language_server_rpc : language_server::Connection
    , language_server_bin : binary::Connection
    , project_id          : Uuid
    , project_name        : ProjectName
    ) -> impl Future<Output=FallibleResult<Self>> {
        let language_server_rpc = Rc::new(language_server_rpc);
        let language_server_bin = Rc::new(language_server_bin);
        Self::new(parent,project_manager,language_server_rpc,language_server_bin,project_id
                 ,project_name)
    }

    /// Returns the primary content root id for this project.
    pub fn content_root_id(&self) -> Uuid {
        self.language_server_rpc.content_root()
    }

    /// Returns a handling function capable of processing updates from the binary protocol.
    /// Such function will be then typically used to process events stream from the binary
    /// connection handler.
    pub fn binary_event_handler
        (&self) -> impl Fn(enso_protocol::binary::Event) -> futures::future::Ready<()> {
        let logger                  = self.logger.clone_ref();
        let weak_execution_contexts = Rc::downgrade(&self.execution_contexts);
        move |event| {
            debug!(logger, "Received an event from the binary protocol: {event:?}");
            use enso_protocol::binary::client::Event;
            use enso_protocol::binary::Notification;
            match event {
                Event::Notification(Notification::VisualizationUpdate {context,data}) => {
                    let data = VisualizationUpdateData::new(data);
                    if let Some(execution_contexts) = weak_execution_contexts.upgrade() {
                        let result = execution_contexts.dispatch_visualization_update(context,data);
                        if let Err(error) = result {
                            error!(logger,"Failed to handle the visualization update: {error}.");
                        }
                    } else {
                        error!(logger,"Received a visualization update despite project being \
                        already dropped.");
                    }
                }
                Event::Closed => {
                    error!(logger,"Lost binary connection with the Language Server!");
                    // TODO [wmu]
                    //  The problem should be reported to the user and the connection should be
                    //  reestablished, see https://github.com/luna/ide/issues/145
                }
                Event::Error(error) => {
                    error!(logger,"Error emitted by the binary data connection: {error}.");
                }
            }
            futures::future::ready(())
        }
    }

    /// Returns a handling function capable of processing updates from the json-rpc protocol.
    /// Such function will be then typically used to process events stream from the json-rpc
    /// connection handler.
    pub fn json_event_handler
    (&self) -> impl Fn(enso_protocol::language_server::Event) -> futures::future::Ready<()> {
    // TODO [mwu]
    //  This handler for JSON-RPC notifications is very similar to the function above that handles
    //  binary protocol notifications. However, it is not practical to generalize them, as the
    //  underlying RPC handlers and their types are separate.
    //  This generalization should be reconsidered once the old JSON-RPC handler is phased out.
    //  See: https://github.com/luna/ide/issues/587
        let logger                  = self.logger.clone_ref();
        let weak_execution_contexts = Rc::downgrade(&self.execution_contexts);
        let weak_suggestion_db      = Rc::downgrade(&self.suggestion_db);
        move |event| {
            debug!(logger, "Received an event from the json-rpc protocol: {event:?}");
            use enso_protocol::language_server::Event;
            use enso_protocol::language_server::Notification;
            match event {
                Event::Notification(Notification::ExpressionValuesComputed(update)) => {
                    if let Some(execution_contexts) = weak_execution_contexts.upgrade() {
                        let result = execution_contexts.handle_expression_values_computed(update);
                        if let Err(error) = result {
                            error!(logger,"Failed to handle the expression values computed update: \
                            {error}.");
                        }
                    } else {
                        error!(logger,"Received a `ExpressionValuesComputed` update despite \
                        execution context being already dropped.");
                    }
                }
                Event::Notification(Notification::ExecutionFailed(update)) => {
                    error!(logger,"Execution failed in context {update.context_id}. Error: \
                    {update.message}.");
                }
                Event::Notification(Notification::SuggestionDatabaseUpdate(update)) => {
                    if let Some(suggestion_db) = weak_suggestion_db.upgrade() {
                        suggestion_db.apply_update_event(update);
                    }
                }
                Event::Closed => {
                    error!(logger,"Lost JSON-RPC connection with the Language Server!");
                    // TODO [wmu]
                    //  The problem should be reported to the user and the connection should be
                    //  reestablished, see https://github.com/luna/ide/issues/145
                }
                Event::Error(error) => {
                    error!(logger,"Error emitted by the binary data connection: {error}.");
                }
                _ => {}
            }
            futures::future::ready(())
        }
    }

    fn acquire_suggestion_db_updates_capability(&self) -> impl Future<Output=json_rpc::Result<()>> {
        let capability = CapabilityRegistration::create_receives_suggestions_database_updates();
        self.language_server_rpc.acquire_capability(&capability.method,&capability.register_options)
    }

    /// Returns a model of module opened from file. The returned model will synchronize its state
    /// with Language Server.
    pub async fn module(&self, path:ModulePath) -> FallibleResult<Rc<model::synchronized::Module>> {
        info!(self.logger,"Obtaining module for {path}");
        let model_loader = self.load_module(path.clone());
        let model        = self.module_registry.get_or_load(path.clone(),model_loader).await?;
        Ok(model)
    }

    /// Creates a path describing a module in this project.
    ///
    /// The segments should not include the leading "src/" directory, as this function adds.
    pub fn module_path_from_qualified_name
    (&self, name_segments:impl IntoIterator<Item:AsRef<str>>) -> FallibleResult<ModulePath> {
        model::module::Path::from_name_segments(self.content_root_id(), name_segments)
    }

    /// Generates full module's qualified name that includes the leading project name segment.
    pub fn qualified_module_name(&self, path:&model::module::Path) -> ModuleQualifiedName {
        path.qualified_module_name(self.project_name().deref())
    }

    fn load_module(&self, path:ModulePath)
    -> impl Future<Output=FallibleResult<Rc<model::synchronized::Module>>> {
        let language_server = self.language_server_rpc.clone_ref();
        let parser          = self.parser.clone_ref();
        model::synchronized::Module::open(path,language_server,parser)
    }

    /// Creates a new execution context with given definition as a root; and registers the context
    /// for receiving update.
    pub async fn create_execution_context
    (&self, root_definition:language_server::MethodPointer)
    -> FallibleResult<Rc<ExecutionContext>> {
        let ls_rpc  = self.language_server_rpc.clone_ref();
        let context = ExecutionContext::create(&self.logger,ls_rpc,root_definition);
        let context = context.await?;
        let context = Rc::new(context);
        self.register_execution_context(&context);
        Ok(context)
>>>>>>> e442234a
    }
}

impl Debug for MockAPI {
    fn fmt(&self, f: &mut std::fmt::Formatter<'_>) -> std::fmt::Result {
        write!(f,"Mocked Project Model")
    }

    /// Get project's name.
    pub fn project_name(&self) -> ProjectName {
        self.project_data.name()
    }

    /// Rename project.
    pub async fn rename_project(&self, name:impl Str) -> FallibleResult<()> {
        let name = name.into();
        self.project_manager.rename_project(&self.project_data.id,&name).await?;
        self.project_data.set_name(ProjectName::new(name));
        Ok(())
    }
}

/// The general, shared Project Model handle.
pub type Project      = Rc<dyn API>;
/// Project Model which synchronizes all changes with Language Server.
pub type Synchronized = synchronized::Project;

#[cfg(test)]
pub mod test {
    use super::*;

<<<<<<< HEAD
    /// Sets up parser expectation on the mock project.
    pub fn expect_parser(project:&mut MockAPI, parser:&Parser) {
        project.expect_parser().return_const(parser.clone());
=======
    use crate::controller::FilePath;
    use crate::constants::DEFAULT_PROJECT_NAME;
    use crate::executor::test_utils::TestWithLocalPoolExecutor;

    use json_rpc::expect_call;
    use language_server::response;
    use wasm_bindgen_test::wasm_bindgen_test;
    use wasm_bindgen_test::wasm_bindgen_test_configure;
    use enso_protocol::language_server::CapabilityRegistration;
    use enso_protocol::language_server::Event;
    use enso_protocol::language_server::Notification;
    use enso_protocol::types::Sha3_224;
    use utils::test::future::FutureTestExt;


    wasm_bindgen_test_configure!(run_in_browser);

    /// Sets up project controller using mock Language Server clients.
    /// Passed functions should be used to setup expectations upon the mock clients.
    /// Additionally, an `event_stream` expectation will be setup for a binary protocol, and
    /// `get_suggestion_database` for json protocol, as
    /// project controller always calls them.
    pub fn setup_mock_project
    ( setup_mock_json   : impl FnOnce(&mut language_server::MockClient)
    , setup_mock_binary : impl FnOnce(&mut enso_protocol::binary::MockClient)
    ) -> Project {
        let mut json_client   = language_server::MockClient::default();
        let mut binary_client = enso_protocol::binary::MockClient::default();
        binary_client.expect_event_stream().return_once(|| {
            futures::stream::empty().boxed_local()
        });
        let initial_suggestions_db = language_server::response::GetSuggestionDatabase {
            entries: vec![],
            current_version: 0
        };
        expect_call!(json_client.get_suggestions_database() => Ok(initial_suggestions_db));
        let capability_reg = CapabilityRegistration::create_receives_suggestions_database_updates();
        let method         = capability_reg.method;
        let options        = capability_reg.register_options;
        expect_call!(json_client.acquire_capability(method,options) => Ok(()));

        setup_mock_json(&mut json_client);
        setup_mock_binary(&mut binary_client);

        let project_manager   = Rc::new(project_manager::MockClient::default());
        let project_id        = uuid::Uuid::new_v4();
        let project_name      = ProjectName::new(DEFAULT_PROJECT_NAME);
        let json_connection   = language_server::Connection::new_mock(json_client);
        let binary_connection = binary::Connection::new_mock(binary_client);
        let logger            = Logger::default();
        let mut project_fut   = model::Project::from_connections(logger,project_manager
            ,json_connection,binary_connection,project_id,project_name).boxed_local();
        project_fut.expect_ready().unwrap()
    }

    #[wasm_bindgen_test]
    fn obtain_module_controller() {
        let mut test  = TestWithLocalPoolExecutor::set_up();
        test.run_task(async move {
            use controller::Module;

            let path         = ModulePath::from_mock_module_name("TestModule");
            let another_path = ModulePath::from_mock_module_name("TestModule2");

            let project = setup_mock_project(|ls_json| {
                mock_calls_for_opening_text_file(ls_json,path.file_path().clone(),"2+2");
                mock_calls_for_opening_text_file(ls_json,another_path.file_path().clone(),"22+2");
            }, |_| {});
            let log               = Logger::new("Test");
            let module            = Module::new(&log,path.clone(),&project).await.unwrap();
            let same_module       = Module::new(&log,path.clone(),&project).await.unwrap();
            let another_module    = Module::new(&log,another_path.clone(),&project).await.unwrap();

            assert_eq!(path,         module.model.path);
            assert_eq!(another_path, another_module.model.path);
            assert!(Rc::ptr_eq(&module.model, &same_module.model));
        });
    }

    #[wasm_bindgen_test]
    fn obtain_plain_text_controller() {
        TestWithLocalPoolExecutor::set_up().run_task(async move {

            let project      = setup_mock_project(|_|{}, |_|{});
            let root_id      = default();
            let path         = FilePath::new(root_id,&["TestPath"]);
            let another_path = FilePath::new(root_id,&["TestPath2"]);

            let log             = Logger::new("Test");
            let text_ctrl       = controller::Text::new(&log,&project,path.clone());
            let text_ctrl       = text_ctrl.await.unwrap();
            let another_ctrl    = controller::Text::new(&log,&project,another_path.clone());
            let another_ctrl    = another_ctrl.await.unwrap();
            let language_server = project.language_server_rpc;

            assert!(Rc::ptr_eq(&language_server,&text_ctrl.language_server()));
            assert!(Rc::ptr_eq(&language_server,&another_ctrl.language_server()));
            assert_eq!(path        , *text_ctrl   .file_path().deref()  );
            assert_eq!(another_path, *another_ctrl.file_path().deref()  );
        });
    }

    #[wasm_bindgen_test]
    fn obtain_text_controller_for_module() {
        let mut test = TestWithLocalPoolExecutor::set_up();
        test.run_task(async move {
            let module_path  = ModulePath::from_mock_module_name("Test");
            let file_path    = module_path.file_path();
            let project      = setup_mock_project(|mock_json_client| {
                mock_calls_for_opening_text_file(mock_json_client,file_path.clone(),"2 + 2");
            }, |_| {});
            let log       = Logger::new("Test");
            let text_ctrl = controller::Text::new(&log,&project,file_path.clone()).await.unwrap();
            let content   = text_ctrl.read_content().await.unwrap();
            assert_eq!("2 + 2", content.as_str());
        });
    }

    /// This tests checks mainly if:
    /// * project controller correctly creates execution context
    /// * created execution context appears in the registry
    /// * project controller correctly dispatches the LS notification with type information
    /// * the type information is correctly recorded and available in the execution context
    #[wasm_bindgen_test]
    fn execution_context_management() {
        // Setup project controller and mock LS client expectations.
        let mut test   = TestWithLocalPoolExecutor::set_up();
        let data       = model::synchronized::execution_context::tests::MockData::new();
        let mut sender = futures::channel::mpsc::unbounded().0;
        let project    = setup_mock_project(|mock_json_client| {
            data.mock_create_push_destroy_calls(mock_json_client);
            sender = mock_json_client.setup_events();
            mock_json_client.require_all_calls();
        }, |_| {});

        // No context present yet.
        let no_op = |_| Ok(());
        let result1 = project.execution_contexts.with_context(data.context_id,no_op);
        assert!(result1.is_err());

        // Create execution context.
        let execution   = project.create_execution_context(data.main_method_pointer());
        let execution   = test.expect_completion(execution).unwrap();

        // Now context is in registry.
        let result1 = project.execution_contexts.with_context(data.context_id,no_op);
        assert!(result1.is_ok());

        // Context has no information about type.
        let notification   = data.mock_values_computed_update();
        let value_update   = &notification.updates[0];
        let expression_id  = value_update.id;
        let value_registry = execution.computed_value_info_registry();
        assert!(value_registry.get(&expression_id).is_none());

        // Send notification with type information.
        let event = Event::Notification(Notification::ExpressionValuesComputed(notification.clone()));
        sender.unbounded_send(event).unwrap();
        test.run_until_stalled();

        // Context now has the information about type.
        let value_info = value_registry.get(&expression_id).unwrap();
        assert_eq!(value_info.typename, value_update.typename.clone().map(ImString::new));
        assert_eq!(value_info.method_pointer, value_update.method_call.clone().map(Rc::new));
>>>>>>> e442234a
    }

    /// Sets up module expectation on the mock project, returning a give module.
    pub fn expect_module(project:&mut MockAPI, module:model::Module) {
        let module_path = module.path().clone();
        project.expect_module()
            .withf_st    (move |path| path == &module_path)
            .returning_st(move |_path| futures::future::ready(Ok(module.clone_ref())).boxed_local());
    }
}<|MERGE_RESOLUTION|>--- conflicted
+++ resolved
@@ -10,115 +10,12 @@
 
 use enso_protocol::binary;
 use enso_protocol::language_server;
-<<<<<<< HEAD
-use mockall::automock;
-=======
 use enso_protocol::language_server::CapabilityRegistration;
 use enso_protocol::project_manager;
 use enso_protocol::project_manager::ProjectName;
->>>>>>> e442234a
+use mockall::automock;
 use parser::Parser;
 use uuid::Uuid;
-
-
-<<<<<<< HEAD
-=======
-
-// ===============
-// === Aliases ===
-// ===============
-
-type ExecutionContextId = model::execution_context::Id;
-
-
-
-// =================================
-// === ExecutionContextsRegistry ===
-// =================================
-
-// === Errors ===
-
-#[allow(missing_docs)]
-#[derive(Clone,Copy,Debug,Fail)]
-#[fail(display="No execution context with id {} was found in the registry.", _0)]
-pub struct NoSuchExecutionContext(ExecutionContextId);
-
-
-// === Aliases ===
-
-type ExecutionContextWeakMap = WeakValueHashMap<ExecutionContextId,Weak<ExecutionContext>>;
-
-
-// === Definition ===
-
-/// Stores the weak handles to the synchronized execution context models.
-/// Implements dispatching the visualization updates.
-#[derive(Clone,Debug,Default)]
-pub struct ExecutionContextsRegistry(RefCell<ExecutionContextWeakMap>);
-
-impl ExecutionContextsRegistry {
-    /// Retrieve the execution context with given Id and calls the given function with it.
-    ///
-    /// Handles the error of context not being present in the registry.
-    pub fn with_context<R>
-    (&self, id:ExecutionContextId, f:impl FnOnce(Rc<ExecutionContext>) -> FallibleResult<R>)
-    -> FallibleResult<R> {
-        let ctx = self.0.borrow_mut().get(&id);
-        let ctx = ctx.ok_or_else(|| NoSuchExecutionContext(id))?;
-        f(ctx)
-    }
-
-    /// Route the visualization update into the appropriate execution context.
-    pub fn dispatch_visualization_update
-    (&self
-    , context : VisualisationContext
-    , data    : VisualizationUpdateData
-    ) -> FallibleResult<()> {
-        self.with_context(context.context_id, |ctx| {
-            ctx.dispatch_visualization_update(context.visualization_id,data)
-        })
-    }
-
-    /// Handles the update about expressions being computed.
-    pub fn handle_expression_values_computed
-    (&self, update:language_server::ExpressionValuesComputed) -> FallibleResult<()> {
-        self.with_context(update.context_id, |ctx| {
-            ctx.handle_expression_values_computed(update)
-        })
-    }
-
-    /// Registers a new ExecutionContext. It will be eligible for receiving future updates routed
-    /// through `dispatch_visualization_update`.
-    pub fn insert(&self, context:Rc<ExecutionContext>) {
-        self.0.borrow_mut().insert(context.id(),context);
-    }
-}
-
-
->>>>>>> e442234a
-
-// ===================
-// === ProjectData ===
-// ===================
-
-/// A structure containing the project's unique ID and name.
-#[derive(Debug,Clone)]
-pub struct ProjectData {
-    id   : Uuid,
-    name : RefCell<ProjectName>,
-}
-
-impl ProjectData {
-    /// Set project name.
-    pub fn set_name(&self, name:ProjectName) {
-        *self.name.borrow_mut() = name;
-    }
-
-    /// Get project name.
-    pub fn name(&self) -> ProjectName {
-        self.name.borrow().clone()
-    }
-}
 
 
 
@@ -126,7 +23,6 @@
 // === Model ===
 // =============
 
-<<<<<<< HEAD
 /// The API of the Project Model.
 #[automock]
 pub trait API:Debug {
@@ -138,54 +34,6 @@
 
     /// Get Language Server binary Connection for this project.
     fn binary_rpc(&self) -> Rc<binary::Connection>;
-=======
-/// Project Model.
-#[allow(missing_docs)]
-#[derive(Clone,CloneRef,Derivative)]
-#[derivative(Debug)]
-pub struct Project {
-    pub project_data        : Rc<ProjectData>,
-    #[derivative(Debug = "ignore")]
-    pub project_manager     : Rc<dyn project_manager::API>,
-    pub language_server_rpc : Rc<language_server::Connection>,
-    pub language_server_bin : Rc<binary::Connection>,
-    pub visualization       : Visualization,
-    pub module_registry     : Rc<model::registry::Registry<ModulePath,model::synchronized::Module>>,
-    pub execution_contexts  : Rc<ExecutionContextsRegistry>,
-    pub suggestion_db       : Rc<SuggestionDatabase>,
-    pub parser              : Parser,
-    pub logger              : Logger,
-}
-
-impl Project {
-    /// Create a new project model.
-    pub async fn new
-    ( parent              : impl AnyLogger
-    , project_manager     : Rc<dyn project_manager::API>
-    , language_server_rpc : Rc<language_server::Connection>
-    , language_server_bin : Rc<binary::Connection>
-    , project_id          : Uuid
-    , project_name        : ProjectName
-    ) -> FallibleResult<Self> {
-        let logger = Logger::sub(parent,"Project Controller");
-        info!(logger,"Creating a model of project {project_name}");
-        let json_rpc_events         = language_server_rpc.events();
-        let binary_protocol_events  = language_server_bin.event_stream();
-        let embedded_visualizations = default();
-        let language_server         = language_server_rpc.clone();
-        let visualization           = Visualization::new(language_server,embedded_visualizations);
-        let project_data            = ProjectData{id:project_id,name:RefCell::new(project_name)};
-        let project_data            = Rc::new(project_data);
-        let module_registry         = default();
-        let execution_contexts      = default();
-        let parser                  = Parser::new_or_panic();
-        let language_server         = &*language_server_rpc;
-        let suggestion_db           = SuggestionDatabase::create_synchronized(language_server);
-        let suggestion_db           = Rc::new(suggestion_db.await?);
-
-        let ret = Project {project_data,project_manager,module_registry,execution_contexts,parser,
-            language_server_rpc,language_server_bin,logger,visualization,suggestion_db};
->>>>>>> e442234a
 
     /// Get the instance of parser that is set up for this project.
     fn parser(&self) -> &Parser;
@@ -193,16 +41,20 @@
     /// Get the visualization controller.
     fn visualization(&self) -> &controller::Visualization;
 
+    /// Get the suggestions database.
+    fn suggestion_db(&self) -> Rc<model::SuggestionDatabase>;
+
     /// Returns a model of module opened from file.
     fn module<'a>
     (&'a self, path:crate::model::module::Path) -> BoxFuture<'a,FallibleResult<model::Module>>;
 
-<<<<<<< HEAD
     /// Creates a new execution context with given definition as a root; and registers the context
     /// for receiving update.
     fn create_execution_context<'a>
     (&'a self, root_definition:language_server::MethodPointer)
     -> BoxFuture<'a,FallibleResult<model::ExecutionContext>>;
+
+    fn rename_project<'a>(&'a self, name:String) -> BoxFuture<'a,FallibleResult<()>>;
 
     /// Returns the primary content root id for this project.
     fn content_root_id(&self) -> Uuid {
@@ -211,186 +63,13 @@
 
     /// Generates full module's qualified name that includes the leading project name segment.
     fn qualified_module_name(&self, path:&model::module::Path) -> crate::model::module::QualifiedName {
-        module::QualifiedName::from_path(path,self.name().deref())
-=======
-    /// Create a project model from owned LS connections.
-    pub fn from_connections
-    ( parent              : impl AnyLogger
-    , project_manager     : Rc<dyn project_manager::API>
-    , language_server_rpc : language_server::Connection
-    , language_server_bin : binary::Connection
-    , project_id          : Uuid
-    , project_name        : ProjectName
-    ) -> impl Future<Output=FallibleResult<Self>> {
-        let language_server_rpc = Rc::new(language_server_rpc);
-        let language_server_bin = Rc::new(language_server_bin);
-        Self::new(parent,project_manager,language_server_rpc,language_server_bin,project_id
-                 ,project_name)
-    }
-
-    /// Returns the primary content root id for this project.
-    pub fn content_root_id(&self) -> Uuid {
-        self.language_server_rpc.content_root()
-    }
-
-    /// Returns a handling function capable of processing updates from the binary protocol.
-    /// Such function will be then typically used to process events stream from the binary
-    /// connection handler.
-    pub fn binary_event_handler
-        (&self) -> impl Fn(enso_protocol::binary::Event) -> futures::future::Ready<()> {
-        let logger                  = self.logger.clone_ref();
-        let weak_execution_contexts = Rc::downgrade(&self.execution_contexts);
-        move |event| {
-            debug!(logger, "Received an event from the binary protocol: {event:?}");
-            use enso_protocol::binary::client::Event;
-            use enso_protocol::binary::Notification;
-            match event {
-                Event::Notification(Notification::VisualizationUpdate {context,data}) => {
-                    let data = VisualizationUpdateData::new(data);
-                    if let Some(execution_contexts) = weak_execution_contexts.upgrade() {
-                        let result = execution_contexts.dispatch_visualization_update(context,data);
-                        if let Err(error) = result {
-                            error!(logger,"Failed to handle the visualization update: {error}.");
-                        }
-                    } else {
-                        error!(logger,"Received a visualization update despite project being \
-                        already dropped.");
-                    }
-                }
-                Event::Closed => {
-                    error!(logger,"Lost binary connection with the Language Server!");
-                    // TODO [wmu]
-                    //  The problem should be reported to the user and the connection should be
-                    //  reestablished, see https://github.com/luna/ide/issues/145
-                }
-                Event::Error(error) => {
-                    error!(logger,"Error emitted by the binary data connection: {error}.");
-                }
-            }
-            futures::future::ready(())
-        }
-    }
-
-    /// Returns a handling function capable of processing updates from the json-rpc protocol.
-    /// Such function will be then typically used to process events stream from the json-rpc
-    /// connection handler.
-    pub fn json_event_handler
-    (&self) -> impl Fn(enso_protocol::language_server::Event) -> futures::future::Ready<()> {
-    // TODO [mwu]
-    //  This handler for JSON-RPC notifications is very similar to the function above that handles
-    //  binary protocol notifications. However, it is not practical to generalize them, as the
-    //  underlying RPC handlers and their types are separate.
-    //  This generalization should be reconsidered once the old JSON-RPC handler is phased out.
-    //  See: https://github.com/luna/ide/issues/587
-        let logger                  = self.logger.clone_ref();
-        let weak_execution_contexts = Rc::downgrade(&self.execution_contexts);
-        let weak_suggestion_db      = Rc::downgrade(&self.suggestion_db);
-        move |event| {
-            debug!(logger, "Received an event from the json-rpc protocol: {event:?}");
-            use enso_protocol::language_server::Event;
-            use enso_protocol::language_server::Notification;
-            match event {
-                Event::Notification(Notification::ExpressionValuesComputed(update)) => {
-                    if let Some(execution_contexts) = weak_execution_contexts.upgrade() {
-                        let result = execution_contexts.handle_expression_values_computed(update);
-                        if let Err(error) = result {
-                            error!(logger,"Failed to handle the expression values computed update: \
-                            {error}.");
-                        }
-                    } else {
-                        error!(logger,"Received a `ExpressionValuesComputed` update despite \
-                        execution context being already dropped.");
-                    }
-                }
-                Event::Notification(Notification::ExecutionFailed(update)) => {
-                    error!(logger,"Execution failed in context {update.context_id}. Error: \
-                    {update.message}.");
-                }
-                Event::Notification(Notification::SuggestionDatabaseUpdate(update)) => {
-                    if let Some(suggestion_db) = weak_suggestion_db.upgrade() {
-                        suggestion_db.apply_update_event(update);
-                    }
-                }
-                Event::Closed => {
-                    error!(logger,"Lost JSON-RPC connection with the Language Server!");
-                    // TODO [wmu]
-                    //  The problem should be reported to the user and the connection should be
-                    //  reestablished, see https://github.com/luna/ide/issues/145
-                }
-                Event::Error(error) => {
-                    error!(logger,"Error emitted by the binary data connection: {error}.");
-                }
-                _ => {}
-            }
-            futures::future::ready(())
-        }
-    }
-
-    fn acquire_suggestion_db_updates_capability(&self) -> impl Future<Output=json_rpc::Result<()>> {
-        let capability = CapabilityRegistration::create_receives_suggestions_database_updates();
-        self.language_server_rpc.acquire_capability(&capability.method,&capability.register_options)
-    }
-
-    /// Returns a model of module opened from file. The returned model will synchronize its state
-    /// with Language Server.
-    pub async fn module(&self, path:ModulePath) -> FallibleResult<Rc<model::synchronized::Module>> {
-        info!(self.logger,"Obtaining module for {path}");
-        let model_loader = self.load_module(path.clone());
-        let model        = self.module_registry.get_or_load(path.clone(),model_loader).await?;
-        Ok(model)
-    }
-
-    /// Creates a path describing a module in this project.
-    ///
-    /// The segments should not include the leading "src/" directory, as this function adds.
-    pub fn module_path_from_qualified_name
-    (&self, name_segments:impl IntoIterator<Item:AsRef<str>>) -> FallibleResult<ModulePath> {
-        model::module::Path::from_name_segments(self.content_root_id(), name_segments)
-    }
-
-    /// Generates full module's qualified name that includes the leading project name segment.
-    pub fn qualified_module_name(&self, path:&model::module::Path) -> ModuleQualifiedName {
-        path.qualified_module_name(self.project_name().deref())
-    }
-
-    fn load_module(&self, path:ModulePath)
-    -> impl Future<Output=FallibleResult<Rc<model::synchronized::Module>>> {
-        let language_server = self.language_server_rpc.clone_ref();
-        let parser          = self.parser.clone_ref();
-        model::synchronized::Module::open(path,language_server,parser)
-    }
-
-    /// Creates a new execution context with given definition as a root; and registers the context
-    /// for receiving update.
-    pub async fn create_execution_context
-    (&self, root_definition:language_server::MethodPointer)
-    -> FallibleResult<Rc<ExecutionContext>> {
-        let ls_rpc  = self.language_server_rpc.clone_ref();
-        let context = ExecutionContext::create(&self.logger,ls_rpc,root_definition);
-        let context = context.await?;
-        let context = Rc::new(context);
-        self.register_execution_context(&context);
-        Ok(context)
->>>>>>> e442234a
+        path.qualified_module_name(self.name().deref())
     }
 }
 
 impl Debug for MockAPI {
     fn fmt(&self, f: &mut std::fmt::Formatter<'_>) -> std::fmt::Result {
         write!(f,"Mocked Project Model")
-    }
-
-    /// Get project's name.
-    pub fn project_name(&self) -> ProjectName {
-        self.project_data.name()
-    }
-
-    /// Rename project.
-    pub async fn rename_project(&self, name:impl Str) -> FallibleResult<()> {
-        let name = name.into();
-        self.project_manager.rename_project(&self.project_data.id,&name).await?;
-        self.project_data.set_name(ProjectName::new(name));
-        Ok(())
     }
 }
 
@@ -403,176 +82,9 @@
 pub mod test {
     use super::*;
 
-<<<<<<< HEAD
     /// Sets up parser expectation on the mock project.
     pub fn expect_parser(project:&mut MockAPI, parser:&Parser) {
         project.expect_parser().return_const(parser.clone());
-=======
-    use crate::controller::FilePath;
-    use crate::constants::DEFAULT_PROJECT_NAME;
-    use crate::executor::test_utils::TestWithLocalPoolExecutor;
-
-    use json_rpc::expect_call;
-    use language_server::response;
-    use wasm_bindgen_test::wasm_bindgen_test;
-    use wasm_bindgen_test::wasm_bindgen_test_configure;
-    use enso_protocol::language_server::CapabilityRegistration;
-    use enso_protocol::language_server::Event;
-    use enso_protocol::language_server::Notification;
-    use enso_protocol::types::Sha3_224;
-    use utils::test::future::FutureTestExt;
-
-
-    wasm_bindgen_test_configure!(run_in_browser);
-
-    /// Sets up project controller using mock Language Server clients.
-    /// Passed functions should be used to setup expectations upon the mock clients.
-    /// Additionally, an `event_stream` expectation will be setup for a binary protocol, and
-    /// `get_suggestion_database` for json protocol, as
-    /// project controller always calls them.
-    pub fn setup_mock_project
-    ( setup_mock_json   : impl FnOnce(&mut language_server::MockClient)
-    , setup_mock_binary : impl FnOnce(&mut enso_protocol::binary::MockClient)
-    ) -> Project {
-        let mut json_client   = language_server::MockClient::default();
-        let mut binary_client = enso_protocol::binary::MockClient::default();
-        binary_client.expect_event_stream().return_once(|| {
-            futures::stream::empty().boxed_local()
-        });
-        let initial_suggestions_db = language_server::response::GetSuggestionDatabase {
-            entries: vec![],
-            current_version: 0
-        };
-        expect_call!(json_client.get_suggestions_database() => Ok(initial_suggestions_db));
-        let capability_reg = CapabilityRegistration::create_receives_suggestions_database_updates();
-        let method         = capability_reg.method;
-        let options        = capability_reg.register_options;
-        expect_call!(json_client.acquire_capability(method,options) => Ok(()));
-
-        setup_mock_json(&mut json_client);
-        setup_mock_binary(&mut binary_client);
-
-        let project_manager   = Rc::new(project_manager::MockClient::default());
-        let project_id        = uuid::Uuid::new_v4();
-        let project_name      = ProjectName::new(DEFAULT_PROJECT_NAME);
-        let json_connection   = language_server::Connection::new_mock(json_client);
-        let binary_connection = binary::Connection::new_mock(binary_client);
-        let logger            = Logger::default();
-        let mut project_fut   = model::Project::from_connections(logger,project_manager
-            ,json_connection,binary_connection,project_id,project_name).boxed_local();
-        project_fut.expect_ready().unwrap()
-    }
-
-    #[wasm_bindgen_test]
-    fn obtain_module_controller() {
-        let mut test  = TestWithLocalPoolExecutor::set_up();
-        test.run_task(async move {
-            use controller::Module;
-
-            let path         = ModulePath::from_mock_module_name("TestModule");
-            let another_path = ModulePath::from_mock_module_name("TestModule2");
-
-            let project = setup_mock_project(|ls_json| {
-                mock_calls_for_opening_text_file(ls_json,path.file_path().clone(),"2+2");
-                mock_calls_for_opening_text_file(ls_json,another_path.file_path().clone(),"22+2");
-            }, |_| {});
-            let log               = Logger::new("Test");
-            let module            = Module::new(&log,path.clone(),&project).await.unwrap();
-            let same_module       = Module::new(&log,path.clone(),&project).await.unwrap();
-            let another_module    = Module::new(&log,another_path.clone(),&project).await.unwrap();
-
-            assert_eq!(path,         module.model.path);
-            assert_eq!(another_path, another_module.model.path);
-            assert!(Rc::ptr_eq(&module.model, &same_module.model));
-        });
-    }
-
-    #[wasm_bindgen_test]
-    fn obtain_plain_text_controller() {
-        TestWithLocalPoolExecutor::set_up().run_task(async move {
-
-            let project      = setup_mock_project(|_|{}, |_|{});
-            let root_id      = default();
-            let path         = FilePath::new(root_id,&["TestPath"]);
-            let another_path = FilePath::new(root_id,&["TestPath2"]);
-
-            let log             = Logger::new("Test");
-            let text_ctrl       = controller::Text::new(&log,&project,path.clone());
-            let text_ctrl       = text_ctrl.await.unwrap();
-            let another_ctrl    = controller::Text::new(&log,&project,another_path.clone());
-            let another_ctrl    = another_ctrl.await.unwrap();
-            let language_server = project.language_server_rpc;
-
-            assert!(Rc::ptr_eq(&language_server,&text_ctrl.language_server()));
-            assert!(Rc::ptr_eq(&language_server,&another_ctrl.language_server()));
-            assert_eq!(path        , *text_ctrl   .file_path().deref()  );
-            assert_eq!(another_path, *another_ctrl.file_path().deref()  );
-        });
-    }
-
-    #[wasm_bindgen_test]
-    fn obtain_text_controller_for_module() {
-        let mut test = TestWithLocalPoolExecutor::set_up();
-        test.run_task(async move {
-            let module_path  = ModulePath::from_mock_module_name("Test");
-            let file_path    = module_path.file_path();
-            let project      = setup_mock_project(|mock_json_client| {
-                mock_calls_for_opening_text_file(mock_json_client,file_path.clone(),"2 + 2");
-            }, |_| {});
-            let log       = Logger::new("Test");
-            let text_ctrl = controller::Text::new(&log,&project,file_path.clone()).await.unwrap();
-            let content   = text_ctrl.read_content().await.unwrap();
-            assert_eq!("2 + 2", content.as_str());
-        });
-    }
-
-    /// This tests checks mainly if:
-    /// * project controller correctly creates execution context
-    /// * created execution context appears in the registry
-    /// * project controller correctly dispatches the LS notification with type information
-    /// * the type information is correctly recorded and available in the execution context
-    #[wasm_bindgen_test]
-    fn execution_context_management() {
-        // Setup project controller and mock LS client expectations.
-        let mut test   = TestWithLocalPoolExecutor::set_up();
-        let data       = model::synchronized::execution_context::tests::MockData::new();
-        let mut sender = futures::channel::mpsc::unbounded().0;
-        let project    = setup_mock_project(|mock_json_client| {
-            data.mock_create_push_destroy_calls(mock_json_client);
-            sender = mock_json_client.setup_events();
-            mock_json_client.require_all_calls();
-        }, |_| {});
-
-        // No context present yet.
-        let no_op = |_| Ok(());
-        let result1 = project.execution_contexts.with_context(data.context_id,no_op);
-        assert!(result1.is_err());
-
-        // Create execution context.
-        let execution   = project.create_execution_context(data.main_method_pointer());
-        let execution   = test.expect_completion(execution).unwrap();
-
-        // Now context is in registry.
-        let result1 = project.execution_contexts.with_context(data.context_id,no_op);
-        assert!(result1.is_ok());
-
-        // Context has no information about type.
-        let notification   = data.mock_values_computed_update();
-        let value_update   = &notification.updates[0];
-        let expression_id  = value_update.id;
-        let value_registry = execution.computed_value_info_registry();
-        assert!(value_registry.get(&expression_id).is_none());
-
-        // Send notification with type information.
-        let event = Event::Notification(Notification::ExpressionValuesComputed(notification.clone()));
-        sender.unbounded_send(event).unwrap();
-        test.run_until_stalled();
-
-        // Context now has the information about type.
-        let value_info = value_registry.get(&expression_id).unwrap();
-        assert_eq!(value_info.typename, value_update.typename.clone().map(ImString::new));
-        assert_eq!(value_info.method_pointer, value_update.method_call.clone().map(Rc::new));
->>>>>>> e442234a
     }
 
     /// Sets up module expectation on the mock project, returning a give module.
