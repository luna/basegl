--- conflicted
+++ resolved
@@ -65,223 +65,4 @@
 
     #[cfg(test)] pub use wasm_bindgen_test::wasm_bindgen_test;
     #[cfg(test)] pub use wasm_bindgen_test::wasm_bindgen_test_configure;
-<<<<<<< HEAD
-=======
-}
-
-use crate::prelude::*;
-
-use crate::transport::web::ConnectingError;
-use crate::transport::web::WebSocket;
-use crate::view::project::ProjectView;
-
-use enso_protocol::binary;
-use enso_protocol::language_server;
-use enso_protocol::project_manager;
-use enso_protocol::project_manager::ProjectMetadata;
-use enso_protocol::project_manager::ProjectName;
-use uuid::Uuid;
-
-
-
-// =================
-// === Constants ===
-// =================
-
-/// Global constants used across whole application.
-pub mod constants {
-    /// A name of language this IDE supports
-    pub const LANGUAGE_NAME:&str = "Enso";
-
-    /// A file extension of modules of language this IDE supports without leading dot.
-    pub const LANGUAGE_FILE_EXTENSION:&str = "enso";
-
-    /// A file extension of modules of language this IDE supports with leading dot.
-    pub const LANGUAGE_FILE_DOT_EXTENSION:&str = ".enso";
-
-    /// The directory in the project that contains all the source files.
-    pub const SOURCE_DIRECTORY:&str = "src";
-
-    /// An invocable language expression that serialize given input into JSON.
-    pub const SERIALIZE_TO_JSON_EXPRESSION:&str = "x -> x.json_serialize";
-}
-
-
-
-// ===================
-// === SetupConfig ===
-// ===================
-
-/// Endpoint used by default by a locally run Project Manager.
-pub const PROJECT_MANAGER_ENDPOINT:&str = "ws://127.0.0.1:30535";
-
-/// Configuration data necessary to initialize IDE.
-///
-/// Eventually we expect it to be passed to IDE from an external source.
-#[derive(Clone,Debug)]
-pub struct SetupConfig {
-    /// WebSocket endpoint of the project manager service.
-    pub project_manager_endpoint:String
-}
-
-impl SetupConfig {
-    /// Provisional initial configuration that can be used during local deployments.
-    pub fn new_local() -> SetupConfig {
-        SetupConfig {
-            project_manager_endpoint:PROJECT_MANAGER_ENDPOINT.into()
-        }
-    }
-}
-
-
-
-// =================
-// === IDE Setup ===
-// =================
-
-const DEFAULT_PROJECT_NAME:&str = "Project";
-
-/// Creates a new running executor with its own event loop. Registers them
-/// as a global executor.
-///
-/// Note: Caller should store or leak this `JsExecutor` so the global
-/// spawner won't be dangling.
-pub fn setup_global_executor() -> executor::web::EventLoopExecutor {
-    let executor = executor::web::EventLoopExecutor::new_running();
-    executor::global::set_spawner(executor.spawner.clone());
-    executor
-}
-
-/// Establishes transport to the file manager server websocket endpoint.
-pub async fn connect_to_project_manager
-(logger:Logger, config:SetupConfig) -> Result<WebSocket,ConnectingError> {
-    WebSocket::new_opened(logger,config.project_manager_endpoint).await
-}
-
-/// Wraps the transport to the project manager server into the client type and registers it within
-/// the global executor.
-pub fn setup_project_manager
-(transport:impl json_rpc::Transport + 'static) -> project_manager::Client {
-    let project_manager = project_manager::Client::new(transport);
-    executor::global::spawn(project_manager.runner());
-    project_manager
-}
-
-/// Creates a new websocket transport and waits until the connection is properly opened.
-pub async fn new_opened_ws
-(logger:Logger, address:project_manager::IpWithSocket) -> Result<WebSocket,ConnectingError> {
-    let endpoint   = format!("ws://{}:{}", address.host, address.port);
-    WebSocket::new_opened(logger,endpoint).await
-}
-
-/// Connect to language server.
-pub async fn open_project
-( logger          : &Logger
-, json_endpoint   : project_manager::IpWithSocket
-, binary_endpoint : project_manager::IpWithSocket
-, project_name    : impl Str
-) -> FallibleResult<controller::Project> {
-    info!(logger, "Establishing Language Server connections.");
-    let client_id     = Uuid::new_v4();
-    let json_ws       = new_opened_ws(logger.clone_ref(), json_endpoint).await?;
-    let binary_ws     = new_opened_ws(logger.clone_ref(), binary_endpoint).await?;
-    let client_json   = language_server::Client::new(json_ws);
-    let client_binary = binary::Client::new(logger,binary_ws);
-    crate::executor::global::spawn(client_json.runner());
-    crate::executor::global::spawn(client_binary.runner());
-    let connection_json   = language_server::Connection::new(client_json,client_id).await?;
-    let connection_binary = binary::Connection::new(client_binary,client_id).await?;
-    Ok(controller::Project::new(logger,connection_json,connection_binary,project_name))
-}
-
-/// Creates a new project and returns its metadata, so the newly connected project can be opened.
-pub async fn create_project
-(logger:&Logger, project_manager:&impl project_manager::API) -> FallibleResult<ProjectMetadata> {
-    let name = DEFAULT_PROJECT_NAME.to_string();
-    info!(logger, "Creating a new project named `{name}`.");
-    let id = project_manager.create_project(&name).await?.project_id;
-    Ok(ProjectMetadata {
-        id,
-        name        : ProjectName {name},
-        last_opened : None,
-    })
-}
-
-/// Open most recent project or create a new project if none exists.
-pub async fn open_most_recent_project_or_create_new
-(logger:&Logger, project_manager:&impl project_manager::API) -> FallibleResult<controller::Project> {
-    let count_limit      = Some(1);
-    let mut response     = project_manager.list_projects(&count_limit).await?;
-    let project_metadata = if let Some(project) = response.projects.pop() {
-        project
-    } else {
-        create_project(logger,project_manager).await?
-    };
-    let endpoints = project_manager.open_project(&project_metadata.id).await?;
-    open_project(logger,endpoints.language_server_json_address,
-                 endpoints.language_server_binary_address,&project_metadata.name.name).await
-}
-
-/// Sets up the project view, including the controller it uses.
-pub async fn setup_project_view(logger:&Logger,config:SetupConfig)
--> Result<ProjectView,failure::Error> {
-    let transport    = connect_to_project_manager(logger.clone_ref(),config).await?;
-    let pm           = setup_project_manager(transport);
-    let project      = open_most_recent_project_or_create_new(logger,&pm).await?;
-    let project_view = ProjectView::new(logger,project).await?;
-    Ok(project_view)
-}
-
-/// This function is the IDE entry point responsible for setting up all views and controllers.
-pub fn run_ide() {
-    let logger          = Logger::new("IDE");
-    let global_executor = setup_global_executor();
-    // We want global executor to live indefinitely.
-    std::mem::forget(global_executor);
-
-    let config = SetupConfig::new_local();
-    info!(logger, "Starting IDE with the following config: {config:?}");
-    executor::global::spawn(async move {
-        let error_msg = "Failed to setup initial project view.";
-        // TODO [mwu] Once IDE gets some well-defined mechanism of reporting
-        //      issues to user, such information should be properly passed
-        //      in case of setup failure.
-        let project_view = setup_project_view(&logger,config).await.expect(error_msg);
-        logger.info("Setup done.");
-        project_view.forget();
-    });
-}
-
-#[cfg(test)]
-mod tests {
-    use super::*;
-
-    use crate::transport::test_utils::TestWithMockedTransport;
-
-    use json_rpc::test_util::transport::mock::MockTransport;
-    use wasm_bindgen_test::wasm_bindgen_test_configure;
-    use wasm_bindgen_test::wasm_bindgen_test;
-    use serde_json::json;
-
-    wasm_bindgen_test_configure!(run_in_browser);
-
-    #[wasm_bindgen_test(async)]
-    async fn failure_to_open_project_is_reported() {
-        let transport   = MockTransport::new();
-        let mut fixture = TestWithMockedTransport::set_up(&transport);
-        fixture.run_test(async move {
-            let client  = setup_project_manager(transport);
-            let project = open_most_recent_project_or_create_new(&default(),&client).await;
-            project.expect_err("error should have been reported");
-        });
-        fixture.when_stalled_send_response(json!({
-            "projects": [{
-                "name"       : "Project",
-                "id"         : "4b871393-eef2-4970-8765-4f3c1ea83d09",
-                "lastOpened" : "2020-05-08T11:04:07.28738Z"
-            }]
-        }));
-        fixture.when_stalled_send_error(1,"Service error");
-    }
->>>>>>> db036ff8
 }