//! Module Controller.
//!
//! The module controller keeps cached module state (module state is AST+Metadata or equivalent),
//! and uses it for synchronizing state for text and graph representations. It provides method
//! for registering text and graph changes. If for example text represntation will be changed, there
//! will be notifications for both text change and graph change.

use crate::prelude::*;

use crate::controller::FilePath;
use crate::double_representation::text::apply_code_change_to_id_map;
use crate::model::synchronized::ExecutionContext;

use ast;
use ast::HasIdMap;
use data::text::*;
use double_representation as dr;
use enso_protocol::language_server;
use parser::Parser;
use failure::_core::fmt::Formatter;
use enso_protocol::types::Sha3_224;


// ==============
// === Errors ===
// ==============

/// Error returned when module path is invalid, i.e. cannot obtain module name from it.
#[derive(Clone,Copy,Debug,Fail)]
#[fail(display="Invalid module path.")]
pub struct InvalidModulePath {}

/// Error returned when graph id invalid.
#[derive(Clone,Debug,Fail)]
#[fail(display="Invalid graph id: {:?}.",_0)]
pub struct InvalidGraphId(controller::graph::Id);



// ============
// === Path ===
// ============

/// Path identifying module's file in the Language Server.
#[derive(Clone,Debug,Eq,Hash,PartialEq)]
pub struct Path {
    file_path : FilePath,
}

impl Path {
    /// Create a path from the file path. Returns None if given path is not a valid module file.
    pub fn from_file_path(file_path:FilePath) -> Option<Self> {
        let has_proper_ext   = file_path.extension() == Some(constants::LANGUAGE_FILE_EXTENSION);
        let capitalized_name = file_path.file_name()?.chars().next()?.is_uppercase();
        let is_module        = has_proper_ext && capitalized_name;
        is_module.and_option_from(|| Some(Path{file_path}))
    }

    /// Get the file path.
    pub fn file_path(&self) -> &FilePath {
        &self.file_path
    }

    /// Get the module name from path.
    ///
    /// The module name is a filename without extension.
    pub fn module_name(&self) -> &str {
        // The file stem existence should be checked during construction.
        self.file_path.file_stem().unwrap()
    }
    /// Create a module path consisting of a single segment, based on a given module name.
    #[cfg(test)]
    pub fn from_module_name(name:impl Str) -> Self {
        let name:String = name.into();
        let file_name   = format!("{}.{}",name,constants::LANGUAGE_FILE_EXTENSION);
        let file_path   = FilePath::new(default(),&[file_name]);
        Self::from_file_path(file_path).unwrap()
    }
}

impl TryFrom<FilePath> for Path {
    type Error = InvalidModulePath;

    fn try_from(value:FilePath) -> Result<Self, Self::Error> {
        Path::from_file_path(value).ok_or(InvalidModulePath{})
    }
}

impl Display for Path {
    fn fmt(&self, f: &mut Formatter<'_>) -> fmt::Result {
        fmt::Display::fmt(&self.file_path, f)
    }
}



// =========================
// === Module Controller ===
// =========================

/// A Handle for Module Controller.
///
/// This struct contains all information and handles to do all module controller operations.
#[allow(missing_docs)]
#[derive(Clone,CloneRef,Debug)]
pub struct Handle {
    pub path            : Rc<Path>,
    pub model           : Rc<model::synchronized::Module>,
    pub language_server : Rc<language_server::Connection>,
    pub parser          : Parser,
    pub logger          : Logger,
}

impl Handle {
    /// Create a module controller for given path.
    ///
    /// This function won't load module from file - it just get the state in `model` argument.
    pub fn new
<<<<<<< HEAD
    ( path            : Path
    , model           : Rc<model::synchronized::Module>
    , language_server : Rc<language_server::Connection>
    , parser          : Parser
    ) -> Self {
        let logger = Logger::new(format!("Module Controller {}", path));
=======
    ( parent          : &Logger
    , path            : Path
    , model           : Rc<model::Module>
    , language_server : Rc<language_server::Connection>
    , parser          : Parser
    ) -> Self {
        let logger = parent.sub(format!("Module Controller {}", path));
>>>>>>> f6ff8bdf
        let path   = Rc::new(path);
        Handle {path,model,language_server,parser,logger}
    }


    /// Save the module to file.
    pub fn save_file(&self) -> impl Future<Output=FallibleResult<()>> {
        let content = self.model.serialized_content();
        let path    = self.path.clone_ref();
        let ls      = self.language_server.clone();
        async move {
            let version = Sha3_224::new(content?.content.as_bytes());
            Ok(ls.client.save_text_file(path.file_path(),&version).await?)
        }
    }

    /// Updates AST after code change.
    ///
    /// May return Error when new code causes parsing errors, or when parsed code does not produce
    /// Module ast.
    pub fn apply_code_change(&self,change:TextChange) -> FallibleResult<()> {
        let mut id_map       = self.model.ast().id_map();
        let replaced_size    = change.replaced.end - change.replaced.start;
        let replaced_span    = Span::new(change.replaced.start,replaced_size);

        apply_code_change_to_id_map(&mut id_map,&replaced_span,&change.inserted);
        self.model.apply_code_change(change,&self.parser,id_map)
    }

    /// Read module code.
    pub fn code(&self) -> String {
        self.model.ast().repr()
    }

    /// Check if current module state is synchronized with given code. If it's not, log error,
    /// and update module state to match the `code` passed as argument.
    pub fn check_code_sync(&self, code:String) -> FallibleResult<()> {
        let my_code = self.code();
        if code != my_code {
            error!(self.logger,"The module controller ast was not synchronized with text editor \
                content!\n >>> Module: {my_code}\n >>> Editor: {code}");
            let actual_ast = self.parser.parse(code,default())?.try_into()?;
            self.model.update_ast(actual_ast);
        }
        Ok(())
    }

    /// Returns a graph controller for graph in this module's subtree identified by `id`.
    pub fn graph_controller(&self, id:dr::graph::Id) -> FallibleResult<controller::Graph> {
        controller::Graph::new(&self.logger, self.model.clone_ref(), self.parser.clone_ref(), id)
    }

    /// Returns a executed graph controller for graph in this module's subtree identified by id.
    /// The execution context will be rooted at definition of this graph.
    ///
    /// This function wont check if the definition under id exists.
    pub async fn executed_graph_controller_unchecked
    (&self, id:dr::graph::Id) -> FallibleResult<controller::ExecutedGraph> {
        let definition_name = id.crumbs.last().cloned().ok_or_else(|| InvalidGraphId(id.clone()))?;
        let graph           = self.graph_controller_unchecked(id);
        let language_server = self.language_server.clone_ref();
        let path            = self.path.clone_ref();
        let execution_ctx   = ExecutionContext::create(self.logger.clone_ref(),language_server,path,
            definition_name).await?;
        Ok(controller::ExecutedGraph::new(graph,execution_ctx))
    }

    /// Returns a graph controller for graph in this module's subtree identified by `id` without
    /// checking if the graph exists.
    pub fn graph_controller_unchecked(&self, id:dr::graph::Id) -> controller::Graph {
        controller::Graph::new_unchecked(&self.logger, self.model.clone_ref(),
                                         self.parser.clone_ref(), id)
    }

    #[cfg(test)]
    pub fn new_mock
    ( path            : Path
    , code            : &str
    , id_map          : ast::IdMap
    , language_server : Rc<language_server::Connection>
    , parser          : Parser
    ) -> FallibleResult<Self> {
        let logger = Logger::new("Mocked Module Controller");
        let ast    = parser.parse(code.to_string(),id_map.clone())?.try_into()?;
        let model  = model::Module::new(ast, default());
        let model  = model::synchronized::Module::mock(path.clone(),model);
        let path   = Rc::new(path);
        Ok(Handle {path,model,language_server,parser,logger})
    }

    #[cfg(test)]
    pub fn expect_code(&self, expected_code:impl Str) {
        let code = self.code();
        assert_eq!(code,expected_code.as_ref());
    }
}



// =============
// === Tests ===
// =============

#[cfg(test)]
mod test {
    use super::*;

    use crate::executor::test_utils::TestWithLocalPoolExecutor;

    use ast;
    use ast::BlockLine;
    use ast::Ast;
    use data::text::Span;
    use parser::Parser;
    use uuid::Uuid;
    use wasm_bindgen_test::wasm_bindgen_test;

    #[test]
    fn module_path_conversion() {
        let path = FilePath::new(default(), &["src","Main.enso"]);
        assert!(Path::from_file_path(path).is_some());

        let path = FilePath::new(default(), &["src","Main.txt"]);
        assert!(Path::from_file_path(path).is_none());

        let path = FilePath::new(default(), &["src","main.txt"]);
        assert!(Path::from_file_path(path).is_none());
    }

    #[wasm_bindgen_test]
    fn update_ast_after_text_change() {
        TestWithLocalPoolExecutor::set_up().run_task(async {
            let ls       = language_server::Connection::new_mock_rc(default());
            let parser   = Parser::new().unwrap();
            let location = Path::from_module_name("Test");

            let uuid1    = Uuid::new_v4();
            let uuid2    = Uuid::new_v4();
            let uuid3    = Uuid::new_v4();
            let uuid4    = Uuid::new_v4();
            let module   = "2+2";
            let id_map   = ast::IdMap::new(vec!
                [ (Span::new(Index::new(0),Size::new(1)),uuid1)
                , (Span::new(Index::new(1),Size::new(1)),uuid2)
                , (Span::new(Index::new(2),Size::new(1)),uuid3)
                , (Span::new(Index::new(0),Size::new(3)),uuid4)
                ]);

            let controller = Handle::new_mock(location,module,id_map,ls,parser).unwrap();

            // Change code from "2+2" to "22+2"
            let change = TextChange::insert(Index::new(1),"2".to_string());
            controller.apply_code_change(change).unwrap();
            let expected_ast = Ast::new_no_id(ast::Module {
                lines: vec![BlockLine {
                    elem: Some(Ast::new(ast::Infix {
                        larg : Ast::new(ast::Number{base:None, int:"22".to_string()}, Some(uuid1)),
                        loff : 0,
                        opr  : Ast::new(ast::Opr {name:"+".to_string()}, Some(uuid2)),
                        roff : 0,
                        rarg : Ast::new(ast::Number{base:None, int:"2".to_string()}, Some(uuid3)),
                    }, Some(uuid4))),
                    off: 0
                }]
            });
            assert_eq!(expected_ast, controller.model.ast().into());
        });
    }
}<|MERGE_RESOLUTION|>--- conflicted
+++ resolved
@@ -116,22 +116,13 @@
     ///
     /// This function won't load module from file - it just get the state in `model` argument.
     pub fn new
-<<<<<<< HEAD
-    ( path            : Path
+    ( parent          : &Logger
+    , path            : Path
     , model           : Rc<model::synchronized::Module>
     , language_server : Rc<language_server::Connection>
     , parser          : Parser
     ) -> Self {
-        let logger = Logger::new(format!("Module Controller {}", path));
-=======
-    ( parent          : &Logger
-    , path            : Path
-    , model           : Rc<model::Module>
-    , language_server : Rc<language_server::Connection>
-    , parser          : Parser
-    ) -> Self {
         let logger = parent.sub(format!("Module Controller {}", path));
->>>>>>> f6ff8bdf
         let path   = Rc::new(path);
         Handle {path,model,language_server,parser,logger}
     }
