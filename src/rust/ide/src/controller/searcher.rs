//! This module contains all structures related to Searcher Controller.

use crate::prelude::*;

use crate::controller::graph::NewNodeInfo;
use crate::double_representation::module::{ImportInfo, QualifiedName};
use crate::model::module::MethodId;
use crate::model::module::NodeMetadata;
use crate::model::module::Position;
use crate::notification;

use data::text::TextLocation;
use enso_protocol::language_server;
use flo_stream::Subscriber;
use parser::Parser;


// =======================
// === Suggestion List ===
// =======================

/// Suggestion for input completion: possible functions, arguments, etc.
pub type CompletionSuggestion = Rc<model::suggestion_database::Entry>;

/// A single suggestion on the Searcher suggestion list.
#[derive(Clone,CloneRef,Debug,Eq,PartialEq)]
pub enum Suggestion {
    /// Suggestion for input completion: possible functions, arguments, etc.
    Completion(CompletionSuggestion)
    // In future, other suggestion types will be added (like suggestions of actions, etc.).
}

/// List of suggestions available in Searcher.
#[derive(Clone,CloneRef,Debug)]
pub enum Suggestions {
    /// The suggestion list is still loading from the Language Server.
    Loading,
    /// The suggestion list is loaded.
    #[allow(missing_docs)]
    Loaded {
        list : Rc<Vec<Suggestion>>
    },
    /// Loading suggestion list resulted in error.
    Error(Rc<failure::Error>)
}

impl Suggestions {
    /// Check if suggestion list is still loading.
    pub fn is_loading(&self) -> bool {
        match self {
            Self::Loading => true,
            _             => false,
        }
    }

    /// Check if retrieving suggestion list was unsuccessful
    pub fn is_error(&self) -> bool {
        match self {
            Self::Error(_) => true,
            _              => false,
        }
    }

    /// Get the list of suggestions. Returns None if still loading or error was returned.
    pub fn list(&self) -> Option<&Vec<Suggestion>> {
        match self {
            Self::Loaded {list} => Some(list),
            _                   => None,
        }
    }
}

impl Default for Suggestions {
    fn default() -> Self {
        Self::Loading
    }
}



// =====================
// === Notifications ===
// =====================

/// The notification emitted by Searcher Controller
#[derive(Copy,Clone,Debug,Eq,PartialEq)]
pub enum Notification {
    /// A new Suggestion list is available.
    NewSuggestionList
}


// ===================
// === Input Parts ===
// ===================

/// An identification of input fragment filled by picking suggestion.
///
/// Essentially, this is a crumb for ParsedInput's expression.
#[derive(Clone,Copy,Debug,Eq,PartialEq)]
#[allow(missing_docs)]
pub enum CompletedFragmentId {
    /// The called "function" part, defined as a `func` element in Prefix Chain
    /// (see `ast::prefix::Chain`).
    Function,
    /// The `id`th argument of the called function.
    Argument{index:usize}
}

/// A Searcher Input which is parsed to the _expression_ and _pattern_ parts.
///
/// We parse the input for better understanding what user wants to add.
#[derive(Clone,Debug,Default)]
pub struct ParsedInput {
    /// The part of input which is treated as completed function and some set of arguments.
    ///
    /// The expression is kept as prefix chain, as it allows us to easily determine what kind of
    /// entity we can put at this moment (is it a function or argument? What type of the argument?).
    pub expression : Option<ast::Shifted<ast::prefix::Chain>>,
    /// An offset between expression and pattern.
    pub pattern_offset : usize,
    /// The part of input being a function/argument which is still typed by user. It is used
    /// for filtering suggestions.
    pub pattern : String,
}

impl ParsedInput {
    /// Constructor from the plain input.
    fn new(input:impl Into<String>, parser:&Parser) -> FallibleResult<Self> {
        let mut input      = input.into();
        let leading_spaces = input.chars().take_while(|c| *c == ' ').count();
        // To properly guess what is "still typed argument" we simulate type of one letter by user.
        // This letter will be added to the last argument (or function if there is no argument), or
        // will be a new argument (so the user starts filling a new argument).
        //
        // See also `parsed_input` test to see all cases we want to cover.
        input.push('a');
        let ast        = parser.parse_line(input.trim_start())?;
        let mut prefix = ast::prefix::Chain::new_non_strict(&ast);
        if let Some(last_arg) = prefix.args.pop() {
            let mut last_arg_repr = last_arg.sast.wrapped.repr();
            last_arg_repr.pop();
            Ok(ParsedInput {
                expression     : Some(ast::Shifted::new(leading_spaces,prefix)),
                pattern_offset : last_arg.sast.off,
                pattern        : last_arg_repr,
            })
        } else {
            let mut func_repr = prefix.func.repr();
            func_repr.pop();
            Ok(ParsedInput {
                expression     : None,
                pattern_offset : leading_spaces,
                pattern        : func_repr
            })
        }
    }

    fn new_from_ast(ast:&Ast) -> Self {
        let prefix = ast::prefix::Chain::new_non_strict(&ast);
        ParsedInput {
            expression     : Some(ast::Shifted::new(default(),prefix)),
            pattern_offset : 0,
            pattern        : default(),
        }
    }

    /// Returns the id of the next fragment potentially filled by picking completion suggestion.
    fn next_completion_id(&self) -> CompletedFragmentId {
        match &self.expression {
            None             => CompletedFragmentId::Function,
            Some(expression) => CompletedFragmentId::Argument {index:expression.args.len()},
        }
    }

    /// Get the picked fragment from the Searcher's input.
    pub fn completed_fragment(&self,fragment:CompletedFragmentId) -> Option<String> {
        use CompletedFragmentId::*;
        match (fragment,&self.expression) {
            (_              ,None)       => None,
            (Function       ,Some(expr)) => Some(expr.func.repr()),
            (Argument{index},Some(expr)) => Some(expr.args.get(index)?.sast.wrapped.repr()),
        }
    }
}

impl HasRepr for ParsedInput {
    fn repr(&self) -> String {
        let mut repr = self.expression.as_ref().map_or("".to_string(), HasRepr::repr);
        repr.extend(itertools::repeat_n(' ',self.pattern_offset));
        repr.push_str(&self.pattern);
        repr
    }
}



// ================
// === ThisNode ===
// ================

/// Information about a node that is used as a `this` argument.
///
/// When searcher is brought up with a node selected, the node will be used as "this". This affects
/// suggestions for the first completion (to include methods of the node's returned value) and the
/// code inserted when it is selected.
#[derive(Clone,Debug)]
pub struct ThisNode {
    /// Identifier of the node that will be connected if the initial suggestion is picked.
    pub id:double_representation::node::Id,
    /// Name of the variable that will be used to connect with the selected node.
    pub var:String,
    /// If the pattern with variable needs to be introduced on the node.
    pub needs_to_introduce_pattern:bool,
}

impl ThisNode {
    /// Retrieve information about the `self` node. The first selected node will be used for this.
    ///
    /// Returns `None` if the given node's information cannot be retrieved or if the node does not
    /// introduce a variable.
    pub fn new(nodes:Vec<double_representation::node::Id>, graph:&controller::Graph)
    -> Option<Self> {
        let id   = *nodes.first()?;
        let node = graph.node(id).ok()?;
        let (var,needs_to_introduce_pattern) = if let Some(ast) = node.info.pattern() {
            // TODO [mwu]
            //   Here we just require that the whole node's pattern is a single var, like
            //   `var = expr`. This prevents using pattern subpart (like `x` in
            //   `Point x y = get_pos`), or basically any node that doesn't stick to `var = expr`
            //   form. If we wanted to support pattern subparts, the engine would need to send us
            //   value updates for matched pattern pieces. See the issue:
            //   https://github.com/enso-org/enso/issues/1038
            (ast::identifier::as_var(&ast)?.clone(),false)
        } else {
            (graph.variable_name_for(&node.info).ok()?.repr(),true)
        };
        Some(ThisNode {id,var,needs_to_introduce_pattern})
    }

    /// Introduce a pattern with variable on the node serving as provider of "this" argument.
    ///
    /// Does nothing if node already has a pattern.
    pub fn introduce_pattern(&self, graph:controller::Graph) -> FallibleResult<()> {
        if self.needs_to_introduce_pattern {
            graph.set_pattern_on(self.id,ast::Ast::var(&self.var))?;
        }
        Ok(())
    }
}



// ===========================
// === Searcher Controller ===
// ===========================

/// Describes how Searcher was brought to screen and how should behave when committing expression.
#[derive(Copy,Clone,Debug)]
#[allow(missing_docs)]
pub enum Mode {
    /// Searcher should add a new node at given position.
    NewNode {position:Option<Position>},
    /// Searcher should edit existing node's expression.
    EditNode {node_id:ast::Id},
}

/// A fragment filled by single picked completion suggestion.
///
/// We store such information in Searcher to better suggest the potential arguments, and to know
/// what imports should be added when inserting node.
#[derive(Clone,Debug)]
#[allow(missing_docs)]
pub struct FragmentAddedByPickingSuggestion {
    pub id                : CompletedFragmentId,
    pub picked_suggestion : CompletionSuggestion,
}

impl FragmentAddedByPickingSuggestion {
    /// Check if the picked fragment is still unmodified by user.
    fn is_still_unmodified(&self, input:&ParsedInput, this_var:Option<&str>) -> bool {
        input.completed_fragment(self.id).contains(&self.picked_suggestion.code_to_insert(this_var))
    }
}

/// A controller state.
#[derive(Clone,Debug,Default)]
pub struct Data {
    /// The current searcher's input.
    pub input : ParsedInput,
    /// The suggestion list which should be displayed.
    pub suggestions : Suggestions,
    /// All fragments of input which were added by picking suggestions. If the fragment will be
    /// changed by user, it will be removed from this list.
    pub fragments_added_by_picking : Vec<FragmentAddedByPickingSuggestion>,
}

impl Data {
    /// Initialize Searcher state when editing node.
    ///
    /// When searcher is brought by editing node, the input should be an expression of this node.
    /// Committing node will then edit the exiting node's expression instead of adding a new one.
    /// Additionally searcher should restore information about intended method, so we will be able
    /// to suggest arguments.
    fn new_with_edited_node
    (graph:&controller::Graph, database:&model::SuggestionDatabase, edited_node_id:ast::Id)
    -> FallibleResult<Self> {
        let edited_node      = graph.node(edited_node_id)?;
        let input            = ParsedInput::new_from_ast(edited_node.info.expression());
        let suggestions      = default();
        let intended_method  = edited_node.metadata.and_then(|md| md.intended_method);
        let initial_entry    = intended_method.and_then(|m| database.lookup_method(m));
        let initial_fragment = initial_entry.and_then(|entry| {
            let fragment = FragmentAddedByPickingSuggestion {
                id                : CompletedFragmentId::Function,
                picked_suggestion : entry
            };
            // When editing node, we don't have any special handling for "this" node.
            // This might be revisited in the future.
            let this_var = None;
            fragment.is_still_unmodified(&input,this_var).and_option(Some(fragment))
        });
        let mut fragments_added_by_picking = Vec::<FragmentAddedByPickingSuggestion>::new();
        initial_fragment.for_each(|f| fragments_added_by_picking.push(f));
        Ok(Data {input,suggestions,fragments_added_by_picking})
    }

    fn find_picked_fragment(&self, id:CompletedFragmentId)
    -> Option<&FragmentAddedByPickingSuggestion> {
        self.fragments_added_by_picking.iter().find(|fragment| fragment.id == id)
    }
}

/// Searcher Controller.
///
/// This is an object providing all required functionalities for Searcher View: mainly it is the
/// suggestion list to display depending on the searcher input, and actions of picking one or
/// accepting the Searcher input (pressing "Enter").
#[derive(Clone,CloneRef,Debug)]
pub struct Searcher {
    logger           : Logger,
    data             : Rc<RefCell<Data>>,
    notifier         : notification::Publisher<Notification>,
    graph            : controller::ExecutedGraph,
    mode             : Immutable<Mode>,
    database         : Rc<model::SuggestionDatabase>,
    language_server  : Rc<language_server::Connection>,
    parser           : Parser,
    this_arg         : Rc<Option<ThisNode>>,
    position_in_code : Immutable<TextLocation>,
}

impl Searcher {
    /// Create new Searcher Controller.
    pub async fn new
    ( parent         : impl AnyLogger
    , project        : &model::Project
    , method         : language_server::MethodPointer
    , mode           : Mode
    , selected_nodes : Vec<double_representation::node::Id>
    ) -> FallibleResult<Self> {
        let graph = controller::ExecutedGraph::new(&parent,project.clone_ref(),method).await?;
        Self::new_from_graph_controller(parent,project,graph,mode,selected_nodes)
    }

    /// Create new Searcher Controller, when you have Executed Graph Controller handy.
    pub fn new_from_graph_controller
    ( parent         : impl AnyLogger
    , project        : &model::Project
    , graph          : controller::ExecutedGraph
    , mode           : Mode
    , selected_nodes : Vec<double_representation::node::Id>
    ) -> FallibleResult<Self> {
        let logger   = Logger::sub(parent,"Searcher Controller");
        let database = project.suggestion_db();
        let data     = if let Mode::EditNode{node_id} = mode {
            Data::new_with_edited_node(&graph.graph(),&*database,node_id)?
        } else {
            default()
        };
        let module_ast = graph.graph().module.ast();
        let def_id     = graph.graph().id;
        let def_span   = double_representation::module::definition_span(&module_ast,&def_id)?;
        let position   = TextLocation::convert_span(module_ast.repr(),&def_span).end;
        let this_arg   = Rc::new(ThisNode::new(selected_nodes,&graph.graph()));
        let ret        = Self {
            logger,graph,this_arg,
            data             : Rc::new(RefCell::new(data)),
            notifier         : default(),
            mode             : Immutable(mode),
            database         : project.suggestion_db(),
            language_server  : project.json_rpc(),
            parser           : project.parser(),
            position_in_code : Immutable(position),
        };
        ret.reload_list();
        Ok(ret)
    }

    /// Subscribe to controller's notifications.
    pub fn subscribe(&self) -> Subscriber<Notification> {
        self.notifier.subscribe()
    }

    /// Get the current suggestion list.
    pub fn suggestions(&self) -> Suggestions {
        self.data.borrow().suggestions.clone_ref()
    }

    /// Set the Searcher Input.
    ///
    /// This function should be called each time user modifies Searcher input in view. It may result
    /// in a new suggestion list (the aprriopriate notification will be emitted).
    pub fn set_input(&self, new_input:String) -> FallibleResult<()> {
        debug!(self.logger, "Manually setting input to {new_input}");
        let parsed_input = ParsedInput::new(new_input,&self.parser)?;
        let old_id       = self.data.borrow().input.next_completion_id();
        let new_id       = parsed_input.next_completion_id();

        self.data.borrow_mut().input = parsed_input;
        self.invalidate_fragments_added_by_picking();
        if old_id != new_id {
            self.reload_list()
        }
        Ok(())
    }

    fn this_var(&self) -> Option<&str> {
        self.this_arg.deref().as_ref().map(|this| this.var.as_ref())
    }

    /// The variable name that is used for `this` argument due to the selected node.
    fn this_var_for(&self, id:CompletedFragmentId) -> Option<&str> {
        (id == CompletedFragmentId::Function).and_option(self.this_var())
    }

    /// Code that will be inserted by expanding given suggestion at given location.
    ///
    /// Code depends on the location, as the first fragment can introduce `this` variable access.
    fn code_to_insert(&self, suggestion:&CompletionSuggestion, id:CompletedFragmentId) -> String {
        let var = self.this_var_for(id);
        suggestion.code_to_insert(var)
    }

    /// Pick a completion suggestion.
    ///
    /// This function should be called when user chooses some completion suggestion. The picked
    /// suggestion will be remembered, and the searcher's input will be updated and returned by this
    /// function.
    pub fn pick_completion
    (&self, picked_suggestion:CompletionSuggestion) -> FallibleResult<String> {
        let id                = self.data.borrow().input.next_completion_id();
        let code_to_insert    = self.code_to_insert(&picked_suggestion,id);
        let added_ast         = self.parser.parse_line(&code_to_insert)?;
        let picked_completion = FragmentAddedByPickingSuggestion {id,picked_suggestion};
        let pattern_offset    = self.data.borrow().input.pattern_offset;
        let new_expression    = match self.data.borrow_mut().input.expression.take() {
            None => {
                let ast = ast::prefix::Chain::new_non_strict(&added_ast);
                ast::Shifted::new(pattern_offset,ast)
            },
            Some(mut expression) => {
                let new_argument = ast::prefix::Argument {
                    sast      : ast::Shifted::new(pattern_offset,added_ast),
                    prefix_id : default(),
                };
                expression.args.push(new_argument);
                expression
            }
        };
        let new_parsed_input = ParsedInput {
            expression     : Some(new_expression),
            pattern_offset : 1,
            pattern        : "".to_string()
        };
        let new_input = new_parsed_input.repr();
        self.data.borrow_mut().input = new_parsed_input;
        self.data.borrow_mut().fragments_added_by_picking.push(picked_completion);
        self.reload_list();
        Ok(new_input)
    }

    /// Check if the first fragment in the input (i.e. the one representing the called function)
    /// is still unmodified.
    ///
    /// False if it was modified after picking or if it wasn't picked at all.
    pub fn is_function_fragment_unmodified(&self) -> bool {
        let this_var = self.this_var();
        with(self.data.borrow(), |data| {
            data.fragments_added_by_picking.first().contains_if(|frag| {
                let is_function = frag.id == CompletedFragmentId::Function;
                is_function && frag.is_still_unmodified(&data.input,this_var)
            })
        })
    }

    /// Commit the current input as a new node expression.
    ///
    /// If the searcher was brought by editing existing node, the input is set as a new node
    /// expression, otherwise a new node is added. This will also add all imports required by
    /// picked suggestions.
    pub fn commit_node(&self) -> FallibleResult<ast::Id> {
        let data_borrowed   = self.data.borrow();
        let expression      = data_borrowed.input.repr();
        let intended_method = self.intended_method();

        let id = match *self.mode {
            Mode::NewNode {position} => {
                let mut new_node    = NewNodeInfo::new_pushed_back(expression);
                new_node.metadata   = Some(NodeMetadata {position,intended_method});
                let graph           = self.graph.graph();
                if self.is_function_fragment_unmodified() {
                    if let Some(this) = self.this_arg.deref().as_ref() {
                        this.introduce_pattern(graph.clone_ref())?;
                    }
                }
                graph.add_node(new_node)?
            },
            Mode::EditNode {node_id} => {
                self.graph.graph().set_expression(node_id,expression)?;
                self.graph.graph().module.with_node_metadata(node_id,Box::new(|md| {
                    md.intended_method = intended_method
                }));
                node_id
            }
        };
        self.add_required_imports();
        Ok(id)
    }

    fn invalidate_fragments_added_by_picking(&self) {
        let mut data = self.data.borrow_mut();
        let data     = data.deref_mut();
        let input    = &data.input;
        data.fragments_added_by_picking.drain_filter(|frag| {
            let this = self.this_var_for(frag.id);
            !frag.is_still_unmodified(input,this)
        });
    }

    fn add_required_imports(&self) {
        let data_borrowed = self.data.borrow();
        let fragments     = data_borrowed.fragments_added_by_picking.iter();
        let imports       = fragments.map(|frag| &frag.picked_suggestion.module);
        let module_ast    = self.graph.graph().module.ast();
        let mut module    = double_representation::module::Info {ast:module_ast};
        for import in imports {
            let import        = ImportInfo::from_qualified_name(&import);
            let already_there = module.iter_imports().any(|imp| imp == import);
            if !already_there {
                module.add_import(&self.parser,import);
            }
        }
        self.graph.graph().module.update_ast(module.ast);
    }

    /// Reload Suggestion List.
    ///
    /// The current list will be set as "Loading" and Language Server will be requested for a new
    /// list - once it be retrieved, the new list will be set and notification will be emitted.
    fn reload_list(&self) {
        let next_completion = self.data.borrow().input.next_completion_id();
        let new_suggestions = if next_completion == CompletedFragmentId::Function {
            self.get_suggestion_list_from_engine(std::iter::once(None),None);
            Suggestions::Loading
        } else if let CompletedFragmentId::Argument {index} = next_completion {
            debug!(self.logger,"Preparing list for argument {index}.");
            let return_type = self.return_type_for_next_completion();
            if let Err(err) = self.get_suggestion_list_from_engine(return_type,None) {
                error!(self.logger,"Cannot request engine for suggestions: {err}");
            }
            Suggestions::Loading
        } else {
            // TODO impossible
            Suggestions::Loaded {list:default()}
        };
        self.data.borrow_mut().suggestions = new_suggestions;
    }

    /// Get the typename of "this" value for current completion context. Returns `Future`, as the
    /// type information might not have came yet from the Language Server.
    fn this_arg_type_for_next_completion(&self) -> impl Future<Output=Option<String>> {
        let next_id = self.data.borrow().input.next_completion_id();
        let logger  = self.logger.clone_ref();
        let graph   = self.graph.clone_ref();
        let this    = self.this_arg.clone_ref();
        async move {
            let is_function_fragment = next_id == CompletedFragmentId::Function;
            is_function_fragment.then(())?;
            let ThisNode {id,..} = this.deref().as_ref()?;
            let opt_type         = graph.expression_type(*id).await.map(Into::into);
            opt_type.map_none(move || error!(logger, "Failed to obtain type for this node."))
        }
    }

    /// Get the type that suggestions for the next completion should return.
    ///
    /// Generally this corresponds to the type of the currently filled function argument.
    fn return_type_for_next_completion(&self) -> Option<String> {
        let suggestion    = self.intended_function_suggestion()?;
        let completion_id = self.data.borrow().input.next_completion_id();
        if let CompletedFragmentId::Argument {index} = completion_id {
            let index     = index + if self.has_this_argument() { 1 } else { 0 };
            let parameter = suggestion.arguments.get(index)?;
            Some(parameter.repr_type.clone())
        } else {
            None
        }
    }

    fn get_suggestion_list_from_engine
    (&self, return_types:impl IntoIterator<Item=Option<String>> + 'static, tags:Option<Vec<language_server::SuggestionEntryType>>) {
        let ls        = self.language_server.clone_ref();
        let this_type = self.this_arg_type_for_next_completion();
        let graph     = self.graph.graph();
        let position  = self.position_in_code.deref().into();
        let this      = self.clone_ref();
        executor::global::spawn(async move {
            let this_type = this_type.await;
<<<<<<< HEAD
            info!(logger,"Requesting new suggestion list. Type of `this` is {this_type:?}.");
            let requests  = return_types.into_iter().map(move |return_type| {
                let file = graph.module.path().file_path();
                ls.completion(&file,&position,&this_type,&return_type,&tags)
            });
            let responses = futures::future::join_all(requests).await;
            info!(this.logger,"Received suggestions from Language Server.");
            let new_suggestions = match this.convert_language_server_response(responses) {
                Ok(list)   => Suggestions::Loaded {list:Rc::new(list)},
                Err(error) => Suggestions::Error(Rc::new(error.into()))
            };
            this.data.borrow_mut().suggestions = new_suggestions;
            this.notifier.publish(Notification::NewSuggestionList).await;
=======
            info!(logger,"Requesting new suggestion list. Type of `this` is {this_type:?}. The \
            return type is {return_type:?}.");
            let request  = ls.completion(&file,&position,&this_type,&return_type,&tags);
            let response = request.await;
            info!(logger,"Received suggestions from Language Server.");
            let new_suggestions = match response {
                Ok(list) => {
                    let entry_ids   = list.results.into_iter();
                    let entries     = entry_ids.filter_map(|id| {
                        let entry = database.get(id);
                        if entry.is_none() {
                            error!(logger,"Missing entry {id} in Suggestion Database.");
                        }
                        entry
                    });
                    let suggestions = entries.map(Suggestion::Completion);
                    Suggestions::Loaded {list:Rc::new(suggestions.collect())}
                },
                Err(error) => Suggestions::Error(Rc::new(error.into()))
            };
            debug!(logger,"Storing new suggestions: {new_suggestions:?}");
            data.borrow_mut().suggestions = new_suggestions;
            notifier.publish(Notification::NewSuggestionList).await;
>>>>>>> a2c2a949
        });
    }

    fn convert_language_server_response
    (&self, responses:Vec<json_rpc::Result<language_server::response::Completion>>)
    -> FallibleResult<Vec<Suggestion>> {
        let mut suggestions = Vec::new();
        for response in responses {
            let response = response?;
            let entries  = response.results.iter().filter_map(|id| {
                let entry = self.database.get(*id);
                if entry.is_none() {
                    error!(self.logger,"Missing entry {id} in Suggestion Database.");
                }
                entry
            });
            let new_suggestions = entries.map(Suggestion::Completion);
            suggestions.extend(new_suggestions);
        }
        Ok(suggestions)
    }

    fn possible_function_calls(&self, ast:&Ast) -> SmallVec<[CompletionSuggestion;8]> {
        if let Some(call) = SimpleFunctionCall::try_new(ast) {
            if let Some(module) = self.module_method_called(&call) {
                self.database.lookup_by_name_and_module(call.function_name,&module).into_iter().collect()
            } else {
                self.database.lookup_by_name_and_location(call.function_name,*self.position_in_code)
            }
        } else {
            SmallVec::new()
        }
    }

    fn module_method_called(&self, call:&SimpleFunctionCall) -> Option<QualifiedName> {
        let module_ast    = self.graph.graph().module.ast();
        let position      = *self.position_in_code;
        let module        = double_representation::module::Info {ast:module_ast};
        let this_name     = ast::identifier::name(call.this_argument.as_ref()?)?;
        let not_local_name = self.database.lookup_locals_by_name_and_location(this_name,position).is_empty();
        let imported      = || module.iter_imports().find_map(|import| {
            import.qualified_name().ok().filter(|module| module.name() == this_name)
        });
        not_local_name.and_option_from(imported)
    }

    /// Get the suggestion that was selected by the user into the function.
    ///
    /// This suggestion shall be used to request better suggestions from the engine.
    fn intended_function_suggestion(&self) -> Option<CompletionSuggestion> {
        let id       = CompletedFragmentId::Function;
        let fragment = self.data.borrow().find_picked_fragment(id).cloned();
        fragment.map(|f| f.picked_suggestion.clone_ref())
    }

    /// Returns the Id of method user intends to be called in this node.
    ///
    /// The method may be picked by user from suggestion, but there are many methods with the same
    /// name.
    fn intended_method(&self) -> Option<MethodId> {
        self.intended_function_suggestion()?.method_id()
    }

    /// If the function fragment has been filled and also contains the initial "this" argument.
    ///
    /// While we maintain chain consisting of target and applied arguments, the target itself might
    /// need to count for a one argument, as it may of form `this.method`.
    fn has_this_argument(&self) -> bool {
        // TODO confirm that we can ignore cases when expression is not yet filled
        self.data.borrow().input.expression.as_ref()
            .and_then(|expr| ast::opr::Chain::try_new_of(&expr.func,ast::opr::predefined::ACCESS))
            .is_some()
    }
}


struct SimpleFunctionCall {
    this_argument : Option<Ast>,
    function_name : String,
}

impl SimpleFunctionCall {
    fn try_new(call:&Ast) -> Option<Self> {
        if let Some(name) = ast::identifier::name(call) {
            Some(Self {
                this_argument : None,
                function_name : name.clone(),
            })
        } else if let Ok(infix) = ast::known::Infix::try_new(call.clone_ref()) {
            if ast::opr::is_access_opr(&infix.opr) {
                if let Some(name) = ast::identifier::name(&infix.rarg) {
                    Some(Self {
                        this_argument : Some(infix.larg.clone_ref()),
                        function_name : name.clone(),
                    })
                } else {
                    None
                }
            } else {
                None
            }
        } else {
            None
        }
    }
}



// =============
// === Tests ===
// =============

#[cfg(test)]
mod test {
    use super::*;

    use crate::executor::test_utils::TestWithLocalPoolExecutor;
    use crate::test::mock::data::MAIN_FINISH;

    use enso_protocol::language_server::types::test::value_update_with_type;
    use json_rpc::expect_call;
    use utils::test::traits::*;
<<<<<<< HEAD
    use crate::model::suggestion_database::Scope;
=======
    use crate::model::suggestion_database::Argument;
>>>>>>> a2c2a949

    #[derive(Debug,Derivative)]
    #[derivative(Default)]
    struct MockData {
        graph         : controller::graph::executed::tests::MockData,
        /// If the node in `main` function will be selected while opening searcher.
        selected_node : bool,
        #[derivative(Default(value="MAIN_FINISH"))]
        code_location : enso_protocol::language_server::Position,
    }

    impl MockData {
        fn change_main_body(&mut self, line:&str) {
            let code     = dbg!(crate::test::mock::main_from_lines(&[line]));
            let location = data::text::TextLocation::at_document_end(&code);
            // TODO [mwu] Not nice that we end up with duplicated mock data for code.
            self.graph.module.code = code.clone();
            self.graph.graph.code  = code;
            self.code_location     = location.into();
        }
    }

    struct Fixture {
        #[allow(dead_code)]
        data     : MockData,
        test     : TestWithLocalPoolExecutor,
        searcher : Searcher,
        entry1   : CompletionSuggestion,
        entry2   : CompletionSuggestion,
        entry3   : CompletionSuggestion,
        entry9   : CompletionSuggestion,
    }

    impl Fixture {
        fn new_custom<F>(client_setup:F) -> Self
        where F : FnOnce(&mut MockData,&mut language_server::MockClient) {
            let test       = TestWithLocalPoolExecutor::set_up();
            let mut data   = MockData::default();
            let mut client = language_server::MockClient::default();
            client_setup(&mut data,&mut client);
            let end_of_code = TextLocation::at_document_end(&data.graph.module.code);
            let code_range  = TextLocation::at_document_begin()..end_of_code;
            let graph       = data.graph.controller();
            let node        = &graph.graph().nodes().unwrap()[0];
            let this        = ThisNode::new(vec![node.info.id()],&graph.graph());
            let this        = data.selected_node.and_option(this);
            let searcher = Searcher {
                logger          : default(),
                data            : default(),
                notifier        : default(),
                graph,
                mode            : Immutable(Mode::NewNode {position:default()}),
                database        : default(),
                language_server : language_server::Connection::new_mock_rc(client),
                parser          : Parser::new_or_panic(),
                this_arg        : Rc::new(this),
                position_in_code : Immutable(end_of_code),
            };
            let entry1 = model::suggestion_database::Entry {
                name          : "testFunction1".to_string(),
                kind          : model::suggestion_database::EntryKind::Function,
                module        : "Test.Test".to_string().try_into().unwrap(),
                arguments     : vec![],
                return_type   : "Number".to_string(),
                documentation : default(),
                self_type     : None,
                scope         : Scope::InModule {range:code_range},
            };
            let entry2 = model::suggestion_database::Entry {
                name : "TestVar1".to_string(),
                kind : model::suggestion_database::EntryKind::Local,
                ..entry1.clone()
            };
            let entry3 = model::suggestion_database::Entry {
                name          : "testMethod1".to_string(),
                kind          : model::suggestion_database::EntryKind::Method,
                self_type     : Some("Test".to_string()),
<<<<<<< HEAD
                scope         : Scope::Everywhere,
=======
                arguments     : vec![
                    Argument {
                        repr_type     : "Any".to_string(),
                        name          : "this".to_string(),
                        default_value : None,
                        is_suspended  : false
                    },
                    Argument {
                        repr_type     : "Number".to_string(),
                        name          : "num_arg".to_string(),
                        default_value : None,
                        is_suspended  : false
                    }
                ],
>>>>>>> a2c2a949
                ..entry1.clone()
            };
            let entry9 = entry1.clone().with_name("testFunction2");

            searcher.database.put_entry(1,entry1);
            let entry1 = searcher.database.get(1).unwrap();
            searcher.database.put_entry(2,entry2);
            let entry2 = searcher.database.get(2).unwrap();
            searcher.database.put_entry(3,entry3);
            let entry3 = searcher.database.get(3).unwrap();
            searcher.database.put_entry(9,entry9);
            let entry9 = searcher.database.get(9).unwrap();
            Fixture{data,test,searcher,entry1,entry2,entry3,entry9}
        }

        fn new() -> Self {
            Self::new_custom(|_,_| {})
        }
    }


    /// Test checks that:
    /// 1) if the selected node is assigned to a single variable (or can be assigned), the list is
    ///    not immediately presented;
    /// 2) instead the searcher model obtains the type information for the selected node and uses it
    ///    to query Language Server for the suggestion list;
    /// 3) the first (and only the first) picked completion gets the selected node variable's
    ///    access prepended.
    #[wasm_bindgen_test]
    fn loading_list_w_self() {
        let mock_type = crate::test::mock::data::TYPE_NAME;

        /// The case is: `main` contains a single, selected node. Searcher is brought up.
        /// Mock `entry1` suggestion is picked twice.
        struct Case {
            /// The single line of the initial `main` body.
            node_line:&'static str,
            /// If the searcher should enter "connect to this" mode at all and wait for type info.
            sets_this:bool,
            /// Expected input after accepting "entry1" twice. `{}` will expand to the entry's
            /// function name.
            expected_input:&'static str,
        };

        let cases = [
            Case {node_line:"2+2",             sets_this:true,  expected_input:"sum1.{} {} "},
            Case {node_line:"the_sum = 2 + 2", sets_this:true,  expected_input:"the_sum.{} {} "},
            Case {node_line:"[x,y] = 2 + 2",   sets_this:false, expected_input:"{} {} "},
        ];

        for case in &cases {
            let Fixture { mut test, searcher, entry1, .. } = Fixture::new_custom(|data, client| {
                data.change_main_body(case.node_line);
                data.selected_node = true;
                let completion_response = language_server::response::Completion {
                    results: vec![1, 5, 9],
                    current_version: default(),
                };

                expect_call!(client.completion(
                    module      = data.graph.module.path.file_path().clone(),
                    position    = data.code_location,
                    self_type   = case.sets_this.as_some(mock_type.to_owned()),
                    return_type = None,
                    tag         = None
                ) => Ok(completion_response));
            });

            searcher.reload_list();

            // The suggestion list should stall only if we actually use "this" argument.
            if case.sets_this {
                assert!(searcher.suggestions().is_loading());
                test.run_until_stalled();
                // Nothing appeared, because we wait for type information for this node.
                assert!(searcher.suggestions().is_loading());

                let this_node_id = searcher.this_arg.deref().as_ref().unwrap().id;
                let update = value_update_with_type(this_node_id,mock_type);
                searcher.graph.computed_value_info_registry().apply_updates(vec![update]);
                assert!(searcher.suggestions().is_loading());
            }

            test.run_until_stalled();
            assert!(!searcher.suggestions().is_loading());
            searcher.pick_completion(entry1.clone_ref()).unwrap();
            searcher.pick_completion(entry1.clone_ref()).unwrap();
            let expected_input = case.expected_input.replace("{}",&entry1.name);
            assert_eq!(searcher.data.borrow().input.repr(),expected_input);
        }
    }

    #[test]
    fn arguments_suggestions_for_picked_function() {
        let mut fixture = Fixture::new_custom(|data,client| {
            let completion_response = language_server::response::Completion {
                results         : default(),
                current_version : default(),
            };
            expect_call!(client.completion(
                module      = data.graph.module.path.file_path().clone(),
                position    = data.code_location,
                self_type   = None,
                return_type = Some("Number".to_owned()),
                tag         = None
            ) => Ok(completion_response));
        });

        let Fixture{test,searcher,entry3,..} = &mut fixture;
        searcher.pick_completion(entry3.clone_ref()).unwrap();
        test.run_until_stalled();
        println!("{:?}",searcher.suggestions());
        println!("{}",searcher.data.borrow().input.repr());
    }

    #[wasm_bindgen_test]
    fn loading_list() {
        let Fixture{mut test,searcher,entry1,entry9,..} = Fixture::new_custom(|data,client| {
            let completion_response = language_server::response::Completion {
                results: vec![1,5,9],
                current_version: default(),
            };

            expect_call!(client.completion(
                module      = data.graph.module.path.file_path().clone(),
                position    = data.code_location,
                self_type   = None,
                return_type = None,
                tag         = None
            ) => Ok(completion_response));
        });

        let mut subscriber = searcher.subscribe();
        searcher.reload_list();
        assert!(searcher.suggestions().is_loading());
        test.run_until_stalled();
        let expected_list = vec![Suggestion::Completion(entry1),Suggestion::Completion(entry9)];
        assert_eq!(searcher.suggestions().list(), Some(&expected_list));
        let notification = subscriber.next().boxed_local().expect_ready();
        assert_eq!(notification, Some(Notification::NewSuggestionList));
    }

    #[wasm_bindgen_test]
    fn parsed_input() {
        let parser = Parser::new_or_panic();

        fn args_reprs(prefix:&ast::prefix::Chain) -> Vec<String> {
            prefix.args.iter().map(|arg| arg.repr()).collect()
        }

        let input  = "";
        let parsed = ParsedInput::new(input.to_string(),&parser).unwrap();
        assert!(parsed.expression.is_none());
        assert_eq!(parsed.pattern.as_str(), "");

        let input  = "foo";
        let parsed = ParsedInput::new(input.to_string(),&parser).unwrap();
        assert!(parsed.expression.is_none());
        assert_eq!(parsed.pattern.as_str(), "foo");

        let input  = " foo";
        let parsed = ParsedInput::new(input.to_string(),&parser).unwrap();
        assert!(parsed.expression.is_none());
        assert_eq!(parsed.pattern_offset,   1);
        assert_eq!(parsed.pattern.as_str(), "foo");

        let input  = "foo  ";
        let parsed = ParsedInput::new(input.to_string(),&parser).unwrap();
        let expression = parsed.expression.unwrap();
        assert_eq!(expression.off         , 0);
        assert_eq!(expression.func.repr() , "foo");
        assert_eq!(args_reprs(&expression) , Vec::<String>::new());
        assert_eq!(parsed.pattern_offset,   2);
        assert_eq!(parsed.pattern.as_str(), "");

        let input  = "foo bar";
        let parsed = ParsedInput::new(input.to_string(),&parser).unwrap();
        let expression = parsed.expression.unwrap();
        assert_eq!(expression.off         , 0);
        assert_eq!(expression.func.repr() , "foo");
        assert_eq!(args_reprs(&expression) , Vec::<String>::new());
        assert_eq!(parsed.pattern_offset,   1);
        assert_eq!(parsed.pattern.as_str(), "bar");

        let input  = "foo  bar  baz";
        let parsed = ParsedInput::new(input.to_string(),&parser).unwrap();
        let expression = parsed.expression.unwrap();
        assert_eq!(expression.off         , 0);
        assert_eq!(expression.func.repr() , "foo");
        assert_eq!(args_reprs(&expression) , vec!["  bar".to_string()]);
        assert_eq!(parsed.pattern_offset  , 2);
        assert_eq!(parsed.pattern.as_str(), "baz");

        let input  = "  foo bar baz ";
        let parsed = ParsedInput::new(input.to_string(),&parser).unwrap();
        let expression = parsed.expression.unwrap();
        assert_eq!(expression.off         , 2);
        assert_eq!(expression.func.repr() , "foo");
        assert_eq!(args_reprs(&expression), vec![" bar".to_string()," baz".to_string()]);
        assert_eq!(parsed.pattern_offset,   1);
        assert_eq!(parsed.pattern.as_str(), "");

        let input  = "foo bar (baz ";
        let parsed = ParsedInput::new(input.to_string(),&parser).unwrap();
        let expression = parsed.expression.unwrap();
        assert_eq!(expression.off         , 0);
        assert_eq!(expression.func.repr() , "foo");
        assert_eq!(args_reprs(&expression) , vec![" bar".to_string()]);
        assert_eq!(parsed.pattern_offset,   1);
        assert_eq!(parsed.pattern.as_str(), "(baz ");
    }

    #[wasm_bindgen_test]
    fn picked_completions_list_maintaining() {
        let Fixture{test:_test,searcher,entry1,entry2,..} = Fixture::new();
        let frags_borrow = || Ref::map(searcher.data.borrow(),|d| &d.fragments_added_by_picking);

        // Picking first suggestion.
        let new_input = searcher.pick_completion(entry1.clone_ref()).unwrap();
        assert_eq!(new_input, "testFunction1 ");
        let (func,) = frags_borrow().iter().cloned().expect_tuple();
        assert_eq!(func.id, CompletedFragmentId::Function);
        assert!(Rc::ptr_eq(&func.picked_suggestion,&entry1));

        // Typing more args by hand.
        searcher.set_input("testFunction1 some_arg pat".to_string()).unwrap();
        let (func,) = frags_borrow().iter().cloned().expect_tuple();
        assert_eq!(func.id, CompletedFragmentId::Function);
        assert!(Rc::ptr_eq(&func.picked_suggestion,&entry1));

        // Picking argument's suggestion.
        let new_input = searcher.pick_completion(entry2.clone_ref()).unwrap();
        assert_eq!(new_input, "testFunction1 some_arg TestVar1 ");
        let new_input = searcher.pick_completion(entry2.clone_ref()).unwrap();
        assert_eq!(new_input, "testFunction1 some_arg TestVar1 TestVar1 ");
        let (function,arg1,arg2) = frags_borrow().iter().cloned().expect_tuple();
        assert_eq!(function.id, CompletedFragmentId::Function);
        assert!(Rc::ptr_eq(&function.picked_suggestion,&entry1));
        assert_eq!(arg1.id, CompletedFragmentId::Argument {index:1});
        assert!(Rc::ptr_eq(&arg1.picked_suggestion,&entry2));
        assert_eq!(arg2.id, CompletedFragmentId::Argument {index:2});
        assert!(Rc::ptr_eq(&arg2.picked_suggestion,&entry2));

        // Backspacing back to the second arg.
        searcher.set_input("testFunction1 some_arg TestVar1 TestV".to_string()).unwrap();
        let (picked,arg) = frags_borrow().iter().cloned().expect_tuple();
        assert_eq!(picked.id, CompletedFragmentId::Function);
        assert!(Rc::ptr_eq(&picked.picked_suggestion,&entry1));
        assert_eq!(arg.id, CompletedFragmentId::Argument {index:1});
        assert!(Rc::ptr_eq(&arg.picked_suggestion,&entry2));

        // Editing the picked function.
        searcher.set_input("testFunction2 some_arg TestVar1 TestV".to_string()).unwrap();
        let (arg,) = frags_borrow().iter().cloned().expect_tuple();
        assert_eq!(arg.id, CompletedFragmentId::Argument {index:1});
        assert!(Rc::ptr_eq(&arg.picked_suggestion,&entry2));
    }

    #[test]
    fn adding_node_introducing_this_var() {
        struct Case {
            line   : &'static str,
            result : String,
            run    : Box<dyn FnOnce(&mut Fixture)>,
        };

        impl Case {
            fn new(line:&'static str, result:&[&str], run:impl FnOnce(&mut Fixture)+'static )
            -> Self {
                Case {
                    line,
                    result : crate::test::mock::main_from_lines(result),
                    run    : Box::new(run),
                }
            }
        }


        let cases = vec![
            // No need to introduce variable name, as the input was manually written, not picked.
            Case::new("2 + 2",&["2 + 2","testFunction1"], |f| {
                let new_parsed_input = ParsedInput::new("testFunction1",&f.searcher.parser);
                f.searcher.data.borrow_mut().input = new_parsed_input.unwrap();
            }),
            // Need to introduce variable name, as the completion was picked.
            Case::new("2 + 2",&["sum1 = 2 + 2","sum1.testFunction1"], |f| {
                f.searcher.pick_completion(f.entry1.clone()).unwrap();
            }),
            // No need to introduce variable name, as the input was modified after picking.
            Case::new("2 + 2",&["2 + 2","var.testFunction1"], |f| {
                f.searcher.pick_completion(f.entry1.clone()).unwrap();
                let new_parsed_input = ParsedInput::new("var.testFunction1",&f.searcher.parser);
                f.searcher.data.borrow_mut().input = new_parsed_input.unwrap();
            }),
            // Need to introduce variable name, as the completion was picked and edit was no-op.
            Case::new("2 + 2",&["sum1 = 2 + 2","sum1.testFunction1"], |f| {
                f.searcher.pick_completion(f.entry1.clone()).unwrap();
                // TODO [mwu] is this ok that the trailing space is actually required for this?
                let new_parsed_input = ParsedInput::new("sum1.testFunction1 ",&f.searcher.parser);
                f.searcher.data.borrow_mut().input = dbg!(new_parsed_input.unwrap());
            }),
            // Variable name already present, need to use it. And not break it.
            Case::new("my_var = 2 + 2",&["my_var = 2 + 2","my_var.testFunction1"], |f| {
                f.searcher.pick_completion(f.entry1.clone()).unwrap();
            }),
            // Variable names unusable (subpatterns are not yet supported).
            // Don't use "this" argument adjustments at all.
            Case::new("[x,y] = 2 + 2",&["[x,y] = 2 + 2","testFunction1"], |f| {
                f.searcher.pick_completion(f.entry1.clone()).unwrap();
            }),
        ];

        for (i,case) in cases.into_iter().enumerate() {
            dbg!(i);
            let mut fixture = Fixture::new_custom(|data, _| {
                data.selected_node = true;
                data.change_main_body(case.line);
            });
            (case.run)(&mut fixture);
            fixture.searcher.commit_node().unwrap();
            let updated_def = fixture.searcher.graph.graph().definition().unwrap().item;
            assert_eq!(updated_def.ast.repr(),case.result);
        }
    }

    #[wasm_bindgen_test]
    fn committing_node() {
        let Fixture{test:_test,mut searcher,entry3,..} = Fixture::new();
        let module                                     = searcher.graph.graph().module.clone_ref();
        // Setup searcher.
        let parser        = Parser::new_or_panic();
        let picked_method = FragmentAddedByPickingSuggestion {
            id                : CompletedFragmentId::Function,
            picked_suggestion : entry3,
        };
        with(searcher.data.borrow_mut(), |mut data| {
            data.fragments_added_by_picking.push(picked_method);
            data.input = ParsedInput::new("Test.testMethod1".to_string(),&parser).unwrap();
        });

        // Add new node.
        let position  = Some(Position::new(4.0, 5.0));
        searcher.mode = Immutable(Mode::NewNode {position});
        searcher.commit_node().unwrap();

        let expected_code = "import Test.Test\nmain = \n    2 + 2\n    Test.testMethod1";
        assert_eq!(module.ast().repr(), expected_code);
        let (node1,node2) = searcher.graph.graph().nodes().unwrap().expect_tuple();
        let expected_intended_method = Some(MethodId {
            module          : "Test.Test".to_string().try_into().unwrap(),
            defined_on_type : "Test".to_string(),
            name            : "testMethod1".to_string(),
        });
        assert_eq!(node2.metadata.unwrap().intended_method, expected_intended_method);

        // Edit existing node.
        searcher.mode = Immutable(Mode::EditNode {node_id:node1.info.id()});
        searcher.commit_node().unwrap();
        let expected_code = "import Test.Test\nmain = \n    Test.testMethod1\n    Test.testMethod1";
        let (node1,_)     = searcher.graph.graph().nodes().unwrap().expect_tuple();
        assert_eq!(node1.metadata.unwrap().intended_method, expected_intended_method);
        assert_eq!(module.ast().repr(), expected_code);
    }

    #[wasm_bindgen_test]
    fn initialized_data_when_editing_node() {
        let Fixture{test:_test,searcher,entry3,..} = Fixture::new();

        let graph    = searcher.graph.graph();
        let (node,)  = graph.nodes().unwrap().expect_tuple();
        let node_id  = node.info.id();
        let database = searcher.database;

        // Node had not intended method.
        let searcher_data = Data::new_with_edited_node(&graph,&database,node_id).unwrap();
        assert_eq!(searcher_data.input.repr(), node.info.expression().repr());
        assert!(searcher_data.fragments_added_by_picking.is_empty());
        assert!(searcher_data.suggestions.is_loading());

        // Node had intended method, but it's outdated.
        let intended_method = MethodId {
            module          : "Test.Test".to_string().try_into().unwrap(),
            defined_on_type : "Test".to_string(),
            name            : "testMethod1".to_string()
        };
        graph.module.with_node_metadata(node_id, Box::new(|md| {
            md.intended_method = Some(intended_method);
        }));
        let searcher_data = Data::new_with_edited_node(&graph,&database,node_id).unwrap();
        assert_eq!(searcher_data.input.repr(), node.info.expression().repr());
        assert!(searcher_data.fragments_added_by_picking.is_empty());
        assert!(searcher_data.suggestions.is_loading());

        // Node had up-to-date intended method.
        graph.set_expression(node_id,"Test.testMethod1 12").unwrap();
        // We set metadata in previous section.
        let searcher_data = Data::new_with_edited_node(&graph,&database,node_id).unwrap();
        assert_eq!(searcher_data.input.repr(), "Test.testMethod1 12");
        assert!(searcher_data.suggestions.is_loading());
        let (initial_fragment,) = searcher_data.fragments_added_by_picking.expect_tuple();
        assert!(Rc::ptr_eq(&initial_fragment.picked_suggestion,&entry3))
    }

    #[test]
    fn simple_function_call_parsing() {
        let parser = Parser::new_or_panic();

        let ast  = parser.parse_line("foo").unwrap();
        let call = SimpleFunctionCall::try_new(&ast).expect("Returned None for \"foo\"");
        assert!(call.this_argument.is_none());
        assert_eq!(call.function_name, "foo");

        let ast = parser.parse_line("Main.foo").unwrap();
        let call = SimpleFunctionCall::try_new(&ast).expect("Returned None for \"Main.foo\"");
        assert_eq!(call.this_argument.unwrap().repr(), "Main");
        assert_eq!(call.function_name                , "foo");

        let ast = parser.parse_line("(2 + 3).foo").unwrap();
        let call = SimpleFunctionCall::try_new(&ast).expect("Returned None for \"(2 + 3).foo\"");
        assert_eq!(call.this_argument.unwrap().repr(), "(2 + 3)");
        assert_eq!(call.function_name                , "foo");

        let ast = parser.parse_line("foo + 3").unwrap();
        assert!(SimpleFunctionCall::try_new(&ast).is_none());

        let ast = parser.parse_line("foo bar baz").unwrap();
        assert!(SimpleFunctionCall::try_new(&ast).is_none());

        let ast = parser.parse_line("Main . (foo bar)").unwrap();
        assert!(SimpleFunctionCall::try_new(&ast).is_none());
    }
}<|MERGE_RESOLUTION|>--- conflicted
+++ resolved
@@ -565,10 +565,8 @@
             Suggestions::Loading
         } else if let CompletedFragmentId::Argument {index} = next_completion {
             debug!(self.logger,"Preparing list for argument {index}.");
-            let return_type = self.return_type_for_next_completion();
-            if let Err(err) = self.get_suggestion_list_from_engine(return_type,None) {
-                error!(self.logger,"Cannot request engine for suggestions: {err}");
-            }
+            let return_type = self.return_type_for_next_completion().iter();
+            self.get_suggestion_list_from_engine(return_type,None);
             Suggestions::Loading
         } else {
             // TODO impossible
@@ -617,11 +615,11 @@
         let this      = self.clone_ref();
         executor::global::spawn(async move {
             let this_type = this_type.await;
-<<<<<<< HEAD
-            info!(logger,"Requesting new suggestion list. Type of `this` is {this_type:?}.");
-            let requests  = return_types.into_iter().map(move |return_type| {
+            info!(this.logger,"Requesting new suggestion list. Type of `this` is {this_type:?}.");
+            let requests  = return_types.into_iter().map(|return_type| {
+                info!(this.logger, "Requesting suggestions for returnType {return_type:?}");
                 let file = graph.module.path().file_path();
-                ls.completion(&file,&position,&this_type,&return_type,&tags)
+                ls.completion(file,&position,&this_type,&return_type,&tags)
             });
             let responses = futures::future::join_all(requests).await;
             info!(this.logger,"Received suggestions from Language Server.");
@@ -631,31 +629,6 @@
             };
             this.data.borrow_mut().suggestions = new_suggestions;
             this.notifier.publish(Notification::NewSuggestionList).await;
-=======
-            info!(logger,"Requesting new suggestion list. Type of `this` is {this_type:?}. The \
-            return type is {return_type:?}.");
-            let request  = ls.completion(&file,&position,&this_type,&return_type,&tags);
-            let response = request.await;
-            info!(logger,"Received suggestions from Language Server.");
-            let new_suggestions = match response {
-                Ok(list) => {
-                    let entry_ids   = list.results.into_iter();
-                    let entries     = entry_ids.filter_map(|id| {
-                        let entry = database.get(id);
-                        if entry.is_none() {
-                            error!(logger,"Missing entry {id} in Suggestion Database.");
-                        }
-                        entry
-                    });
-                    let suggestions = entries.map(Suggestion::Completion);
-                    Suggestions::Loaded {list:Rc::new(suggestions.collect())}
-                },
-                Err(error) => Suggestions::Error(Rc::new(error.into()))
-            };
-            debug!(logger,"Storing new suggestions: {new_suggestions:?}");
-            data.borrow_mut().suggestions = new_suggestions;
-            notifier.publish(Notification::NewSuggestionList).await;
->>>>>>> a2c2a949
         });
     }
 
@@ -774,16 +747,13 @@
     use super::*;
 
     use crate::executor::test_utils::TestWithLocalPoolExecutor;
+    use crate::model::suggestion_database::Scope;
+    use crate::model::suggestion_database::Argument;
     use crate::test::mock::data::MAIN_FINISH;
 
     use enso_protocol::language_server::types::test::value_update_with_type;
     use json_rpc::expect_call;
     use utils::test::traits::*;
-<<<<<<< HEAD
-    use crate::model::suggestion_database::Scope;
-=======
-    use crate::model::suggestion_database::Argument;
->>>>>>> a2c2a949
 
     #[derive(Debug,Derivative)]
     #[derivative(Default)]
@@ -861,9 +831,7 @@
                 name          : "testMethod1".to_string(),
                 kind          : model::suggestion_database::EntryKind::Method,
                 self_type     : Some("Test".to_string()),
-<<<<<<< HEAD
                 scope         : Scope::Everywhere,
-=======
                 arguments     : vec![
                     Argument {
                         repr_type     : "Any".to_string(),
@@ -878,7 +846,6 @@
                         is_suspended  : false
                     }
                 ],
->>>>>>> a2c2a949
                 ..entry1.clone()
             };
             let entry9 = entry1.clone().with_name("testFunction2");
