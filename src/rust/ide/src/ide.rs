--- conflicted
+++ resolved
@@ -81,18 +81,10 @@
     /// Connect to language server.
     pub async fn open_project
     ( logger           : &Logger
-<<<<<<< HEAD
     , project_manager  : Rc<dyn project_manager::API>
     , project_metadata : ProjectMetadata
-    ) -> FallibleResult<controller::Project> {
-        use controller::Project;
+    ) -> FallibleResult<model::Project> {
         let endpoints       = project_manager.open_project(&project_metadata.id).await?;
-=======
-    , project_manager  : &impl project_manager::API
-    , project_metadata : &ProjectMetadata
-    ) -> FallibleResult<model::Project> {
-        let endpoints = project_manager.open_project(&project_metadata.id).await?;
->>>>>>> 03d5d116
         let json_endpoint   = endpoints.language_server_json_address;
         let binary_endpoint = endpoints.language_server_binary_address;
         info!(logger, "Establishing Language Server connection.");
@@ -105,14 +97,10 @@
         crate::executor::global::spawn(client_binary.runner());
         let connection_json   = language_server::Connection::new(client_json,client_id).await?;
         let connection_binary = binary::Connection::new(client_binary,client_id).await?;
-<<<<<<< HEAD
         let project_id        = project_metadata.id;
         let project_name      = project_metadata.name;
-        Ok(Project::from_connections(logger,project_manager,connection_json,connection_binary
-            ,project_id,project_name))
-=======
-        model::Project::from_connections(logger,connection_json,connection_binary,project_name).await
->>>>>>> 03d5d116
+        model::Project::from_connections(logger,project_manager,connection_json,connection_binary
+            ,project_id,project_name).await
     }
 
     /// Creates a new project and returns its metadata, so the newly connected project can be
@@ -185,26 +173,13 @@
     , config          : &config::Startup
     , project_manager : project_manager::Client
     ) -> FallibleResult<ProjectView> {
-<<<<<<< HEAD
         let logger           = &self.logger;
         let project_name     = config.project_name.to_string();
         let project_metadata = Self::get_project_or_create_new
             (logger,&project_manager,&project_name).await?;
         let project_manager = Rc::new(project_manager);
         let project         = Self::open_project(logger,project_manager,project_metadata).await?;
-        Ok(ProjectView::new(logger,project).await?)
-=======
-        let logger                     = &self.logger;
-        let project_name_from_argument = &config.user_provided_project_name;
-        let project_metadata = if let Some(project_name) = project_name_from_argument {
-            Self::get_project_or_create_new(logger,project_manager,&project_name).await?
-        } else {
-            let project_name = constants::DEFAULT_PROJECT_NAME;
-            Self::get_most_recent_project_or_create_new(logger,project_manager,project_name).await?
-        };
-        let project = Self::open_project(logger,project_manager,&project_metadata).await?;
         Ok(ProjectView::new(logger,Rc::new(project)).await?)
->>>>>>> 03d5d116
     }
 
     /// This function initializes the project manager, creates the project view and forget IDE
