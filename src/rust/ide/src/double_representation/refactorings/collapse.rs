--- conflicted
+++ resolved
@@ -385,15 +385,9 @@
                 let main_crumb = Crumb::from(main.crumb());
                 module.ast     = module.ast.set(&main_crumb, new_main.ast().clone()).unwrap();
                 module.add_method(collapsed.new_method, placement, parser).unwrap();
-<<<<<<< HEAD
                 info!(logger,"Updated method:\n{&module.ast}");
-                assert_eq!(new_method.repr(), self.expected_generated);
-                assert_eq!(new_main.repr(), self.expected_refactored);
-=======
-                println!("Module after refactoring:\n{}", &module.ast);
                 assert_eq!(new_method.repr(),self.expected_generated);
                 assert_eq!(new_main.repr(),self.expected_refactored);
->>>>>>> 0917221c
             };
 
             let extracted_lines = self.extracted_lines.clone();
