//! Code for retrieving graph description from AST.

use crate::prelude::*;

use crate::double_representation::definition;
use crate::double_representation::definition::DefinitionInfo;
use crate::double_representation::node::NodeInfo;

use ast::Ast;
use ast::BlockLine;
use ast::known;
use utils::fail::FallibleResult;

/// Graph uses the same `Id` as the definition which introduces the graph.
pub type Id = double_representation::definition::Id;



// =============
// === Error ===
// =============

#[derive(Fail,Debug)]
#[fail(display="ID was not found.")]
struct IdNotFound {id:ast::Id}



// ====================
// === LocationHint ===
// ====================

/// Describes the desired position of the node's line in the graph's code block.
#[derive(Clone,Copy,Debug)]
pub enum LocationHint {
    /// Try placing this node's line before the line described by id.
    Before(ast::Id),
    /// Try placing this node's line after the line described by id.
    After(ast::Id),
    /// Try placing this node's line at the start of the graph's code block.
    Start,
    /// Try placing this node's line at the end of the graph's code block.
    End,
}



// =================
// === GraphInfo ===
// =================

/// Description of the graph, based on information available in AST.
#[derive(Clone,Debug)]
pub struct GraphInfo {
    /// The definition providing this graph.
    pub source:DefinitionInfo,
}

impl GraphInfo {
    /// Describe graph of the given definition.
    pub fn from_definition(source:DefinitionInfo) -> GraphInfo {
        GraphInfo {source}
    }

    /// Lists nodes in the given binding's ast (infix expression).
    fn from_function_binding(ast:known::Infix) -> Vec<NodeInfo> {
        let body = ast.rarg.clone();
        if let Ok(body_block) = known::Block::try_new(body.clone()) {
            block_nodes(&body_block)
        } else {
            expression_node(body)
        }
    }

    /// Gets the AST of this graph definition.
    pub fn ast(&self) -> Ast {
        self.source.ast.clone().into()
    }

    /// Gets all known nodes in this graph (does not include special pseudo-nodes like graph
    /// inputs and outputs).
    pub fn nodes(&self) -> Vec<NodeInfo> {
        Self::from_function_binding(self.source.ast.clone())
    }

    fn is_node_by_id(line:&BlockLine<Option<Ast>>, id:ast::Id) -> bool {
        let node_info  = line.elem.as_ref().and_then(NodeInfo::from_line_ast);
        let id_matches = node_info.map(|node| node.id() == id);
        id_matches.unwrap_or(false)
    }

    /// Searches for `NodeInfo` with the associated `id` index in `lines`. Returns an error if
    /// the Id is not found.
    pub fn find_node_index_in_lines
    (lines:&[BlockLine<Option<Ast>>], id:ast::Id) -> FallibleResult<usize> {
        let position = lines.iter().position(|line| Self::is_node_by_id(&line,id));
        position.ok_or_else(|| IdNotFound{id}.into())
    }

    /// Adds a new node to this graph.
    pub fn add_node
    (&mut self, line_ast:Ast, location_hint:LocationHint) -> FallibleResult<()> {
        let mut lines = self.source.block_lines()?;
        let index     = match location_hint {
            LocationHint::Start      => 0,
            LocationHint::End        => lines.len(),
            LocationHint::After(id)  => Self::find_node_index_in_lines(&lines, id)? + 1,
            LocationHint::Before(id) => Self::find_node_index_in_lines(&lines, id)?
        };
        let elem = Some(line_ast);
        let off  = 0;
        lines.insert(index,BlockLine{elem,off});
        self.source.set_block_lines(lines)
    }

    /// After removing last node, we want to insert a placeholder value for definition value.
    /// This defines its AST. Currently it is just `Nothing`.
    pub fn empty_graph_body() -> Ast {
        Ast::cons("Nothing").with_new_id()
    }

    /// Removes the node from graph.
    pub fn remove_node(&mut self, node_id:ast::Id) -> FallibleResult<()> {
        let mut lines = self.source.block_lines()?;
        lines.drain_filter(|line| {
            let node         = line.elem.as_ref().and_then(NodeInfo::from_line_ast);
            let removed_node = node.filter(|node| node.id() == node_id);
            removed_node.is_some()
        });
        if lines.is_empty() {
            self.source.set_body_ast(Self::empty_graph_body())
        } else {
            self.source.set_block_lines(lines)?
        }
        Ok(())
    }

    /// Sets expression of the given node.
    pub fn edit_node(&mut self, node_id:ast::Id, new_expression:Ast) -> FallibleResult<()> {
        let mut lines    = self.source.block_lines()?;
        let node_entry   = lines.iter().enumerate().find_map(|(index,line)| {
            let node     = line.elem.as_ref().and_then(NodeInfo::from_line_ast);
            let filtered = node.filter(|node| node.id() == node_id);
            filtered.map(|node| (index,node))
        });
        if let Some((index,mut node)) = node_entry {
            node.set_expression(new_expression);
            lines[index].elem = Some(node.ast().clone_ref());
        }
        self.source.set_block_lines(lines)
    }

    #[cfg(test)]
    pub fn expect_code(&self, expected_code:impl Str) {
        let code = self.source.ast.repr();
        assert_eq!(code,expected_code.as_ref());
    }
}



// =====================
// === Listing nodes ===
// =====================

/// Collects information about nodes in given code `Block`.
pub fn block_nodes(ast:&known::Block) -> Vec<NodeInfo> {
    ast.iter().flat_map(|line_ast| {
        let kind   = definition::ScopeKind::NonRoot;
        let indent = ast.indent;
        // If this can be a definition, then don't treat it as a node.
        match definition::DefinitionInfo::from_line_ast(line_ast,kind,indent) {
            None    => NodeInfo::from_line_ast(line_ast),
            Some(_) => None
        }
    }).collect()
}

/// Collects information about nodes in given trivial definition body.
pub fn expression_node(ast:Ast) -> Vec<NodeInfo> {
    NodeInfo::new_expression(ast).into_iter().collect()
}



// =============
// === Tests ===
// =============

#[cfg(test)]
mod tests {
    use super::*;

    use crate::double_representation::definition::DefinitionName;
    use crate::double_representation::definition::DefinitionProvider;
    use crate::double_representation::definition::traverse_for_definition;

    use ast::HasRepr;
    use ast::test_utils::expect_single_line;
<<<<<<< HEAD
    use parser::api::IsParser;
=======
>>>>>>> 8931df9b
    use utils::test::ExpectTuple;
    use wasm_bindgen_test::wasm_bindgen_test;

    wasm_bindgen_test::wasm_bindgen_test_configure!(run_in_browser);

    /// Takes a program with main definition in root and returns main's graph.
    fn main_graph(parser:&parser::Parser, program:impl Str) -> GraphInfo {
        let module = parser.parse_module(program.into(), default()).unwrap();
        let name   = DefinitionName::new_plain("main");
        let main   = module.def_iter().find_by_name(&name).unwrap();
        GraphInfo::from_definition(main.item)
    }

<<<<<<< HEAD
    fn find_graph(parser:&mut impl IsParser, program:impl Str, name:impl Str) -> GraphInfo {
=======
    fn find_graph(parser:&parser::Parser, program:impl Str, name:impl Str) -> GraphInfo {
>>>>>>> 8931df9b
        let module     = parser.parse_module(program.into(), default()).unwrap();
        let crumbs     = name.into().split(".").map(|name| {
            DefinitionName::new_plain(name)
        }).collect();
        let id         = Id{crumbs};
        let definition = traverse_for_definition(&module,&id).unwrap();
        GraphInfo::from_definition(definition)
    }

    #[wasm_bindgen_test]
    fn detect_a_node() {
        let mut parser = parser::Parser::new_or_panic();
        // Each of these programs should have a `main` definition with a single `2+2` node.
        let programs = vec![
            "main = 2+2",
            "main = \n    2+2",
            "main = \n    foo = 2+2",
            "main = \n    foo = 2+2\n    bar b = 2+2", // `bar` is a definition, not a node
        ];
        for program in programs {
            let graph = main_graph(&mut parser, program);
            let nodes = graph.nodes();
            assert_eq!(nodes.len(), 1);
            let node = &nodes[0];
            assert_eq!(node.expression().repr(), "2+2");
            let _ = node.id(); // just to make sure it is available
        }
    }

<<<<<<< HEAD
    fn create_node_ast(parser:&mut impl IsParser, expression:&str) -> (Ast,ast::Id) {
=======
    fn create_node_ast(parser:&parser::Parser, expression:&str) -> (Ast,ast::Id) {
>>>>>>> 8931df9b
        let node_ast = parser.parse(expression.to_string(), default()).unwrap();
        let line_ast = expect_single_line(&node_ast).clone();
        let id       = line_ast.id.expect("line_ast should have an ID");
        (line_ast,id)
    }

    #[wasm_bindgen_test]
    fn add_node_to_graph_with_single_line() {
<<<<<<< HEAD
        let program    = "main = print \"hello\"";
        let mut parser = parser::Parser::new_or_panic();
        let mut graph  = main_graph(&mut parser, program);
        let nodes      = graph.nodes();
=======
        let program   = "main = print \"hello\"";
        let parser    = parser::Parser::new_or_panic();
        let mut graph = main_graph(&parser, program);
        let nodes     = graph.nodes();
>>>>>>> 8931df9b
        assert_eq!(nodes.len(), 1);
        assert_eq!(nodes[0].expression().repr(), "print \"hello\"");

        let expr0 = "a + 2";
        let expr1 = "b + 3";
<<<<<<< HEAD
        let (line_ast0,id0) = create_node_ast(&mut parser, expr0);
        let (line_ast1,id1) = create_node_ast(&mut parser, expr1);
=======
        let (line_ast0,id0) = create_node_ast(&parser, expr0);
        let (line_ast1,id1) = create_node_ast(&parser, expr1);
>>>>>>> 8931df9b

        graph.add_node(line_ast0, LocationHint::Start).unwrap();
        assert_eq!(graph.nodes().len(), 2);
        graph.add_node(line_ast1, LocationHint::Before(graph.nodes()[0].id())).unwrap();

        let nodes = graph.nodes();
        assert_eq!(nodes.len(), 3);
        assert_eq!(nodes[0].expression().repr(), expr1);
        assert_eq!(nodes[0].id(), id1);
        assert_eq!(nodes[1].expression().repr(), expr0);
        assert_eq!(nodes[1].id(), id0);
        assert_eq!(nodes[2].expression().repr(), "print \"hello\"");
    }

    #[wasm_bindgen_test]
    fn add_node_to_graph_with_multiple_lines() {
        // TODO [dg] Also add test for binding node when it's possible to update its id.
        let program = r#"main =
    foo = node
    foo a = not_node
    print "hello""#;
        let mut parser = parser::Parser::new_or_panic();
        let mut graph  = main_graph(&mut parser, program);

        let (line_ast0,id0) = create_node_ast(&mut parser, "4 + 4");
        let (line_ast1,id1) = create_node_ast(&mut parser, "a + b");
        let (line_ast2,id2) = create_node_ast(&mut parser, "x * x");
        let (line_ast3,id3) = create_node_ast(&mut parser, "x / x");
        let (line_ast4,id4) = create_node_ast(&mut parser, "2 - 2");

        graph.add_node(line_ast0, LocationHint::Start).unwrap();
        graph.add_node(line_ast1, LocationHint::Before(graph.nodes()[0].id())).unwrap();
        graph.add_node(line_ast2, LocationHint::After(graph.nodes()[1].id())).unwrap();
        graph.add_node(line_ast3, LocationHint::End).unwrap();

        let nodes = graph.nodes();
        assert_eq!(nodes.len(), 6);
        assert_eq!(nodes[0].expression().repr(), "a + b");
        assert_eq!(nodes[0].id(), id1);
        assert_eq!(nodes[1].expression().repr(), "4 + 4");
        assert_eq!(nodes[1].id(), id0);
        assert_eq!(nodes[2].expression().repr(), "x * x");
        assert_eq!(nodes[2].id(), id2);
        assert_eq!(nodes[3].expression().repr(), "node");
        assert_eq!(nodes[4].expression().repr(), "print \"hello\"");
        assert_eq!(nodes[5].expression().repr(), "x / x");
        assert_eq!(nodes[5].id(), id3);

        let expected_code = r#"main =
    a + b
    4 + 4
    x * x
    foo = node
    foo a = not_node
    print "hello"
    x / x"#;
        graph.expect_code(expected_code);
        // TODO [mwu]
        //  Test what happens with empty lines in the block.
        //  Currently impossible because of the parser issue.

        let mut graph = find_graph(&mut parser, program, "main.foo");

        assert_eq!(graph.nodes().len(), 1);
        graph.add_node(line_ast4, LocationHint::Start).unwrap();
        assert_eq!(graph.nodes().len(), 2);
        assert_eq!(graph.nodes()[0].expression().repr(), "2 - 2");
        assert_eq!(graph.nodes()[0].id(), id4);
        assert_eq!(graph.nodes()[1].expression().repr(), "not_node");
    }

    #[wasm_bindgen_test]
    fn multiple_node_graph() {
        let mut parser = parser::Parser::new_or_panic();
        let program = r"
main =
    foo = node
    foo a = not_node
    Int.= a = node
    node
";
        let graph = main_graph(&mut parser, program);
        let nodes = graph.nodes();
        assert_eq!(nodes.len(), 2);
        for node in nodes.iter() {
            assert_eq!(node.expression().repr(), "node");
        }
    }

    #[wasm_bindgen_test]
    fn removing_node_from_graph() {
        let mut parser = parser::Parser::new_or_panic();
        let program = r"
main =
    foo = 2 + 2
    bar = 3 + 17";
        let mut graph = main_graph(&mut parser, program);
        let nodes     = graph.nodes();
        assert_eq!(nodes.len(), 2);
        assert_eq!(nodes[0].expression().repr(), "2 + 2");
        assert_eq!(nodes[1].expression().repr(), "3 + 17");

        graph.remove_node(nodes[0].id()).unwrap();

        let nodes = graph.nodes();
        assert_eq!(nodes.len(), 1);
        assert_eq!(nodes[0].expression().repr(), "3 + 17");

        let expected_code = "main =\n    bar = 3 + 17";
        graph.expect_code(expected_code)
    }

    #[wasm_bindgen_test]
    fn removing_last_node_from_graph() {
        let mut parser = parser::Parser::new_or_panic();
        let program = r"
main =
    foo = 2 + 2";
        let mut graph = main_graph(&mut parser, program);
        println!("aa");
        let (node,)   = graph.nodes().expect_tuple();
        assert_eq!(node.expression().repr(), "2 + 2");
        println!("vv");
        graph.remove_node(node.id()).unwrap();
        println!("zz");

        let (node,)   = graph.nodes().expect_tuple();
        assert_eq!(node.expression().repr(), "Nothing");
        graph.expect_code("main = Nothing");
    }


    #[wasm_bindgen_test]
    fn editing_nodes_expression_in_graph() {
        let mut parser = parser::Parser::new_or_panic();
        let program = r"
main =
    foo = 2 + 2
    bar = 3 + 17";
        let new_expression = parser.parse("print \"HELLO\"".to_string(), default()).unwrap();
        let new_expression = expect_single_line(&new_expression).clone();

        let mut graph = main_graph(&mut parser, program);
        let nodes = graph.nodes();
        assert_eq!(nodes.len(), 2);
        assert_eq!(nodes[0].expression().repr(), "2 + 2");
        assert_eq!(nodes[1].expression().repr(), "3 + 17");

        graph.edit_node(nodes[0].id(),new_expression).unwrap();

        let nodes = graph.nodes();
        assert_eq!(nodes.len(), 2);
        assert_eq!(nodes[0].expression().repr(), "print \"HELLO\"");
        assert_eq!(nodes[1].expression().repr(), "3 + 17");

        let expected_code = r#"main =
    foo = print "HELLO"
    bar = 3 + 17"#;
        graph.expect_code(expected_code)
    }
}<|MERGE_RESOLUTION|>--- conflicted
+++ resolved
@@ -197,10 +197,6 @@
 
     use ast::HasRepr;
     use ast::test_utils::expect_single_line;
-<<<<<<< HEAD
-    use parser::api::IsParser;
-=======
->>>>>>> 8931df9b
     use utils::test::ExpectTuple;
     use wasm_bindgen_test::wasm_bindgen_test;
 
@@ -214,11 +210,7 @@
         GraphInfo::from_definition(main.item)
     }
 
-<<<<<<< HEAD
-    fn find_graph(parser:&mut impl IsParser, program:impl Str, name:impl Str) -> GraphInfo {
-=======
     fn find_graph(parser:&parser::Parser, program:impl Str, name:impl Str) -> GraphInfo {
->>>>>>> 8931df9b
         let module     = parser.parse_module(program.into(), default()).unwrap();
         let crumbs     = name.into().split(".").map(|name| {
             DefinitionName::new_plain(name)
@@ -248,11 +240,7 @@
         }
     }
 
-<<<<<<< HEAD
-    fn create_node_ast(parser:&mut impl IsParser, expression:&str) -> (Ast,ast::Id) {
-=======
     fn create_node_ast(parser:&parser::Parser, expression:&str) -> (Ast,ast::Id) {
->>>>>>> 8931df9b
         let node_ast = parser.parse(expression.to_string(), default()).unwrap();
         let line_ast = expect_single_line(&node_ast).clone();
         let id       = line_ast.id.expect("line_ast should have an ID");
@@ -261,29 +249,17 @@
 
     #[wasm_bindgen_test]
     fn add_node_to_graph_with_single_line() {
-<<<<<<< HEAD
-        let program    = "main = print \"hello\"";
-        let mut parser = parser::Parser::new_or_panic();
-        let mut graph  = main_graph(&mut parser, program);
-        let nodes      = graph.nodes();
-=======
         let program   = "main = print \"hello\"";
         let parser    = parser::Parser::new_or_panic();
         let mut graph = main_graph(&parser, program);
         let nodes     = graph.nodes();
->>>>>>> 8931df9b
         assert_eq!(nodes.len(), 1);
         assert_eq!(nodes[0].expression().repr(), "print \"hello\"");
 
         let expr0 = "a + 2";
         let expr1 = "b + 3";
-<<<<<<< HEAD
-        let (line_ast0,id0) = create_node_ast(&mut parser, expr0);
-        let (line_ast1,id1) = create_node_ast(&mut parser, expr1);
-=======
         let (line_ast0,id0) = create_node_ast(&parser, expr0);
         let (line_ast1,id1) = create_node_ast(&parser, expr1);
->>>>>>> 8931df9b
 
         graph.add_node(line_ast0, LocationHint::Start).unwrap();
         assert_eq!(graph.nodes().len(), 2);
