//! Code for definition discovery in the blocks, finding definition by name and related utilities.

use crate::prelude::*;

use ast::Ast;
use ast::crumbs::Crumbable;
use ast::HasRepr;
use ast::Shape;
use ast::known;
use ast::prefix;
use ast::opr;
<<<<<<< HEAD



// =====================
// === Definition Id ===
// =====================

/// Crumb describes step that needs to be done when going from context (for graph being a module)
/// to the target.
// TODO [mwu]
//  Currently we support only entering named definitions.
pub type Crumb = DefinitionName;

/// Identifies graph in the module.
#[derive(Clone,Debug,Eq,Hash,PartialEq)]
pub struct Id {
    /// Sequence of traverses from module root up to the identified graph.
    pub crumbs : Vec<Crumb>,
}

impl Id {
    /// Creates a new graph identifier consisting of a single crumb.
    pub fn new_single_crumb(crumb:DefinitionName) -> Id {
        let crumbs = vec![crumb];
        Id {crumbs}
    }

    /// Creates a new identifier with a single plain name.
    pub fn new_plain_name(name:impl Str) -> Id {
        Self::new_plain_names(std::iter::once(name.into()))
    }

    /// Creates a new identifier from a sequence of plain definition names.
    pub fn new_plain_names<S>(names:impl IntoIterator<Item = S>) -> Id
    where S:ToString {
        let crumbs = names.into_iter().map(|name| {
            DefinitionName::new_plain(name.to_string())
        }).collect_vec();
        Id {crumbs}
    }
}


// ===============================
// === Finding Graph In Module ===
// ===============================

#[derive(Fail,Clone,Debug)]
#[fail(display="Cannot find definition child by id {:?}.",_0)]
pub struct CannotFindChild(Crumb);

#[derive(Copy,Fail,Clone,Debug)]
#[fail(display="Encountered an empty definition ID. They must contain at least one crumb.")]
pub struct EmptyDefinitionId;



// =====================
// === Id Resolution ===
// =====================

/// Looks up graph in the module.
pub fn traverse_for_definition
(ast:&ast::known::Module, id:&Id) -> FallibleResult<DefinitionInfo> {
    Ok(locate_definition(ast,id)?.item)
}

pub fn locate_definition(ast:&ast::known::Module, id:&Id) -> FallibleResult<ChildDefinition> {
    let mut crumbs_iter = id.crumbs.iter();
    // Not exactly regular - first crumb is a little special, because module is not a definition
    // nor a children.
    let first_crumb = crumbs_iter.next().ok_or(EmptyDefinitionId)?;
    let mut child = ast.def_iter().find_definition(&first_crumb)?;
    for crumb in crumbs_iter {
        child = child.go_down(crumb)?;
    }
    Ok(child)
}
=======
use shapely::EmptyIterator;
use utils::vec::pop_front;



// =============
// === Error ===
// =============

#[derive(Fail,Debug)]
#[fail(display="Cannot set Block lines because no line with Some(Ast) was found. Block must have \
at least one non-empty line.")]
struct MissingLineWithAst;
>>>>>>> c6e8199e



// =================
// === ScopeKind ===
// =================

/// Describes the kind of code block (scope) to which definition can belong.
#[derive(Clone,Copy,Debug,PartialEq)]
pub enum ScopeKind {
    /// Module scope is a file's top-level block.
    Root,
    /// Any other block, e.g. introduced as body of some definition binding.
    NonRoot,
}



// ==================
// === Identifier ===
// ==================

/// Checks if given Ast node can be used to represent identifier being part of definition name.
pub fn is_identifier(ast:&Ast) -> bool {
    match ast.shape() {
        Shape::Var          {..} => true,
        Shape::Cons         {..} => true,
        Shape::SectionSides {..} => true,
        Shape::Opr          {..} => true,
        _                        => false,
    }
}

/// Retrieves the identifier's name, if the Ast node is an identifier. Otherwise, returns None.
pub fn identifier_name(ast:&Ast) -> Option<String> {
    is_identifier(ast).then(ast.repr())
}



// ======================
// === DefinitionName ===
// ======================

/// Structure representing definition name. If this is an extension method, extended type is
/// also included.
#[derive(Clone,Debug,Eq,Hash,PartialEq)]
pub struct DefinitionName {
    /// Used when definition is an extension method. Then it stores the segments
    /// of the extended target type path.
    pub extended_target : Vec<String>,
    /// Name of the function itself.
    pub name : String,
}

impl DefinitionName {
    /// Creates a new name consisting of a single identifier, without any extension target.
    pub fn new_plain(name:impl Str) -> DefinitionName {
        DefinitionName {name:name.into(), extended_target:default()}
    }

    /// Tries describing given Ast piece as a definition name. Typically, passed Ast
    /// should be the binding's left-hand side.
    ///
    /// Returns `None` if is not name-like entity.
    pub fn from_ast(ast:&Ast) -> Option<DefinitionName> {
        let accessor_chain = opr::Chain::try_new_of(ast,opr::predefined::ACCESS);
        let (extended_target,name) = match accessor_chain {
            Some(accessor_chain) => {
                let mut args = vec![identifier_name(&accessor_chain.target?)?];
                for arg in accessor_chain.args.iter() {
                    let arg_ast = arg.operand.as_ref()?;
                    args.push(identifier_name(arg_ast)?)
                }
                let name = args.pop()?;
                (args,name)
            }
            None => {
                (Vec::new(), identifier_name(ast)?)
            }
        };
        Some(DefinitionName {extended_target,name})
    }
}

impl Display for DefinitionName {
    fn fmt(&self, f: &mut fmt::Formatter<'_>) -> fmt::Result {
        let mut pieces = self.extended_target.iter().map(|s| s.as_str()).collect_vec();
        pieces.push(&self.name);
        let text = pieces.join(opr::predefined::ACCESS);
        write!(f, "{}", text)
    }
}



// ======================
// === DefinitionInfo ===
// ======================

/// Information about definition binding.
#[derive(Clone,Debug)]
pub struct DefinitionInfo {
    /// The whole definition. It is an Infix shape with `=` operator. Its left-hand side is
    /// an App.
    pub ast: known::Infix,
    /// Name of this definition. Includes typename, if this is an extension method.
    pub name: DefinitionName,
    /// Arguments for this definition. Does not include any implicit ones (e.g. no `this`).
    pub args: Vec<Ast>,
}

impl DefinitionInfo {
    /// Returns the definition body, i.e. Ast standing on the assignment's right-hand side.
    pub fn body(&self) -> Ast {
        self.ast.rarg.clone()
    }

    /// Tries to interpret `Line`'s contents as a function definition.
    pub fn from_line
    (line:&ast::BlockLine<Option<Ast>>, kind:ScopeKind) -> Option<DefinitionInfo> {
        let ast = line.elem.as_ref()?;
        Self::from_line_ast(ast,kind)
    }

    /// Gets the definition block lines. If `body` is a `Block`, it returns its `BlockLine`s,
    /// concatenating `empty_lines`, `first_line` and `lines`, in this exact order. If `body` is
    /// `Infix`, it returns a single `BlockLine`.
    pub fn block_lines(&self) -> FallibleResult<Vec<ast::BlockLine<Option<Ast>>>> {
        if let Ok(block) = known::Block::try_from(self.body()) {
            Ok(block.all_lines())
        } else {
            let elem = Some(self.body());
            let off  = 0;
            Ok(vec![ast::BlockLine{elem,off}])
        }
    }

    /// Sets the definition block lines. `lines` must contain at least one non-empty line to
    /// succeed.
    pub fn set_block_lines
    (&mut self, mut lines:Vec<ast::BlockLine<Option<Ast>>>) -> FallibleResult<()> {
        let mut empty_lines = Vec::new();
        let mut line        = pop_front(&mut lines).ok_or(MissingLineWithAst)?;
        while let None = line.elem {
            empty_lines.push(line.off);
            line = pop_front(&mut lines).ok_or(MissingLineWithAst)?;
        }
        let elem       = line.elem.ok_or(MissingLineWithAst)?;
        let off        = line.off;
        let first_line = ast::BlockLine {elem,off};
        let indent     = crate::double_representation::INDENT;
        let is_orphan  = false;
        let ty         = ast::BlockType::Discontinuous {};
        let block      = ast::Block {empty_lines,first_line,lines,indent,is_orphan,ty};
        let rarg       = Ast::new(block, None);
        let infix      = self.ast.deref().clone();
        self.ast       = known::KnownAst::new(ast::Infix {rarg,..infix}, None);
        Ok(())
    }

    /// Tries to interpret `Line`'s `Ast` as a function definition.
    ///
    /// Assumes that the AST represents the contents of line (and not e.g. right-hand side of
    /// some binding or other kind of subtree).
    pub fn from_line_ast(ast:&Ast, kind:ScopeKind) -> Option<DefinitionInfo> {
        let infix  = opr::to_assignment(ast)?;
        // There two cases - function name is either a Var or operator.
        // If this is a Var, we have Var, optionally under a Prefix chain with args.
        // If this is an operator, we have SectionRight with (if any prefix in arguments).
        let lhs  = prefix::Chain::new_non_strict(&infix.larg);
        let name = DefinitionName::from_ast(&lhs.func)?;
        let args = lhs.args;
        let ret  = DefinitionInfo {ast:infix,name,args};

        // Note [Scope Differences]
        if kind == ScopeKind::NonRoot {
            // 1. Not an extension method but setter.
            let is_setter = !ret.name.extended_target.is_empty();
            // 2. No explicit args -- this is a node, not a definition.
            let is_node = ret.args.is_empty();
            if is_setter || is_node {
                None
            } else {
                Some(ret)
            }
        } else {
            Some(ret)
        }
    }
}

// Note [Scope Differences]
// ========================
// When we are in definition scope (as opposed to global scope) certain patterns should not be
// considered to be function definitions. These are:
// 1. Expressions like "Int.x = …". In module, they'd be treated as extension methods. In
//    definition scope they are treated as accessor setters.
// 2. Expression like "foo = 5". In module, this is treated as method definition (with implicit
//    this parameter). In definition, this is just a node (evaluated expression).

#[derive(Clone,Debug,Shrinkwrap)]
pub struct DefinitionChild<T> {
    /// Crumbs from containing parent.
    pub crumbs : ast::crumbs::Crumbs,
    /// The child item representation.
    #[shrinkwrap(main_field)]
    pub item   : T
}

impl<T> DefinitionChild<T> {
    pub fn new(crumbs:ast::crumbs::Crumbs, item:T) -> DefinitionChild<T> {
        DefinitionChild {crumbs,item}
    }

    pub fn map<U>(self, f:impl FnOnce(T) -> U) -> DefinitionChild<U> {
        DefinitionChild::new(self.crumbs,f(self.item))
    }

    pub fn go_down(self, id:&Crumb) -> FallibleResult<ChildDefinition>
    where T : DefinitionProvider {
        let my_child = self.item.def_iter().find_definition(id)?;
        let mut crumbs = self.crumbs;
        crumbs.extend(my_child.crumbs);

        Ok(ChildDefinition {crumbs, item: my_child.item})
    }
}

type ChildAst<'a> = DefinitionChild<&'a Ast>;

type ChildDefinition = DefinitionChild<DefinitionInfo>;

#[allow(missing_debug_implementations)]
pub struct DefinitionIterator<'a> {
    pub iterator   : Box<dyn Iterator<Item = ChildAst<'a>>+'a>,
    pub scope_kind : ScopeKind
}

impl<'a> DefinitionIterator<'a> {
    pub fn potential_definition_asts(self) -> impl Iterator<Item = ChildAst<'a>> {
        self.iterator
    }

    pub fn child_definitions(self) -> impl Iterator<Item = ChildDefinition> + 'a {
        let scope_kind = self.scope_kind;
        self.iterator.flat_map(move |child_ast| {
            let definition_opt = DefinitionInfo::from_line_ast(child_ast.item,scope_kind);
            definition_opt.map(|def| ChildDefinition::new(child_ast.crumbs,def))
        })
    }

    pub fn definitions(self) -> impl Iterator<Item = DefinitionInfo> + 'a {
        self.child_definitions().map(|child_def| child_def.item)
    }

    pub fn find_definition(self, name:&DefinitionName) -> Result<ChildDefinition,CannotFindChild> {
        let err = || CannotFindChild(name.clone());
        self.child_definitions().find(|child_def| &child_def.item.name == name).ok_or_else(err)
    }

    pub fn collect_definitions(self) -> Vec<DefinitionInfo> {
        self.definitions().collect()
    }
}



// ==========================
// === DefinitionProvider ===
// ==========================

/// An entity that contains lines that we want to interpret as definitions.
pub trait DefinitionProvider {
    /// What kind of scope this is.
    fn scope_kind(&self) -> ScopeKind;

    /// Iterator going over all line-like Ast's that can hold a child definition.
    fn enumerate_asts<'a>(&'a self) -> Box<dyn Iterator<Item = ChildAst<'a>>+'a>;

    /// Returns a scope iterator allowing browsing definition provided under this provider.
    fn def_iter(&self) -> DefinitionIterator {
        let iterator   = self.enumerate_asts();
        let scope_kind = self.scope_kind();
        DefinitionIterator {iterator,scope_kind}
    }
}

pub fn enumerate_direct_children<'a>(ast:&'a impl Crumbable) -> Box<dyn Iterator<Item = ChildAst<'a>>+'a> {
    let iter = ast.enumerate().map(|(crumb,ast)| {
        let crumbs = vec![crumb.into()];
        ChildAst::new(crumbs,ast)
    });
    Box::new(iter)
}

impl DefinitionProvider for known::Module {
    fn scope_kind(&self) -> ScopeKind { ScopeKind::Root }

    fn enumerate_asts<'a>(&'a self) -> Box<dyn Iterator<Item = ChildAst<'a>>+'a> {
        enumerate_direct_children(self.ast())
    }
}

impl DefinitionProvider for known::Block {
    fn scope_kind(&self) -> ScopeKind { ScopeKind::NonRoot }

    fn enumerate_asts<'a>(&'a self) -> Box<dyn Iterator<Item = ChildAst<'a>>+'a> {
        enumerate_direct_children(self.ast())
    }
}

impl DefinitionProvider for DefinitionInfo {
    fn scope_kind(&self) -> ScopeKind { ScopeKind::NonRoot }

    fn enumerate_asts<'a>(&'a self) -> Box<dyn Iterator<Item = ChildAst<'a>>+'a> {
        use ast::crumbs::Crumb;
        use ast::crumbs::InfixCrumb;
        match self.ast.rarg.shape() {
            ast::Shape::Block(_) => {
                let parent_crumb = Crumb::Infix(InfixCrumb::RightOperand);
                let rarg = &self.ast.rarg;
                let iter = rarg.enumerate().map(move |(crumb,ast)| {
                    let crumbs = vec![parent_crumb,crumb.into()];
                    ChildAst::new(crumbs,ast)
                });
                Box::new(iter)
            }
            _ => Box::new(std::iter::empty())
        }
    }
}



// =============
// === Tests ===
// =============

#[cfg(test)]
mod tests {
    use super::*;
    use parser::api::IsParser;
    use utils::test::ExpectTuple;
//    use ast::crumbs::ModuleCrumb;

    wasm_bindgen_test::wasm_bindgen_test_configure!(run_in_browser);

    fn assert_eq_strings(lhs:Vec<impl Str>, rhs:Vec<impl Str>) {
        let lhs = lhs.iter().map(|s| s.as_ref()).collect_vec();
        let rhs = rhs.iter().map(|s| s.as_ref()).collect_vec();
        assert_eq!(lhs,rhs)
    }

    fn to_names(defs:&Vec<DefinitionInfo>) -> Vec<String> {
        defs.iter().map(|def| def.name.to_string()).collect()
    }

    fn indented(line:impl Display) -> String {
        iformat!("    {line}")
    }

    #[test]
    fn list_definition_test() {
        let mut parser = parser::Parser::new_or_panic();

        // TODO [mwu]
        //  Due to a parser bug, extension methods defining operators cannot be currently
        //  correctly recognized. When it is fixed, the following should be also supported
        //  and covered in test: `Int.+ a = _` and `Int.+ = _`.
        //  Issue link: https://github.com/luna/enso/issues/565
        let definition_lines = vec![
            "main = _",
            "Foo.Bar.foo = _",
            "Foo.Bar.baz a b = _",
            "+ = _",
            "bar = _",
            "add a b = 50",
            "* a b = _",
        ];
        let expected_def_names_in_module = vec![
            "main","Foo.Bar.foo","Foo.Bar.baz","+","bar","add","*"
        ];
        // In definition there are no extension methods nor arg-less definitions.
        let expected_def_names_in_def = vec!["add", "*"];

        // === Program with definitions in root ===
        let program     = definition_lines.join("\n");
        let module      = parser.parse_module(program, default()).unwrap();
        let definitions = module.def_iter().collect_definitions();
        assert_eq_strings(to_names(&definitions),expected_def_names_in_module);

        // Check that definition can be found and their body is properly described.
        let add_name = DefinitionName::new_plain("add");
        let add      = module.def_iter().find_definition(&add_name).expect("failed to find `add` function");
        let body     = known::Number::try_new(add.body()).expect("add body should be a Block");
        assert_eq!(body.int,"50");

        // === Program with definition in `some_func`'s body `Block` ===
        let indented_lines = definition_lines.iter().map(indented).collect_vec();
        let program        = format!("some_func arg1 arg2 =\n{}", indented_lines.join("\n"));
        let module         = parser.parse_module(program,default()).unwrap();
        let root_defs      = module.def_iter().collect_definitions();
        let (only_def,)    = root_defs.expect_tuple();
        assert_eq!(&only_def.name.to_string(),"some_func");
        let body_block  = known::Block::try_from(only_def.body()).unwrap();
        let nested_defs = body_block.def_iter().collect_definitions();
        assert_eq_strings(to_names(&nested_defs),expected_def_names_in_def);
    }

    #[test]
    fn finding_root_definition() {
        let program_to_expected_main_pos = vec![
            ("main = bar",              0),
            ("\nmain = bar",            1),
            ("\n\nmain = bar",          2),
            ("foo = bar\nmain = bar",   1),
            ("foo = bar\n\nmain = bar", 2),
        ];

        let mut parser  = parser::Parser::new_or_panic();
        let main_id = Id::new_plain_name("main");
        for (program,expected_line_index) in program_to_expected_main_pos {
            let module = parser.parse_module(program,default()).unwrap();
            let location = locate_definition(&module,&main_id).unwrap();
            let (crumb,) = location.crumbs.expect_tuple();
            match crumb {
                ast::crumbs::Crumb::Module(m) => assert_eq!(m.line_index, expected_line_index),
                _                             => panic!("Expected module crumb, got: {:?}.", crumb)
            }
        }
    }

    #[test]
    fn getting_nested_definition() {
        let program = r"
main =
    foo = 2
    add a b = a + b
    baz arg =
        subbaz arg = 4
    baz2 arg =
        subbaz2 = 4

    add foo bar";

        let module = parser::Parser::new_or_panic().parse_module(program,default()).unwrap();

        let check_def = |id, expected_body| {
            let definition = traverse_for_definition(&module,&id).unwrap();
            assert_eq!(definition.body().repr(), expected_body);
        };
        let check_not_found = |id| {
            assert!(traverse_for_definition(&module,&id).is_err())
        };

        check_def(Id::new_plain_names(&["main","add"]), "a + b");
        check_def(Id::new_plain_names(&["main","baz"]), "\n        subbaz arg = 4");
        check_def(Id::new_plain_names(&["main","baz","subbaz"]), "4");

        // Node are not definitions
        check_not_found(Id::new_plain_names(&["main", "foo"]));
        check_not_found(Id::new_plain_names(&["main","baz2","subbaz2"]));
    }
}<|MERGE_RESOLUTION|>--- conflicted
+++ resolved
@@ -9,7 +9,7 @@
 use ast::known;
 use ast::prefix;
 use ast::opr;
-<<<<<<< HEAD
+use utils::vec::pop_front;
 
 
 
@@ -44,7 +44,7 @@
 
     /// Creates a new identifier from a sequence of plain definition names.
     pub fn new_plain_names<S>(names:impl IntoIterator<Item = S>) -> Id
-    where S:ToString {
+        where S:ToString {
         let crumbs = names.into_iter().map(|name| {
             DefinitionName::new_plain(name.to_string())
         }).collect_vec();
@@ -64,12 +64,6 @@
 #[derive(Copy,Fail,Clone,Debug)]
 #[fail(display="Encountered an empty definition ID. They must contain at least one crumb.")]
 pub struct EmptyDefinitionId;
-
-
-
-// =====================
-// === Id Resolution ===
-// =====================
 
 /// Looks up graph in the module.
 pub fn traverse_for_definition
@@ -88,9 +82,6 @@
     }
     Ok(child)
 }
-=======
-use shapely::EmptyIterator;
-use utils::vec::pop_front;
 
 
 
@@ -102,7 +93,6 @@
 #[fail(display="Cannot set Block lines because no line with Some(Ast) was found. Block must have \
 at least one non-empty line.")]
 struct MissingLineWithAst;
->>>>>>> c6e8199e
 
 
 
