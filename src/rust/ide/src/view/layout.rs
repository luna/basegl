--- conflicted
+++ resolved
@@ -103,17 +103,10 @@
         let text_editor   = TextEditor::new
             (&logger,scene,text_controller,kb_actions,fonts,focus_manager);
         let node_editor   = NodeEditor::new
-<<<<<<< HEAD
-            (&logger,application,graph_controller,project,visualization_controller);
-        let node_editor   = node_editor.await?;
-        let node_searcher = NodeSearcher::new
-            (scene,&logger,node_editor.clone_ref(),fonts,focus_manager);
-=======
             (&logger,application,graph_controller,project.clone_ref(),visualization_controller);
         let node_editor   = node_editor.await?;
         let node_searcher = NodeSearcher::new
             (scene,&logger,node_editor.clone_ref(),fonts,focus_manager,project);
->>>>>>> 235ebdf3
         world.add_child(&node_editor);
         world.add_child(&text_editor.display_object());
         world.add_child(&node_searcher);
