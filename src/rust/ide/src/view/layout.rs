//! This module contains implementation of ViewLayout with a single TextEditor temporarily
//! occupying half bottom of the screen as the default layout.

use crate::prelude::*;

use crate::view::temporary_panel::TemporaryPadding;
use crate::view::temporary_panel::TemporaryPanel;
use crate::view::text_editor::TextEditor;
use crate::view::node_editor::NodeEditor;
use crate::view::node_searcher::NodeSearcher;

use enso_callback as callback;
use enso_frp::io::keyboard;
use ensogl::application::Application;
use ensogl::display::shape::text::glyph::font;
use ensogl::display::traits::*;
use ensogl::display::Uniform;
use ensogl::display::world::World;
use nalgebra::Vector2;
use nalgebra::zero;
use std::cell::RefCell;
use std::rc::Rc;



// ==================
// === ViewLayout ===
// ==================

shared! { ViewLayout

/// Initial implementation of ViewLayout with a TextEditor and NodeEditor.
#[derive(Debug)]
pub struct ViewLayoutData {
    text_editor               : TextEditor,
    node_editor               : NodeEditor,
    node_searcher             : NodeSearcher,
    size                      : Vector2<f32>,
    logger                    : Logger,
    mouse_position            : Uniform<Vector2<i32>>,
    node_searcher_show_action : Option<callback::Handle>
}

impl {

    /// Sets ViewLayout size.
    pub fn set_size(&mut self, size:Vector2<f32>) {
        self.size = size;
        self.recalculate_layout();
    }
}}


// === Private Methods ===

impl ViewLayoutData {

    fn recalculate_layout(&mut self) {
        self.update_text_editor();
        self.update_graph_editor();
        self.update_node_searcher();
    }

    fn update_text_editor(&mut self) {
        let screen_size = self.size;
        let position    = Vector2::new(0.0,screen_size.y / 2.0);
        let size        = Vector2::new(screen_size.x,screen_size.y / 2.0);
        let padding     = TemporaryPadding {
            left   : 10.0,
            top    : 0.0,
            right  : 10.0,
            bottom : 0.0
        };
        self.text_editor.set_padding(padding);
        self.text_editor.set_size(size);
        TemporaryPanel::set_position(&mut self.text_editor,position);
    }

    fn update_graph_editor(&mut self) {
        let screen_size  = self.size;
        let position     = Vector3::new(50.0, screen_size.y * 3.0 / 4.0, 0.0);
        self.node_editor.set_position(position);
    }

    fn update_node_searcher(&mut self) {
        let screen_size = self.size;
        let position    = Vector3::new(screen_size.x*2.0/3.0, screen_size.y - 10.0, 0.0);
        self.node_searcher.set_position(position);
    }
}

impl ViewLayout {
    /// Creates a new ViewLayout with a single TextEditor.
    pub async fn new
    ( logger                   : &Logger
    , kb_actions               : &mut keyboard::Actions
    , application              : &Application
    , text_controller          : controller::Text
    , graph_controller         : controller::ExecutedGraph
    , visualization_controller : controller::Visualization
    , fonts                    : &mut font::Registry
    ) -> FallibleResult<Self> {
        let logger        = logger.sub("ViewLayout");
        let world         = &application.display;
        let text_editor   = TextEditor::new(&logger,world,text_controller,kb_actions,fonts);
        let graph         = graph_controller.graph.clone_ref();
        let node_editor   = NodeEditor::new
            (&logger,application,graph_controller,visualization_controller).await?;
        let node_searcher = NodeSearcher::new(world,&logger,node_editor.clone_ref(),graph,fonts);
        world.add_child(&text_editor.display_object());
        world.add_child(&node_editor);
        world.add_child(&node_searcher);
        let size                      = zero();
        let mouse_position            = world.scene().mouse.position.clone_ref();
        let node_searcher_show_action = None;
        let data = ViewLayoutData{text_editor,node_editor,node_searcher,size,logger,mouse_position,
            node_searcher_show_action};
        let rc   = Rc::new(RefCell::new(data));
        Ok(Self {rc}.init(world,kb_actions))
    }

    fn init_keyboard(self, keyboard_actions:&mut keyboard::Actions) -> Self {
<<<<<<< HEAD
        // TODO[ao] add here some useful staff (quitting project for example)
        let layout                    = self.rc.clone();
        let keys                      = &[keyboard::Key::Tab];
        let node_searcher_show_action = keyboard_actions.add_action(keys, move || {
=======
        // TODO[ao] add here some useful stuff (quitting project for example)
        let layout = self.rc.clone_ref();
        keyboard_actions.add_action(&[keyboard::Key::Tab], move || {
>>>>>>> efeca00f
            let mut layout             = layout.borrow_mut();
            let position               = layout.mouse_position.get();
            let node_searcher_position = Vector3::new(position.x as f32,position.y as f32,0.0);
            layout.node_searcher.set_position(node_searcher_position);
            layout.node_searcher.show();
        });
        self.rc.borrow_mut().node_searcher_show_action = Some(node_searcher_show_action);
        self
    }

    fn init(self, world:&World, keyboard_actions:&mut keyboard::Actions) -> Self {
        let screen = world.scene().camera().screen();
        let size   = Vector2::new(screen.width,screen.height);
        self.set_size(size);
        self.init_keyboard(keyboard_actions)
    }
}<|MERGE_RESOLUTION|>--- conflicted
+++ resolved
@@ -120,16 +120,10 @@
     }
 
     fn init_keyboard(self, keyboard_actions:&mut keyboard::Actions) -> Self {
-<<<<<<< HEAD
         // TODO[ao] add here some useful staff (quitting project for example)
-        let layout                    = self.rc.clone();
+        let layout                    = self.rc.clone_ref();
         let keys                      = &[keyboard::Key::Tab];
         let node_searcher_show_action = keyboard_actions.add_action(keys, move || {
-=======
-        // TODO[ao] add here some useful stuff (quitting project for example)
-        let layout = self.rc.clone_ref();
-        keyboard_actions.add_action(&[keyboard::Key::Tab], move || {
->>>>>>> efeca00f
             let mut layout             = layout.borrow_mut();
             let position               = layout.mouse_position.get();
             let node_searcher_position = Vector3::new(position.x as f32,position.y as f32,0.0);
