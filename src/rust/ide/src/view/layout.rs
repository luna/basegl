//! This module contains implementation of ViewLayout with a single TextEditor temporarily
//! occupying half bottom of the screen as the default layout.

use crate::prelude::*;

use crate::view::temporary_panel::TemporaryPadding;
use crate::view::temporary_panel::TemporaryPanel;
use crate::view::text_editor::TextEditor;

use ensogl::display::world::World;
use enso_frp::io::KeyboardActions;
use enso_frp::io::KeyMask;
use nalgebra::zero;
use nalgebra::Vector2;
use std::rc::Rc;
use std::cell::RefCell;



// ==================
// === LayoutMode ===
// ==================
//TODO: LayoutMode is a temporary enumeration, it will be replaced by proper Panel impl.

/// Defines the element's layout mode. It can fully occupy the screen or only half of it.
#[derive(Clone,Copy,Debug)]
pub enum LayoutMode {
    #[allow(missing_docs)]
    Full,
    #[allow(missing_docs)]
    Half
}

impl Default for LayoutMode {
    fn default() -> Self {
        Self::Half
    }
}



// ==================
// === ViewLayout ===
// ==================

shared! { ViewLayout

/// Initial implementation of ViewLayout with a single TextEditor. Pressing ctrl+f toggles
/// fullscreen mode.
#[derive(Debug)]
pub struct ViewLayoutData {
    text_editor  : TextEditor,
    layout_mode  : LayoutMode,
    size         : Vector2<f32>,
    logger       : Logger
}

impl {
    /// Switches LayoutMode between Half and Full.
    pub fn switch_layout_mode(&mut self) {
        if let LayoutMode::Half = self.layout_mode {
            self.set_layout_mode(LayoutMode::Full)
        } else {
            self.set_layout_mode(LayoutMode::Half)
        }
    }

    /// Sets ViewLayout size.
    pub fn set_size(&mut self, size:Vector2<f32>) {
        self.size = size;
        self.recalculate_layout();
    }
}}


// === Private Methods ===

impl ViewLayoutData {
    fn set_layout_mode(&mut self, layout_mode:LayoutMode) {
        self.layout_mode = layout_mode;
        self.recalculate_layout();
    }

    fn recalculate_layout(&mut self) {
        let size            = self.size;
        let (position,size) = match self.layout_mode {
            LayoutMode::Full => {
                let position   = Vector2::new(0.0,size.y);
                (position,size)
            },
            LayoutMode::Half => {
                let position = Vector2::new(0.0,size.y / 2.0);
                let size     = Vector2::new(size.x,size.y / 2.0);
                (position,size)
            }
        };
        let padding = TemporaryPadding {
            left   : 10.0,
            top    : 0.0,
            right  : 10.0,
            bottom : 0.0
        };
        self.text_editor.set_padding(padding);
        self.text_editor.set_size(size);
        self.text_editor.set_position(position);
    }
}

impl ViewLayout {
    /// Creates a new ViewLayout with a single TextEditor.
    pub fn new
<<<<<<< HEAD
    ( logger           : &Logger
    , kb_actions       : &mut KeyboardActions
    , world            : &World
    , text_controller  : controller::Text
    , graph_controller : controller::Graph
    , fonts            : &mut FontRegistry
    ) -> Self {
        let logger       = logger.sub("ViewLayout");
        let text_editor  = TextEditor::new(&logger,world,text_controller,kb_actions,fonts);
        let graph_editor = GraphEditor::new(&logger,world,graph_controller.clone_ref());
        let node_searcher = NodeSearcher::new(world,&logger,graph_controller,fonts);
        world.add_child(&graph_editor);
        world.add_child(&node_searcher);
=======
    ( logger     : &Logger
    , kb_actions : &mut KeyboardActions
    , world      : &World
    , controller : controller::Text
    ) -> Self {
        let logger       = logger.sub("ViewLayout");
        let text_editor  = TextEditor::new(&logger,&world,controller,kb_actions);
        let layout_mode  = default();
>>>>>>> 1d2fceab
        let size         = zero();
        let data         = ViewLayoutData {text_editor,layout_mode,size,logger};
        let rc           = Rc::new(RefCell::new(data));
        Self {rc}.init(world,kb_actions)
    }

    fn init_keyboard(self, keyboard_actions:&mut KeyboardActions) -> Self {
        let switch_mode_keys = KeyMask::new_control_character('f');
        let view_layout = self.clone();
        keyboard_actions.set_action(switch_mode_keys,move |_| {
            view_layout.switch_layout_mode();
        });
        self
    }

    fn init(self, world:&World, keyboard_actions:&mut KeyboardActions) -> Self {
        let screen = world.scene().camera().screen();
        let size   = Vector2::new(screen.width,screen.height);
        self.set_size(size);
        self.init_keyboard(keyboard_actions)
    }
}<|MERGE_RESOLUTION|>--- conflicted
+++ resolved
@@ -7,36 +7,17 @@
 use crate::view::temporary_panel::TemporaryPanel;
 use crate::view::text_editor::TextEditor;
 
+use ensogl::display;
+use ensogl::display::ObjectOps;
 use ensogl::display::world::World;
 use enso_frp::io::KeyboardActions;
-use enso_frp::io::KeyMask;
 use nalgebra::zero;
 use nalgebra::Vector2;
 use std::rc::Rc;
 use std::cell::RefCell;
-
-
-
-// ==================
-// === LayoutMode ===
-// ==================
-//TODO: LayoutMode is a temporary enumeration, it will be replaced by proper Panel impl.
-
-/// Defines the element's layout mode. It can fully occupy the screen or only half of it.
-#[derive(Clone,Copy,Debug)]
-pub enum LayoutMode {
-    #[allow(missing_docs)]
-    Full,
-    #[allow(missing_docs)]
-    Half
-}
-
-impl Default for LayoutMode {
-    fn default() -> Self {
-        Self::Half
-    }
-}
-
+use crate::view::graph_editor::GraphEditor;
+use ensogl::display::shape::text::glyph::font::FontRegistry;
+use crate::view::node_searcher::NodeSearcher;
 
 
 // ==================
@@ -45,25 +26,17 @@
 
 shared! { ViewLayout
 
-/// Initial implementation of ViewLayout with a single TextEditor. Pressing ctrl+f toggles
-/// fullscreen mode.
+/// Initial implementation of ViewLayout with a TextEditor and GraphEditor.
 #[derive(Debug)]
 pub struct ViewLayoutData {
-    text_editor  : TextEditor,
-    layout_mode  : LayoutMode,
-    size         : Vector2<f32>,
-    logger       : Logger
+    text_editor   : TextEditor,
+    graph_editor  : GraphEditor,
+    node_searcher : NodeSearcher,
+    size          : Vector2<f32>,
+    logger        : Logger
 }
 
 impl {
-    /// Switches LayoutMode between Half and Full.
-    pub fn switch_layout_mode(&mut self) {
-        if let LayoutMode::Half = self.layout_mode {
-            self.set_layout_mode(LayoutMode::Full)
-        } else {
-            self.set_layout_mode(LayoutMode::Half)
-        }
-    }
 
     /// Sets ViewLayout size.
     pub fn set_size(&mut self, size:Vector2<f32>) {
@@ -76,25 +49,18 @@
 // === Private Methods ===
 
 impl ViewLayoutData {
-    fn set_layout_mode(&mut self, layout_mode:LayoutMode) {
-        self.layout_mode = layout_mode;
-        self.recalculate_layout();
+
+    fn recalculate_layout(&mut self) {
+        self.update_text_editor();
+        self.update_graph_editor();
+        self.update_node_searcher();
     }
 
-    fn recalculate_layout(&mut self) {
-        let size            = self.size;
-        let (position,size) = match self.layout_mode {
-            LayoutMode::Full => {
-                let position   = Vector2::new(0.0,size.y);
-                (position,size)
-            },
-            LayoutMode::Half => {
-                let position = Vector2::new(0.0,size.y / 2.0);
-                let size     = Vector2::new(size.x,size.y / 2.0);
-                (position,size)
-            }
-        };
-        let padding = TemporaryPadding {
+    fn update_text_editor(&mut self) {
+        let screen_size = self.size;
+        let position    = Vector2::new(0.0,screen_size.y / 2.0);
+        let size        = Vector2::new(screen_size.x,screen_size.y / 2.0);
+        let padding     = TemporaryPadding {
             left   : 10.0,
             top    : 0.0,
             right  : 10.0,
@@ -104,47 +70,48 @@
         self.text_editor.set_size(size);
         self.text_editor.set_position(position);
     }
+
+    fn update_graph_editor(&mut self) {
+        let screen_size = self.size;
+        let position    = Vector3::new(50.0, screen_size.y * 3.0 / 4.0, 0.0);
+
+        let graph_object:&display::object::Node = (&self.graph_editor).into();
+        graph_object.set_position(position);
+    }
+
+    fn update_node_searcher(&mut self) {
+        let screen_size = self.size;
+        let position    = Vector3::new(screen_size.x*2.0/3.0, screen_size.y - 10.0, 0.0);
+
+        let graph_object:&display::object::Node = (&self.node_searcher).into();
+        graph_object.set_position(position);
+    }
 }
 
 impl ViewLayout {
     /// Creates a new ViewLayout with a single TextEditor.
     pub fn new
-<<<<<<< HEAD
     ( logger           : &Logger
     , kb_actions       : &mut KeyboardActions
     , world            : &World
-    , text_controller  : controller::Text
-    , graph_controller : controller::Graph
+    , text_controller  : controller::text::Handle
+    , graph_controller : controller::graph::Handle
     , fonts            : &mut FontRegistry
     ) -> Self {
         let logger       = logger.sub("ViewLayout");
         let text_editor  = TextEditor::new(&logger,world,text_controller,kb_actions,fonts);
-        let graph_editor = GraphEditor::new(&logger,world,graph_controller.clone_ref());
+        let graph_editor = GraphEditor::new(&logger,world,graph_controller.clone());
         let node_searcher = NodeSearcher::new(world,&logger,graph_controller,fonts);
         world.add_child(&graph_editor);
         world.add_child(&node_searcher);
-=======
-    ( logger     : &Logger
-    , kb_actions : &mut KeyboardActions
-    , world      : &World
-    , controller : controller::Text
-    ) -> Self {
-        let logger       = logger.sub("ViewLayout");
-        let text_editor  = TextEditor::new(&logger,&world,controller,kb_actions);
-        let layout_mode  = default();
->>>>>>> 1d2fceab
         let size         = zero();
-        let data         = ViewLayoutData {text_editor,layout_mode,size,logger};
+        let data         = ViewLayoutData {text_editor,graph_editor,node_searcher,size,logger};
         let rc           = Rc::new(RefCell::new(data));
         Self {rc}.init(world,kb_actions)
     }
 
-    fn init_keyboard(self, keyboard_actions:&mut KeyboardActions) -> Self {
-        let switch_mode_keys = KeyMask::new_control_character('f');
-        let view_layout = self.clone();
-        keyboard_actions.set_action(switch_mode_keys,move |_| {
-            view_layout.switch_layout_mode();
-        });
+    fn init_keyboard(self, _keyboard_actions:&mut KeyboardActions) -> Self {
+        // TODO[ao] add here some useful staff (quitting project for example)
         self
     }
 
