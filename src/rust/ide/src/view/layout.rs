--- conflicted
+++ resolved
@@ -98,15 +98,10 @@
     ) -> FallibleResult<Self> {
         let logger        = Logger::sub(logger,"ViewLayout");
         let world         = &application.display;
-<<<<<<< HEAD
         let scene         = world.scene();
         let focus_manager = world.text_field_focus_manager();
         let text_editor   = TextEditor::new
             (&logger,scene,text_controller,kb_actions,fonts,focus_manager);
-=======
-        let text_editor   = TextEditor::new(&logger,world,text_controller,kb_actions,fonts);
-        let project_name  = ProjectName::new(&logger,&world,&project,fonts);
->>>>>>> 780ae2b4
         let node_editor   = NodeEditor::new
             (&logger,application,graph_controller,project,visualization_controller);
         let node_editor   = node_editor.await?;
