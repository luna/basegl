//! View of the node editor.

use crate::prelude::*;

use crate::controller::graph::NodeTrees;
use crate::model::execution_context::Visualization;
use crate::model::execution_context::VisualizationId;
use crate::model::execution_context::VisualizationUpdateData;

use bimap::BiMap;
use enso_frp as frp;
use enso_frp::stream::EventEmitter;
use ensogl::display;
use ensogl::display::traits::*;
use ensogl::application::Application;
use graph_editor::component::visualization;
use graph_editor::EdgeTarget;
use graph_editor::GraphEditor;
use graph_editor::SharedHashMap;
use utils::channel::process_stream_with_handle;



// ==============
// === Errors ===
// ==============

/// Error returned by various function inside GraphIntegration, when our mappings from controller
/// items (node or connections) to displayed items are missing some information.
#[derive(Copy,Clone,Debug,Fail)]
enum MissingMappingFor {
    #[fail(display="Displayed node {:?} is not bound to any controller node.",_0)]
    DisplayedNode(graph_editor::NodeId),
    #[fail(display="Controller node {:?} is not bound to any displayed node",_0)]
    ControllerNode(ast::Id),
    #[fail(display="Displayed connection {:?} is not bound to any controller connection", _0)]
    DisplayedConnection(graph_editor::EdgeId),
}

/// Error raised when reached some fatal inconsistency in data provided by GraphEditor.
#[derive(Copy,Clone,Debug,Fail)]
#[fail(display="Discrepancy in a GraphEditor component")]
struct GraphEditorInconsistency;

#[derive(Copy,Clone,Debug,Fail)]
#[fail(display="No visualization associated with view node {} found.", _0)]
struct NoSuchVisualization(graph_editor::NodeId);

#[derive(Copy,Clone,Debug,Fail)]
#[fail(display="Graph node {} already has visualization attached.", _0)]
struct VisualizationAlreadyAttached(graph_editor::NodeId);



// ====================
// === FencedAction ===
// ====================

/// An utility to FRP network. It is wrapped closure in a set of FRP nodes. The closure is called
/// on `trigger`, and `is_running` contains information if we are still inside closure call. It
/// allows us to block some execution path to avoid infinite loops.
///
/// ### Example
///
/// Here we want to do some updates when node was added to graph, but not during set up.
/// ```rust,compile_fail
/// frp::new_network! { network
///     let set_up = FencedAction::fence(&network, |()| {
///         frp.add_node.emit(());
///         // other things.
///     });
///     def _update = frp.node_added.map2(&set_up.is_running, |id,is_set_up| {
///         if !is_set_up {
///             update_something(id)
///         }
///     });
/// }
/// // This will run the set up closure, but without calling update_something.
/// set_up.trigger.emit(());
/// ```
struct FencedAction<Parameter:frp::Data> {
    trigger    : frp::Source<Parameter>,
    is_running : frp::Stream<bool>,
}

impl<Parameter:frp::Data> FencedAction<Parameter> {
    /// Wrap the `action` in `FencedAction`.
    fn fence(network:&frp::Network, action:impl Fn(&Parameter) + 'static) -> Self {
        frp::extend! { network
            trigger    <- source::<Parameter>();
            triggered  <- trigger.constant(());
            switch     <- any(...);
            switch     <+ triggered;
            performed  <- trigger.map(move |param| action(param));
            switch     <+ performed;
            is_running <- switch.toggle();
        }
        Self {trigger,is_running}
    }
}



// ==============================
// === GraphEditorIntegration ===
// ==============================

/// The gap between nodes in pixels on default node layout (when user did not set any position of
/// node - possible when node was added by editing text).
const DEFAULT_GAP_BETWEEN_NODES:f32 = 44.0;

/// A structure which handles integration between controller and graph_editor EnsoGl control.
/// All changes made by user in view are reflected in controller, and all controller notifications
/// update view accordingly.
//TODO[ao] soon we should rearrange modules and crates to avoid such long names.
#[allow(missing_docs)]
#[derive(Clone,CloneRef,Debug)]
pub struct GraphEditorIntegratedWithController {
    model   : Rc<GraphEditorIntegratedWithControllerModel>,
    network : frp::Network,
}

impl GraphEditorIntegratedWithController {
    /// Get GraphEditor.
    pub fn graph_editor(&self) -> GraphEditor {
        self.model.editor.clone_ref()
    }
}

#[derive(Debug)]
struct GraphEditorIntegratedWithControllerModel {
    logger           : Logger,
    editor           : GraphEditor,
    controller       : controller::ExecutedGraph,
    node_views       : RefCell<BiMap<ast::Id,graph_editor::NodeId>>,
    expression_views : RefCell<HashMap<graph_editor::NodeId,String>>,
    connection_views : RefCell<BiMap<controller::graph::Connection,graph_editor::EdgeId>>,
    visualizations   : SharedHashMap<graph_editor::NodeId,VisualizationId>,
}


// === Construction And Setup ===

impl GraphEditorIntegratedWithController {
    /// Constructor. It creates GraphEditor and integrates it with given controller handle.
    pub fn new(logger:Logger, app:&Application, controller:controller::ExecutedGraph) -> Self {
        let model       = GraphEditorIntegratedWithControllerModel::new(logger,app,controller);
        let model       = Rc::new(model);
        let editor_outs = &model.editor.frp.outputs;
        frp::new_network! {network
            let invalidate = FencedAction::fence(&network,f!([model](()) {
                let result = model.update_graph_view();
                if let Err(err) = result {
                    error!(model.logger,"Error while invalidating graph: {err}");
                }
            }));
        }
        let node_removed = Self::ui_action(&model,
            GraphEditorIntegratedWithControllerModel::node_removed_in_ui,&invalidate.trigger);
        let connection_created = Self::ui_action(&model,
            GraphEditorIntegratedWithControllerModel::connection_created_in_ui,&invalidate.trigger);
        let connection_removed = Self::ui_action(&model,
            GraphEditorIntegratedWithControllerModel::connection_removed_in_ui,&invalidate.trigger);
        let node_moved = Self::ui_action(&model,
            GraphEditorIntegratedWithControllerModel::node_moved_in_ui,&invalidate.trigger);
        let visualization_enabled = Self::ui_action(&model,
            GraphEditorIntegratedWithControllerModel::visualization_enabled_in_ui,
            &invalidate.trigger);
        let visualization_disabled = Self::ui_action(&model,
            GraphEditorIntegratedWithControllerModel::visualization_disabled_in_ui,
            &invalidate.trigger);
        frp::extend! {network
            // Notifications from controller
            let handle_notification = FencedAction::fence(&network,
                f!((notification:&Option<controller::graph::Notification>)
                    model.handle_controller_notification(*notification);
            ));

            // Changes in Graph Editor
            let is_handling_notification = handle_notification.is_running;
            def is_hold = is_handling_notification.all_with(&invalidate.is_running, |l,r| *l || *r);
            def _action = editor_outs.node_removed             .map2(&is_hold,node_removed);
            def _action = editor_outs.connection_added         .map2(&is_hold,connection_created);
            def _action = editor_outs.visualization_enabled    .map2(&is_hold,visualization_enabled);
            def _action = editor_outs.visualization_disabled   .map2(&is_hold,visualization_disabled);
            def _action = editor_outs.connection_removed       .map2(&is_hold,connection_removed);
            def _action = editor_outs.node_position_set_batched.map2(&is_hold,node_moved);
        }
        Self::connect_frp_to_controller_notifications(&model,handle_notification.trigger);
        Self {model,network}
    }

    fn connect_frp_to_controller_notifications
    ( model        : &Rc<GraphEditorIntegratedWithControllerModel>
    , frp_endpoint : frp::Source<Option<controller::graph::Notification>>
    ) {
        let stream  = model.controller.graph.subscribe();
        let weak    = Rc::downgrade(model);
        let handler = process_stream_with_handle(stream,weak,move |notification,_model| {
            frp_endpoint.emit_event(&Some(notification));
            futures::future::ready(())
        });
        executor::global::spawn(handler);
    }

    /// Convert a function being a method of GraphEditorIntegratedWithControllerModel to a closure
    /// suitable for connecting to GraphEditor frp network. Returned lambda takes `Parameter` and a
    /// bool, which indicates if this action is currently on hold (e.g. due to performing
    /// invalidation).
    fn ui_action<Action,Parameter>
    ( model      : &Rc<GraphEditorIntegratedWithControllerModel>
    , action     : Action
    , invalidate : &frp::Source<()>
    ) -> impl Fn(&Parameter,&bool)
    where Action : Fn(&GraphEditorIntegratedWithControllerModel,&Parameter)
            -> FallibleResult<()> + 'static {
        f!([model,invalidate] (parameter,is_hold) {
            if !*is_hold {
                let result = action(&*model,parameter);
                if let Err(err) = result {
                    error!(model.logger,"Error while performing UI action on controllers: {err}");
                    info!(model.logger,"Invalidating displayed graph");
                    invalidate.emit(());
                }
            }
        })
    }
}

impl GraphEditorIntegratedWithControllerModel {
    fn new(logger:Logger, app:&Application, controller:controller::ExecutedGraph) -> Self {
        let editor           = app.views.new::<GraphEditor>();
        let node_views       = default();
        let connection_views = default();
        let expression_views = default();
        let visualizations   = default();
        let this = GraphEditorIntegratedWithControllerModel {editor,controller,node_views,
            expression_views,connection_views,logger,visualizations};

        if let Err(err) = this.update_graph_view() {
            error!(this.logger,"Error while initializing graph editor: {err}");
        }
        this
    }
}


// === Updating Graph View ===

impl GraphEditorIntegratedWithControllerModel {
    /// Reload whole displayed content to be up to date with module state.
    pub fn update_graph_view(&self) -> FallibleResult<()> {
        use controller::graph::Connections;
        let Connections{trees,connections} = self.controller.graph.connections()?;
        self.update_node_views(trees)?;
        self.update_connection_views(connections)?;
        Ok(())
    }

    fn update_node_views
    (&self, mut trees:HashMap<double_representation::node::Id,NodeTrees>) -> FallibleResult<()> {
        let nodes = self.controller.graph.nodes()?;
        let ids   = nodes.iter().map(|node| node.info.id() ).collect();
        self.retain_node_views(&ids);
        for (i,node_info) in nodes.iter().enumerate() {
            let id          = node_info.info.id();
            let node_trees  = trees.remove(&id).unwrap_or_else(default);
            let default_pos = enso_frp::Position::new(0.0, i as f32 * -DEFAULT_GAP_BETWEEN_NODES);
            let displayed   = self.node_views.borrow_mut().get_by_left(&id).cloned();
            match displayed {
                Some(displayed) => self.update_node_view(displayed,node_info,node_trees),
                None            => self.create_node_view(node_info,node_trees,default_pos),
            }
        }
        Ok(())
    }

    /// Retain only given nodes in displayed graph.
    fn retain_node_views(&self, ids:&HashSet<ast::Id>) {
        let to_remove = {
            let borrowed = self.node_views.borrow();
            let filtered = borrowed.iter().filter(|(id,_)| !ids.contains(id));
            filtered.map(|(k,v)| (*k,*v)).collect_vec()
        };
        for (id,displayed_id) in to_remove {
            self.editor.frp.inputs.remove_node.emit_event(&displayed_id);
            self.node_views.borrow_mut().remove_by_left(&id);
        }
    }

    fn create_node_view
    (&self, info:&controller::graph::Node, trees:NodeTrees, default_pos:frp::Position) {
        let id           = info.info.id();
        let displayed_id = self.editor.add_node();
        self.update_node_view(displayed_id,info,trees);
        // If position wasn't present in metadata, we must initialize it.
        if info.metadata.and_then(|md| md.position).is_none() {
            self.editor.frp.inputs.set_node_position.emit_event(&(displayed_id,default_pos));
        }
        self.node_views.borrow_mut().insert(id, displayed_id);
    }

    /// Return an asynchronous event processor that routes visualization update to the given's
    /// visualization respective FRP endpoint.
    fn visualization_update_handler
    ( &self
    , endpoint : frp::Source<(graph_editor::NodeId,visualization::Data)>
    , node_id  : graph_editor::NodeId
    ) -> impl FnMut(VisualizationUpdateData) -> futures::future::Ready<()> {
        // TODO [mwu]
        //  For now only JSON visualizations are supported, so we can just assume JSON data in the
        //  binary package.
        let logger = self.logger.clone_ref();
        move |update| {
            match Self::deserialize_visualization_data(update) {
                Ok (data)  => endpoint.emit((node_id,data)),
                Err(error) =>
                    // TODO [mwu]
                    //  We should consider having the visualization also accept error input.
                    error!(logger, "Failed to deserialize visualization update. {error}"),
            }
            futures::future::ready(())
        }
    }

    fn deserialize_visualization_data
    (data:VisualizationUpdateData) -> FallibleResult<visualization::Data> {
        let binary  = data.as_ref();
        let as_text = std::str::from_utf8(binary)?;
        let as_json : serde_json::Value = serde_json::from_str(as_text)?;
        Ok(visualization::Data::from(as_json))
    }

    fn update_node_view
    (&self, node:graph_editor::NodeId, info:&controller::graph::Node, trees:NodeTrees) {
        let position = info.metadata.and_then(|md| md.position);
        if let Some(pos) = position {
            let pos = frp::Position::new(pos.vector.x,pos.vector.y);
            self.editor.frp.inputs.set_node_position.emit_event(&(node,pos));
        }
        let expression = info.info.expression().repr();
        if Some(&expression) != self.expression_views.borrow().get(&node) {
            let code_and_trees = graph_editor::component::node::port::Expression {
                code             : expression.clone(),
                input_span_tree  : trees.inputs,
                output_span_tree : trees.outputs.unwrap_or_else(default)
            };
            self.editor.frp.inputs.set_node_expression.emit_event(&(node,code_and_trees));
            self.expression_views.borrow_mut().insert(node, expression);
        }
    }

    fn update_connection_views
    (&self, connections:Vec<controller::graph::Connection>) -> FallibleResult<()> {
        self.retain_connection_views(&connections);
        for con in connections {
            if !self.connection_views.borrow().contains_left(&con) {
                let targets = self.edge_targets_from_controller_connection(con.clone())?;
                self.editor.frp.inputs.connect_nodes.emit_event(&targets);
                let edge_id = self.editor.frp.outputs.edge_added.value();
                self.connection_views.borrow_mut().insert(con, edge_id);
            }
        }
        Ok(())
    }

    fn edge_targets_from_controller_connection
    (&self, connection:controller::graph::Connection) -> FallibleResult<(EdgeTarget,EdgeTarget)> {
        let src_node = self.get_displayed_node_id(connection.source.node)?;
        let dst_node = self.get_displayed_node_id(connection.destination.node)?;
        let src      = EdgeTarget::new(src_node,connection.source.port);
        let data     = EdgeTarget::new(dst_node,connection.destination.port);
        Ok((src,data))
    }

    /// Retain only given connections in displayed graph.
    fn retain_connection_views(&self, connections:&[controller::graph::Connection]) {
        let to_remove = {
            let borrowed = self.connection_views.borrow();
            let filtered = borrowed.iter().filter(|(con,_)| !connections.contains(con));
            filtered.map(|(_,edge_id)| *edge_id).collect_vec()
        };
        for edge_id in to_remove {
            self.editor.frp.inputs.remove_edge.emit_event(&edge_id);
            self.connection_views.borrow_mut().remove_by_right(&edge_id);
        }
    }
}


// === Handling Controller Notifications ===

impl GraphEditorIntegratedWithControllerModel {
    /// Handle notification received from controller.
    pub fn handle_controller_notification
    (&self, notification:Option<controller::graph::Notification>) {
        let result = match notification {
            Some(controller::graph::Notification::Invalidate) => self.update_graph_view(),
            other => {
                warning!(self.logger,"Handling notification {other:?} is not implemented; \
                    performing full invalidation");
                self.update_graph_view()
            }
        };
        if let Err(err) = result {
            error!(self.logger,"Error while updating graph after receiving {notification:?} from \
                controller: {err}");
        }
    }
}


// === Passing UI Actions To Controllers ===

// These functions are called with FRP event values as arguments. The FRP values are always provided
// by reference, even those "trivally-copy" types, To keep code cleaner we take all parameters
// by reference as well.
#[allow(clippy::trivially_copy_pass_by_ref)]
impl GraphEditorIntegratedWithControllerModel {
    fn node_removed_in_ui(&self, node:&graph_editor::NodeId) -> FallibleResult<()> {
        let id = self.get_controller_node_id(*node)?;
        self.node_views.borrow_mut().remove_by_left(&id);
        self.controller.graph.remove_node(id)?;
        Ok(())
    }

    fn node_moved_in_ui(&self, param:&(graph_editor::NodeId, frp::Position)) -> FallibleResult<()> {
        let (displayed_id,pos) = param;
        let id                 = self.get_controller_node_id(*displayed_id)?;
        self.controller.graph.module.with_node_metadata(id, |md| {
            md.position = Some(model::module::Position::new(pos.x,pos.y));
        });
        Ok(())
    }

    fn connection_created_in_ui(&self, edge_id:&graph_editor::EdgeId) -> FallibleResult<()> {
        let displayed = self.editor.edges.get_cloned(&edge_id).ok_or(GraphEditorInconsistency)?;
        let con       = self.controller_connection_from_displayed(&displayed)?;
        let inserting = self.connection_views.borrow_mut().insert(con.clone(), *edge_id);
        if inserting.did_overwrite() {
            internal_warning!(self.logger,"Created connection {edge_id} overwrite some old \
                mappings in GraphEditorIntegration.")
        }
        self.controller.graph.connect(&con)?;
        Ok(())
    }

    fn connection_removed_in_ui(&self, edge_id:&graph_editor::EdgeId) -> FallibleResult<()> {
        let connection = self.get_controller_connection(*edge_id)?;
        self.connection_views.borrow_mut().remove_by_left(&connection);
        self.controller.graph.disconnect(&connection)?;
        Ok(())
    }

    /// Create a controller-compatible description of the visualization based on the input received
    /// from the graph editor endpoints.
    fn prepare_visualization
    (&self, node_id:&graph_editor::NodeId) -> FallibleResult<Visualization> {
        use crate::model::module::QualifiedName;

        // TODO [mwu]
        //   Currently it is not possible to:
        //    * use other project name than the default;
        //    * enter other module than the initial (namely, "Main")
        //    * describe that visualization's expression wishes to be evaluated in any other
        //      context.
        //   Because of that for now we will just hardcode the `visualization_module` using
        //   fixed defaults. In future this will be changed, then the editor will also get access
        //   to the customised values.
        let project_name         = crate::DEFAULT_PROJECT_NAME;
        let module_name          = crate::view::project::INITIAL_MODULE_NAME;
        let visualisation_module = QualifiedName::from_module_segments(&[module_name],project_name);
        let id                   = VisualizationId::new_v4();
        let expression           = crate::constants::SERIALIZE_TO_JSON_EXPRESSION.into();
        let ast_id               = self.get_controller_node_id(*node_id)?;
        Ok(Visualization{ast_id,expression,id,visualisation_module})
    }

    fn visualization_enabled_in_ui(&self, node_id:&graph_editor::NodeId) -> FallibleResult<()> {
        // Do nothing if there is already a visualization attached.
        let err = || VisualizationAlreadyAttached(*node_id);
        self.get_controller_visualization_id(*node_id).is_err().ok_or_else(err)?;

        debug!(self.logger, "Attaching visualization on {node_id}.");
        let visualization  = self.prepare_visualization(node_id)?;
        let id             = visualization.id;
        let node_id        = *node_id;
        let controller     = self.controller.clone_ref();
        let endpoint       = self.editor.frp.inputs.set_visualization_data.clone_ref();
        let update_handler = self.visualization_update_handler(endpoint,node_id);
        let logger         = self.logger.clone_ref();
        let visualizations = self.visualizations.clone_ref();

        // We cannot do this in the async block, as the user may decide to detach before server
        // confirms that we actually have attached.
        visualizations.insert(node_id.clone(),id);

        let attach_action  = async move {
            if let Ok(stream) = controller.attach_visualization(visualization).await {
                debug!(logger, "Successfully attached visualization {id} for node {node_id}.");
                let updates_handler = stream.for_each(update_handler);
                executor::global::spawn(updates_handler);
            } else {
                visualizations.remove(&node_id);
            }
        };
        executor::global::spawn(attach_action);
        Ok(())
    }

    fn visualization_disabled_in_ui(&self, node_id:&graph_editor::NodeId) -> FallibleResult<()> {
        debug!(self.logger,"Node editor wants to detach visualization on {node_id}.");
        let id             = self.get_controller_visualization_id(*node_id)?;
        let graph          = self.controller.clone_ref();
        let logger         = self.logger.clone_ref();
        let visualizations = self.visualizations.clone_ref();
        let node_id        = *node_id;

        // We first detach to allow re-attaching even before server confirms the operation.
        visualizations.remove(&node_id);

        let detach_action = async move {
            if graph.detach_visualization(&id).await.is_ok() {
                debug!(logger,"Successfully detached visualization {id} from node {node_id}.");
            } else {
                error!(logger,"Failed to detach visualization {id} from node {node_id}.");
                // TODO [mwu]
                //   We should somehow deal with this but we have really no information, how to.
                //   If this failed because e.g. the visualization was already removed (or another
                //   reason to that effect), we should just do nothing.
                //   But if it is issue like connectivity problem, then we should retry.
                //   But even if had better error recognition, we won't always know.
                //   So we should also handle errors like unexpected visualization updates and use
                //   them to drive cleanups on such discrepancies.
            }
        };

        crate::executor::global::spawn(detach_action);
        Ok(())
    }
}


// === Utilities ===

impl GraphEditorIntegratedWithControllerModel {
    fn get_controller_node_id
    (&self, displayed_id:graph_editor::NodeId) -> Result<ast::Id, MissingMappingFor> {
        let err = MissingMappingFor::DisplayedNode(displayed_id);
        self.node_views.borrow().get_by_right(&displayed_id).cloned().ok_or(err)
    }

    fn get_displayed_node_id
    (&self, node_id:ast::Id) -> Result<graph_editor::NodeId, MissingMappingFor> {
        let err = MissingMappingFor::ControllerNode(node_id);
        self.node_views.borrow().get_by_left(&node_id).cloned().ok_or(err)
    }

    fn get_controller_connection
    (&self, displayed_id:graph_editor::EdgeId)
    -> Result<controller::graph::Connection, MissingMappingFor> {
        let err = MissingMappingFor::DisplayedConnection(displayed_id);
        self.connection_views.borrow().get_by_right(&displayed_id).cloned().ok_or(err)
    }

    fn controller_connection_from_displayed
    (&self, connection:&graph_editor::Edge) -> FallibleResult<controller::graph::Connection> {
        let src      = connection.source().ok_or(GraphEditorInconsistency {})?;
        let dst      = connection.target().ok_or(GraphEditorInconsistency {})?;
        let src_node = self.get_controller_node_id(src.node_id)?;
        let dst_node = self.get_controller_node_id(dst.node_id)?;
        Ok(controller::graph::Connection {
            source      : controller::graph::Endpoint::new(src_node,src.port.deref().clone()),
            destination : controller::graph::Endpoint::new(dst_node,dst.port.deref().clone()),
        })
    }

    fn get_controller_visualization_id
    (&self, node_id:graph_editor::NodeId) -> Result<VisualizationId,NoSuchVisualization> {
        let err = || NoSuchVisualization(node_id);
        self.visualizations.get_copied(&node_id).ok_or_else(err)
    }
}



// ==================
// === NodeEditor ===
// ==================

/// Node Editor Panel integrated with Graph Controller.
#[derive(Clone,CloneRef,Debug)]
pub struct NodeEditor {
    display_object : display::object::Instance,
    #[allow(missing_docs)]
    pub graph     : Rc<GraphEditorIntegratedWithController>,
    controller    : controller::ExecutedGraph,
    visualization : controller::Visualization
}

impl NodeEditor {
    /// Create Node Editor Panel.
<<<<<<< HEAD
    pub fn new(logger:impl AnyLogger, app:&Application, controller:controller::ExecutedGraph) -> Self {
        let logger         = Logger::sub(logger,"NodeEditor");
=======
    pub async fn new
    ( logger        : &Logger
    , app           : &Application
    , controller    : controller::ExecutedGraph
    , visualization : controller::Visualization) -> FallibleResult<Self> {
        let logger         = logger.sub("NodeEditor");
>>>>>>> 63ad62cf
        let display_object = display::object::Instance::new(&logger);
        let graph          = GraphEditorIntegratedWithController::new(logger,app,controller.clone_ref());
        let graph          = Rc::new(graph);
        display_object.add_child(&graph.model.editor);
        Ok(NodeEditor {display_object,graph,controller,visualization}.init().await?)
    }

    async fn init(self) -> FallibleResult<Self> {
        let graph_editor = self.graph.graph_editor();
        let identifiers  = self.visualization.list_visualizations().await;
        let identifiers  = identifiers.unwrap_or_default();
        for identifier in identifiers {
            let visualization = self.visualization.load_visualization(&identifier).await;
            let visualization = visualization.map(|visualization| {
                graph_editor.frp.register_visualization.emit(Some(visualization));
            });
            visualization?;
        }
        Ok(self)
    }
}

impl display::Object for NodeEditor {
    fn display_object(&self) -> &display::object::Instance {
        &self.display_object
    }
}<|MERGE_RESOLUTION|>--- conflicted
+++ resolved
@@ -600,17 +600,12 @@
 
 impl NodeEditor {
     /// Create Node Editor Panel.
-<<<<<<< HEAD
-    pub fn new(logger:impl AnyLogger, app:&Application, controller:controller::ExecutedGraph) -> Self {
-        let logger         = Logger::sub(logger,"NodeEditor");
-=======
     pub async fn new
-    ( logger        : &Logger
+    ( logger        : impl AnyLogger
     , app           : &Application
     , controller    : controller::ExecutedGraph
     , visualization : controller::Visualization) -> FallibleResult<Self> {
-        let logger         = logger.sub("NodeEditor");
->>>>>>> 63ad62cf
+        let logger         = Logger::sub(logger,"NodeEditor");
         let display_object = display::object::Instance::new(&logger);
         let graph          = GraphEditorIntegratedWithController::new(logger,app,controller.clone_ref());
         let graph          = Rc::new(graph);
