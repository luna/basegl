//! View of the node editor.

use crate::prelude::*;

use crate::controller::graph::NodeTrees;
use crate::model::execution_context::ComputedValueInfo;
use crate::model::execution_context::ExpressionId;
use crate::model::execution_context::Visualization;
use crate::model::execution_context::VisualizationId;
use crate::model::execution_context::VisualizationUpdateData;

use bimap::BiMap;
use enso_frp as frp;
use enso_frp::stream::EventEmitter;
use ensogl::display;
use ensogl::display::traits::*;
use ensogl::application::Application;
use ide_view::graph_editor;
use ide_view::graph_editor::component::visualization;
use ide_view::graph_editor::EdgeTarget;
use ide_view::graph_editor::GraphEditor;
use ide_view::graph_editor::SharedHashMap;
use utils::channel::process_stream_with_handle;



// ==============
// === Errors ===
// ==============

/// Error returned by various function inside GraphIntegration, when our mappings from controller
/// items (node or connections) to displayed items are missing some information.
#[derive(Copy,Clone,Debug,Fail)]
enum MissingMappingFor {
    #[fail(display="Displayed node {:?} is not bound to any controller node.",_0)]
    DisplayedNode(graph_editor::NodeId),
    #[fail(display="Controller node {:?} is not bound to any displayed node",_0)]
    ControllerNode(ast::Id),
    #[fail(display="Displayed connection {:?} is not bound to any controller connection", _0)]
    DisplayedConnection(graph_editor::EdgeId),
}

/// Error raised when reached some fatal inconsistency in data provided by GraphEditor.
#[derive(Copy,Clone,Debug,Fail)]
#[fail(display="Discrepancy in a GraphEditor component")]
struct GraphEditorInconsistency;

#[derive(Copy,Clone,Debug,Fail)]
#[fail(display="No visualization associated with view node {} found.", _0)]
struct NoSuchVisualization(graph_editor::NodeId);

#[derive(Copy,Clone,Debug,Fail)]
#[fail(display="Graph node {} already has visualization attached.", _0)]
struct VisualizationAlreadyAttached(graph_editor::NodeId);



// ====================
// === FencedAction ===
// ====================

/// An utility to FRP network. It is wrapped closure in a set of FRP nodes. The closure is called
/// on `trigger`, and `is_running` contains information if we are still inside closure call. It
/// allows us to block some execution path to avoid infinite loops.
///
/// ### Example
///
/// Here we want to do some updates when node was added to graph, but not during set up.
/// ```rust,compile_fail
/// frp::new_network! { network
///     let set_up = FencedAction::fence(&network, |()| {
///         frp.add_node.emit(());
///         // other things.
///     });
///     def _update = frp.node_added.map2(&set_up.is_running, |id,is_set_up| {
///         if !is_set_up {
///             update_something(id)
///         }
///     });
/// }
/// // This will run the set up closure, but without calling update_something.
/// set_up.trigger.emit(());
/// ```
struct FencedAction<Parameter:frp::Data> {
    trigger    : frp::Source<Parameter>,
    is_running : frp::Stream<bool>,
}

impl<Parameter:frp::Data> FencedAction<Parameter> {
    /// Wrap the `action` in `FencedAction`.
    fn fence(network:&frp::Network, action:impl Fn(&Parameter) + 'static) -> Self {
        frp::extend! { network
            trigger    <- source::<Parameter>();
            triggered  <- trigger.constant(());
            switch     <- any(...);
            switch     <+ triggered;
            performed  <- trigger.map(move |param| action(param));
            switch     <+ performed;
            is_running <- switch.toggle();
        }
        Self {trigger,is_running}
    }
}



// ==============================
// === GraphEditorIntegration ===
// ==============================

/// The gap between nodes in pixels on default node layout (when user did not set any position of
/// node - possible when node was added by editing text).
const DEFAULT_GAP_BETWEEN_NODES:f32 = 44.0;

/// A structure which handles integration between controller and graph_editor EnsoGl control.
/// All changes made by user in view are reflected in controller, and all controller notifications
/// update view accordingly.
//TODO[ao] soon we should rearrange modules and crates to avoid such long names.
#[allow(missing_docs)]
#[derive(Clone,CloneRef,Debug)]
pub struct GraphEditorIntegratedWithController {
    model   : Rc<GraphEditorIntegratedWithControllerModel>,
    network : frp::Network,
}

impl GraphEditorIntegratedWithController {
    /// Get GraphEditor.
    pub fn graph_editor(&self) -> GraphEditor {
        self.model.editor.clone_ref()
    }

    /// Get the controller associated with this graph editor.
    pub fn controller(&self) -> &controller::ExecutedGraph {
        &self.model.controller
    }
}

#[derive(Debug)]
struct GraphEditorIntegratedWithControllerModel {
    logger             : Logger,
    editor             : GraphEditor,
    controller         : controller::ExecutedGraph,
    project            : Rc<model::Project>,
    node_views         : RefCell<BiMap<ast::Id,graph_editor::NodeId>>,
    expression_views   : RefCell<HashMap<graph_editor::NodeId,String>>,
    connection_views   : RefCell<BiMap<controller::graph::Connection,graph_editor::EdgeId>>,
    visualizations     : SharedHashMap<graph_editor::NodeId,VisualizationId>,
}


// === Construction And Setup ===

impl GraphEditorIntegratedWithController {
    /// Constructor. It creates GraphEditor and integrates it with given controller handle.
    pub fn new
    ( logger     : Logger
    , app        : &Application
    , controller : controller::ExecutedGraph
    , project    : Rc<model::Project>) -> Self {
        let model = GraphEditorIntegratedWithControllerModel::new(logger,app,controller,project);
        let model       = Rc::new(model);
        let editor_outs = &model.editor.frp.outputs;
        frp::new_network! {network
            let invalidate = FencedAction::fence(&network,f!([model](()) {
                let result = model.refresh_graph_view();
                if let Err(err) = result {
                    error!(model.logger,"Error while invalidating graph: {err}");
                }
            }));
        }
        let node_removed = Self::ui_action(&model,
            GraphEditorIntegratedWithControllerModel::node_removed_in_ui,&invalidate.trigger);
        let node_entered = Self::ui_action(&model,
            GraphEditorIntegratedWithControllerModel::node_entered_in_ui,&invalidate.trigger);
        let node_exited = Self::ui_action(&model,
            GraphEditorIntegratedWithControllerModel::node_exited_in_ui,&invalidate.trigger);
        let connection_created = Self::ui_action(&model,
            GraphEditorIntegratedWithControllerModel::connection_created_in_ui,&invalidate.trigger);
        let connection_removed = Self::ui_action(&model,
            GraphEditorIntegratedWithControllerModel::connection_removed_in_ui,&invalidate.trigger);
        let node_moved = Self::ui_action(&model,
            GraphEditorIntegratedWithControllerModel::node_moved_in_ui,&invalidate.trigger);
        let visualization_enabled = Self::ui_action(&model,
            GraphEditorIntegratedWithControllerModel::visualization_enabled_in_ui,
            &invalidate.trigger);
        let visualization_disabled = Self::ui_action(&model,
            GraphEditorIntegratedWithControllerModel::visualization_disabled_in_ui,
            &invalidate.trigger);
        frp::extend! {network
            // Notifications from controller
            let handle_notification = FencedAction::fence(&network,
                f!((notification:&Option<controller::graph::executed::Notification>)
                    model.handle_controller_notification(notification);
            ));

            // Changes in Graph Editor
            let is_handling_notification = handle_notification.is_running;
            is_hold <- is_handling_notification.all_with(&invalidate.is_running, |l,r| *l || *r);
            _action <- editor_outs.node_removed             .map2(&is_hold,node_removed);
            _action <- editor_outs.node_entered             .map2(&is_hold,node_entered);
            _action <- editor_outs.node_exited              .map2(&is_hold,node_exited);
            _action <- editor_outs.connection_added         .map2(&is_hold,connection_created);
            _action <- editor_outs.visualization_enabled    .map2(&is_hold,visualization_enabled);
            _action <- editor_outs.visualization_disabled   .map2(&is_hold,visualization_disabled);
            _action <- editor_outs.connection_removed       .map2(&is_hold,connection_removed);
            _action <- editor_outs.node_position_set_batched.map2(&is_hold,node_moved);
        }
        Self::connect_frp_to_controller_notifications(&model,handle_notification.trigger);
        Self {model,network}
    }

    fn connect_frp_to_controller_notifications
    ( model        : &Rc<GraphEditorIntegratedWithControllerModel>
    , frp_endpoint : frp::Source<Option<controller::graph::executed::Notification>>
    ) {
        let stream  = model.controller.subscribe();
        let weak    = Rc::downgrade(model);
        let logger  = model.logger.clone_ref();
        let handler = process_stream_with_handle(stream,weak,move |notification,_model| {
            info!(logger,"Processing notification {notification:?}");
            frp_endpoint.emit_event(&Some(notification));
            futures::future::ready(())
        });
        executor::global::spawn(handler);
    }

    /// Convert a function being a method of GraphEditorIntegratedWithControllerModel to a closure
    /// suitable for connecting to GraphEditor frp network. Returned lambda takes `Parameter` and a
    /// bool, which indicates if this action is currently on hold (e.g. due to performing
    /// invalidation).
    fn ui_action<Action,Parameter>
    ( model      : &Rc<GraphEditorIntegratedWithControllerModel>
    , action     : Action
    , invalidate : &frp::Source<()>
    ) -> impl Fn(&Parameter,&bool)
    where Action : Fn(&GraphEditorIntegratedWithControllerModel,&Parameter)
            -> FallibleResult<()> + 'static {
        f!([model,invalidate] (parameter,is_hold) {
            if !*is_hold {
                let result = action(&*model,parameter);
                if let Err(err) = result {
                    error!(model.logger,"Error while performing UI action on controllers: {err}");
                    info!(model.logger,"Invalidating displayed graph");
                    invalidate.emit(());
                }
            }
        })
    }
}

impl GraphEditorIntegratedWithControllerModel {
    fn new
    ( logger     : Logger
    , app        : &Application
    , controller : controller::ExecutedGraph
    , project    : Rc<model::Project>) -> Self {
        let editor           = app.new_view::<GraphEditor>();
        let node_views       = default();
        let connection_views = default();
        let expression_views = default();
        let visualizations   = default();
        let this = GraphEditorIntegratedWithControllerModel {editor,controller,node_views,
            expression_views,connection_views,logger,visualizations,project
        };

        if let Err(err) = this.refresh_graph_view() {
            error!(this.logger,"Error while initializing graph editor: {err}.");
        }
        this
    }
}


// === Updating Graph View ===

impl GraphEditorIntegratedWithControllerModel {
    /// Reload whole displayed content to be up to date with module state.
    pub fn refresh_graph_view(&self) -> FallibleResult<()> {
        info!(self.logger, "Refreshing the graph view.");
        use controller::graph::Connections;
        let Connections{trees,connections} = self.controller.graph().connections()?;
        self.refresh_node_views(trees)?;
        self.refresh_connection_views(connections)?;
        Ok(())
    }

    fn refresh_node_views
    (&self, mut trees:HashMap<double_representation::node::Id,NodeTrees>) -> FallibleResult<()> {
        debug!(self.logger, "Updating nodes for {self.controller.graph():?}.");
        let nodes = self.controller.graph().nodes()?;
        debug!(self.logger, "Updated nodes {nodes:?}.");
        let ids   = nodes.iter().map(|node| node.info.id() ).collect();
        self.retain_node_views(&ids);
        for (i,node_info) in nodes.iter().enumerate() {
            let id          = node_info.info.id();
            let node_trees  = trees.remove(&id).unwrap_or_else(default);
            let default_pos = Vector2(0.0, i as f32 * -DEFAULT_GAP_BETWEEN_NODES);
            let displayed   = self.node_views.borrow_mut().get_by_left(&id).cloned();
            match displayed {
                Some(displayed) => self.refresh_node_view(displayed, node_info, node_trees),
                None            => self.create_node_view(node_info,node_trees,default_pos),
            }
        }
        Ok(())
    }

    /// Retain only given nodes in displayed graph.
    fn retain_node_views(&self, ids:&HashSet<ast::Id>) {
        let to_remove = {
            let borrowed = self.node_views.borrow();
            let filtered = borrowed.iter().filter(|(id,_)| !ids.contains(id));
            filtered.map(|(k,v)| (*k,*v)).collect_vec()
        };
        for (id,displayed_id) in to_remove {
            self.editor.frp.inputs.remove_node.emit_event(&displayed_id);
            self.node_views.borrow_mut().remove_by_left(&id);
        }
    }

    fn create_node_view
    (&self, info:&controller::graph::Node, trees:NodeTrees, default_pos:Vector2) {
        let id           = info.info.id();
        let displayed_id = self.editor.add_node();
        self.refresh_node_view(displayed_id, info, trees);
        // If position wasn't present in metadata, we must initialize it.
        if info.metadata.and_then(|md| md.position).is_none() {
            self.editor.frp.inputs.set_node_position.emit_event(&(displayed_id,default_pos));
        }
        self.node_views.borrow_mut().insert(id, displayed_id);
    }

    /// Return an asynchronous event processor that routes visualization update to the given's
    /// visualization respective FRP endpoint.
    fn visualization_update_handler
    ( &self
    , endpoint : frp::Source<(graph_editor::NodeId,visualization::Data)>
    , node_id  : graph_editor::NodeId
    ) -> impl FnMut(VisualizationUpdateData) -> futures::future::Ready<()> {
        // TODO [mwu]
        //  For now only JSON visualizations are supported, so we can just assume JSON data in the
        //  binary package.
        let logger = self.logger.clone_ref();
        move |update| {
            match Self::deserialize_visualization_data(update) {
                Ok (data)  => endpoint.emit((node_id,data)),
                Err(error) =>
                    // TODO [mwu]
                    //  We should consider having the visualization also accept error input.
                    error!(logger, "Failed to deserialize visualization update. {error}"),
            }
            futures::future::ready(())
        }
    }

    fn deserialize_visualization_data
    (data:VisualizationUpdateData) -> FallibleResult<visualization::Data> {
        let binary  = data.as_ref();
        let as_text = std::str::from_utf8(binary)?;
        let as_json : serde_json::Value = serde_json::from_str(as_text)?;
        Ok(visualization::Data::from(as_json))
    }

    fn refresh_node_view
    (&self, id:graph_editor::NodeId, node:&controller::graph::Node, trees:NodeTrees) {
        let position = node.metadata.and_then(|md| md.position);
        if let Some(position) = position {
            self.editor.frp.inputs.set_node_position.emit_event(&(id,position.vector));
        }
        let expression = node.info.expression().repr();
        if Some(&expression) != self.expression_views.borrow().get(&id) {
            let code_and_trees = graph_editor::component::node::port::Expression {
                code             : expression.clone(),
                input_span_tree  : trees.inputs,
                output_span_tree : trees.outputs.unwrap_or_else(default)
            };
            self.editor.frp.inputs.set_node_expression.emit_event(&(id,code_and_trees));
            self.expression_views.borrow_mut().insert(id, expression);

            // Set initially available type information on ports (identifiable expression's
            // sub-parts).
            for expression_part in node.info.expression().iter_recursive() {
                if let Some(id) = expression_part.id {
                    self.refresh_computed_info(id)
                }
            }
        }

    }

    /// Like `refresh_computed_info` but for multiple expressions.
    fn refresh_computed_infos(&self, expressions_to_refresh:&[ExpressionId]) -> FallibleResult<()> {
        debug!(self.logger, "Refreshing type information for IDs: {expressions_to_refresh:?}.");
        for id in expressions_to_refresh {
            self.refresh_computed_info(*id)
        }
        Ok(())
    }

    /// Look up the computed information for a given expression and pass the information to the
    /// graph editor view.
    ///
    /// The computed value information includes the expression type and the target method pointer.
    fn refresh_computed_info(&self, id:ExpressionId) {
        let info     = self.lookup_computed_info(&id);
        let info     = info.as_ref();
        let typename = info.and_then(|info| info.typename.clone().map(graph_editor::Type));
        self.set_type(id,typename);
        let method_pointer = info.and_then(|info| {
            info.method_pointer.clone().map(graph_editor::MethodPointer)
        });
        self.set_method_pointer(id,method_pointer);
    }

    /// Set given type (or lack of such) on the given sub-expression.
    fn set_type(&self, id:ExpressionId, typename:Option<graph_editor::Type>) {
        let event = (id,typename);
        self.editor.frp.inputs.set_expression_type.emit_event(&event);
    }

    /// Set given method pointer (or lack of such) on the given sub-expression.
    fn set_method_pointer(&self, id:ExpressionId, method:Option<graph_editor::MethodPointer>) {
        let event = (id,method);
        self.editor.frp.inputs.set_method_pointer.emit_event(&event);
    }

    fn refresh_connection_views
    (&self, connections:Vec<controller::graph::Connection>) -> FallibleResult<()> {
        self.retain_connection_views(&connections);
        for con in connections {
            if !self.connection_views.borrow().contains_left(&con) {
                let targets = self.edge_targets_from_controller_connection(con.clone())?;
                self.editor.frp.inputs.connect_nodes.emit_event(&targets);
                let edge_id = self.editor.frp.outputs.edge_added.value();
                self.connection_views.borrow_mut().insert(con, edge_id);
            }
        }
        Ok(())
    }

    fn edge_targets_from_controller_connection
    (&self, connection:controller::graph::Connection) -> FallibleResult<(EdgeTarget,EdgeTarget)> {
        let src_node = self.get_displayed_node_id(connection.source.node)?;
        let dst_node = self.get_displayed_node_id(connection.destination.node)?;
        let src      = EdgeTarget::new(src_node,connection.source.port);
        let data     = EdgeTarget::new(dst_node,connection.destination.port);
        Ok((src,data))
    }

    /// Retain only given connections in displayed graph.
    fn retain_connection_views(&self, connections:&[controller::graph::Connection]) {
        let to_remove = {
            let borrowed = self.connection_views.borrow();
            let filtered = borrowed.iter().filter(|(con,_)| !connections.contains(con));
            filtered.map(|(_,edge_id)| *edge_id).collect_vec()
        };
        for edge_id in to_remove {
            self.editor.frp.inputs.remove_edge.emit_event(&edge_id);
            self.connection_views.borrow_mut().remove_by_right(&edge_id);
        }
    }
}


// === Handling Controller Notifications ===

impl GraphEditorIntegratedWithControllerModel {
    /// Handle notification received from controller about the whole graph being invalidated.
    pub fn on_invalidated(&self) -> FallibleResult<()> {
        self.refresh_graph_view()
    }

    /// Handle notification received from controller about values having been entered.
    pub fn on_node_entered(&self, _id:double_representation::node::Id) -> FallibleResult<()> {
        self.editor.frp.deselect_all_nodes.emit_event(&());
        self.request_detaching_all_visualizations();
        self.refresh_graph_view()
    }

    /// Handle notification received from controller about node having been exited.
    pub fn on_node_exited(&self, id:double_representation::node::Id) -> FallibleResult<()> {
        self.editor.frp.deselect_all_nodes.emit_event(&());
        self.request_detaching_all_visualizations();
        self.refresh_graph_view()?;
        let id = self.get_displayed_node_id(id)?;
        self.editor.frp.select_node.emit_event(&id);
        Ok(())
    }

    /// Handle notification received from controller about values having been computed.
    pub fn on_values_computed(&self, expressions:&[ExpressionId]) -> FallibleResult<()> {
        self.refresh_computed_infos(&expressions)
    }

    /// Request controller to detach all attached visualizations.
    pub fn request_detaching_all_visualizations(&self) {
        let controller = self.controller.clone_ref();
        let logger     = self.logger.clone_ref();
        let action     = async move {
            for result in controller.detach_all_visualizations().await {
                if let Err(err) = result {
                    error!(logger,"Failed to detach one of the visualizations: {err:?}.");
                }
            }
        };
        executor::global::spawn(action);
    }

    /// Handle notification received from controller.
    pub fn handle_controller_notification
    (&self, notification:&Option<controller::graph::executed::Notification>) {
        use controller::graph::executed::Notification;
        use controller::graph::Notification::Invalidate;

        let result = match notification {
            Some(Notification::Graph(Invalidate))         => self.on_invalidated(),
            Some(Notification::ComputedValueInfo(update)) => self.on_values_computed(update),
            Some(Notification::EnteredNode(id))           => self.on_node_entered(*id),
            Some(Notification::SteppedOutOfNode(id))      => self.on_node_exited(*id),
            other => {
                warning!(self.logger,"Handling notification {other:?} is not implemented; \
                    performing full invalidation");
                self.refresh_graph_view()
            }
        };
        if let Err(err) = result {
            error!(self.logger,"Error while updating graph after receiving {notification:?} from \
                controller: {err}");
        }
    }
}


// === Passing UI Actions To Controllers ===

// These functions are called with FRP event values as arguments. The FRP values are always provided
// by reference, even those "trivially-copy" types, To keep code cleaner we take all parameters
// by reference as well.
#[allow(clippy::trivially_copy_pass_by_ref)]
impl GraphEditorIntegratedWithControllerModel {
    fn node_removed_in_ui(&self, node:&graph_editor::NodeId) -> FallibleResult<()> {
        let id = self.get_controller_node_id(*node)?;
        self.node_views.borrow_mut().remove_by_left(&id);
        self.controller.graph().remove_node(id)?;
        Ok(())
    }

    fn node_moved_in_ui(&self, param:&(graph_editor::NodeId, Vector2)) -> FallibleResult<()> {
        let (displayed_id,pos) = param;
        let id                 = self.get_controller_node_id(*displayed_id)?;
        self.controller.graph().module.with_node_metadata(id, |md| {
            md.position = Some(model::module::Position::new(pos.x,pos.y));
        });
        Ok(())
    }

    fn connection_created_in_ui(&self, edge_id:&graph_editor::EdgeId) -> FallibleResult<()> {
        let displayed = self.editor.edges.get_cloned(&edge_id).ok_or(GraphEditorInconsistency)?;
        let con       = self.controller_connection_from_displayed(&displayed)?;
        let inserting = self.connection_views.borrow_mut().insert(con.clone(), *edge_id);
        if inserting.did_overwrite() {
            internal_warning!(self.logger,"Created connection {edge_id} overwrite some old \
                mappings in GraphEditorIntegration.")
        }
        self.controller.graph().connect(&con)?;
        Ok(())
    }

    fn connection_removed_in_ui(&self, edge_id:&graph_editor::EdgeId) -> FallibleResult<()> {
        let connection = self.get_controller_connection(*edge_id)?;
        self.connection_views.borrow_mut().remove_by_left(&connection);
        self.controller.graph().disconnect(&connection)?;
        Ok(())
    }

    /// Create a controller-compatible description of the visualization based on the input received
    /// from the graph editor endpoints.
    fn prepare_visualization
    (&self, node_id:&graph_editor::NodeId) -> FallibleResult<Visualization> {
        use crate::model::module::QualifiedName;

        // TODO [mwu]
        //   Currently it is not possible to:
        //    * enter other module than the initial (namely, "Main")
        //    * describe that visualization's expression wishes to be evaluated in any other
        //      context.
        //   Because of that for now we will just hardcode the `visualization_module` using
        //   fixed defaults. In future this will be changed, then the editor will also get access
        //   to the customised values.
<<<<<<< HEAD
        let project_name         = self.project_controller.project_name();
        let project_name         = project_name.deref();
=======
        let project_name         = self.project.name.as_ref();
>>>>>>> 03d5d116
        let module_name          = crate::view::project::INITIAL_MODULE_NAME;
        let visualisation_module = QualifiedName::from_module_segments(&[module_name],project_name);
        let id                   = VisualizationId::new_v4();
        let expression           = crate::constants::SERIALIZE_TO_JSON_EXPRESSION.into();
        let ast_id               = self.get_controller_node_id(*node_id)?;
        Ok(Visualization{ast_id,expression,id,visualisation_module})
    }

    fn visualization_enabled_in_ui(&self, node_id:&graph_editor::NodeId) -> FallibleResult<()> {
        // Do nothing if there is already a visualization attached.
        let err = || VisualizationAlreadyAttached(*node_id);
        self.get_controller_visualization_id(*node_id).is_err().ok_or_else(err)?;

        debug!(self.logger, "Attaching visualization on {node_id}.");
        let visualization  = self.prepare_visualization(node_id)?;
        let id             = visualization.id;
        let node_id        = *node_id;
        let controller     = self.controller.clone();
        let endpoint       = self.editor.frp.inputs.set_visualization_data.clone_ref();
        let update_handler = self.visualization_update_handler(endpoint,node_id);
        let logger         = self.logger.clone_ref();
        let visualizations = self.visualizations.clone_ref();

        // We cannot do this in the async block, as the user may decide to detach before server
        // confirms that we actually have attached.
        visualizations.insert(node_id.clone(),id);

        let attach_action  = async move {
            if let Ok(stream) = controller.attach_visualization(visualization).await {
                debug!(logger, "Successfully attached visualization {id} for node {node_id}.");
                let updates_handler = stream.for_each(update_handler);
                executor::global::spawn(updates_handler);
            } else {
                visualizations.remove(&node_id);
            }
        };
        executor::global::spawn(attach_action);
        Ok(())
    }

    fn visualization_disabled_in_ui(&self, node_id:&graph_editor::NodeId) -> FallibleResult<()> {
        debug!(self.logger,"Node editor wants to detach visualization on {node_id}.");
        let id             = self.get_controller_visualization_id(*node_id)?;
        let graph          = self.controller.clone();
        let logger         = self.logger.clone_ref();
        let visualizations = self.visualizations.clone_ref();
        let node_id        = *node_id;

        // We first detach to allow re-attaching even before server confirms the operation.
        visualizations.remove(&node_id);

        let detach_action = async move {
            if graph.detach_visualization(id).await.is_ok() {
                debug!(logger,"Successfully detached visualization {id} from node {node_id}.");
            } else {
                error!(logger,"Failed to detach visualization {id} from node {node_id}.");
                // TODO [mwu]
                //   We should somehow deal with this but we have really no information, how to.
                //   If this failed because e.g. the visualization was already removed (or another
                //   reason to that effect), we should just do nothing.
                //   But if it is issue like connectivity problem, then we should retry.
                //   But even if had better error recognition, we won't always know.
                //   So we should also handle errors like unexpected visualization updates and use
                //   them to drive cleanups on such discrepancies.
            }
        };

        crate::executor::global::spawn(detach_action);
        Ok(())
    }

    fn node_entered_in_ui(&self, node_id:&graph_editor::NodeId) -> FallibleResult<()> {
        debug!(self.logger,"Requesting entering the node {node_id}.");
        let id           = self.get_controller_node_id(*node_id)?;
        let controller   = self.controller.clone_ref();
        let logger       = self.logger.clone_ref();
        let enter_action = async move {
            let result = controller.enter_node(id).await;
            debug!(logger,"Entering node result: {result:?}.");
        };
        executor::global::spawn(enter_action);
        Ok(())
    }

    fn node_exited_in_ui(&self, _:&()) -> FallibleResult<()> {
        debug!(self.logger,"Requesting exiting the current node.");
        let controller      = self.controller.clone_ref();
        let logger          = self.logger.clone_ref();
        let exit_node_action = async move {
            let result = controller.exit_node().await;
            debug!(logger,"Exiting node result: {result:?}.");
        };
        executor::global::spawn(exit_node_action);
        Ok(())
    }
}


// === Utilities ===

impl GraphEditorIntegratedWithControllerModel {
    fn get_controller_node_id
    (&self, displayed_id:graph_editor::NodeId) -> Result<ast::Id, MissingMappingFor> {
        let err = MissingMappingFor::DisplayedNode(displayed_id);
        self.node_views.borrow().get_by_right(&displayed_id).cloned().ok_or(err)
    }

    fn get_displayed_node_id
    (&self, node_id:ast::Id) -> Result<graph_editor::NodeId, MissingMappingFor> {
        let err = MissingMappingFor::ControllerNode(node_id);
        self.node_views.borrow().get_by_left(&node_id).cloned().ok_or(err)
    }

    fn get_controller_connection
    (&self, displayed_id:graph_editor::EdgeId)
    -> Result<controller::graph::Connection, MissingMappingFor> {
        let err = MissingMappingFor::DisplayedConnection(displayed_id);
        self.connection_views.borrow().get_by_right(&displayed_id).cloned().ok_or(err)
    }

    fn controller_connection_from_displayed
    (&self, connection:&graph_editor::Edge) -> FallibleResult<controller::graph::Connection> {
        let src      = connection.source().ok_or(GraphEditorInconsistency {})?;
        let dst      = connection.target().ok_or(GraphEditorInconsistency {})?;
        let src_node = self.get_controller_node_id(src.node_id)?;
        let dst_node = self.get_controller_node_id(dst.node_id)?;
        Ok(controller::graph::Connection {
            source      : controller::graph::Endpoint::new(src_node,src.port.deref().clone()),
            destination : controller::graph::Endpoint::new(dst_node,dst.port.deref().clone()),
        })
    }

    fn get_controller_visualization_id
    (&self, node_id:graph_editor::NodeId) -> Result<VisualizationId,NoSuchVisualization> {
        let err = || NoSuchVisualization(node_id);
        self.visualizations.get_copied(&node_id).ok_or_else(err)
    }

    fn lookup_computed_info(&self, id:&ExpressionId) -> Option<Rc<ComputedValueInfo>> {
        let registry = self.controller.computed_value_info_registry();
        registry.get(id)
    }
}



// ==================
// === NodeEditor ===
// ==================

/// Node Editor Panel integrated with Graph Controller.
#[derive(Clone,CloneRef,Debug)]
pub struct NodeEditor {
    logger         : Logger,
    display_object : display::object::Instance,
    #[allow(missing_docs)]
    pub graph     : Rc<GraphEditorIntegratedWithController>,
    visualization : controller::Visualization
}

impl NodeEditor {
    /// Create Node Editor Panel.
    pub async fn new
    ( logger        : impl AnyLogger
    , app           : &Application
    , controller    : controller::ExecutedGraph
    , project       : Rc<model::Project>
    , visualization : controller::Visualization) -> FallibleResult<Self> {
        let logger         = Logger::sub(logger,"NodeEditor");
        let display_object = display::object::Instance::new(&logger);
        let graph          = GraphEditorIntegratedWithController::new(logger.clone_ref(),app,
            controller,project);
        let graph = Rc::new(graph);
        display_object.add_child(&graph.model.editor);
        info!(logger, "Created.");
        Ok(NodeEditor {logger,display_object,graph,visualization}.init().await?)
    }

    async fn init(self) -> FallibleResult<Self> {
        let graph_editor = self.graph.graph_editor();
        let identifiers  = self.visualization.list_visualizations().await;
        let identifiers  = identifiers.unwrap_or_default();
        for identifier in identifiers {
            let visualization = self.visualization.load_visualization(&identifier).await;
            let visualization = visualization.map(|visualization| {
                graph_editor.frp.register_visualization.emit(Some(visualization));
            });
            visualization?;
        }
        info!(self.logger, "Initialized.");
        Ok(self)
    }
}

impl display::Object for NodeEditor {
    fn display_object(&self) -> &display::object::Instance {
        &self.display_object
    }
}<|MERGE_RESOLUTION|>--- conflicted
+++ resolved
@@ -586,12 +586,8 @@
         //   Because of that for now we will just hardcode the `visualization_module` using
         //   fixed defaults. In future this will be changed, then the editor will also get access
         //   to the customised values.
-<<<<<<< HEAD
-        let project_name         = self.project_controller.project_name();
+        let project_name         = self.project.project_name();
         let project_name         = project_name.deref();
-=======
-        let project_name         = self.project.name.as_ref();
->>>>>>> 03d5d116
         let module_name          = crate::view::project::INITIAL_MODULE_NAME;
         let visualisation_module = QualifiedName::from_module_segments(&[module_name],project_name);
         let id                   = VisualizationId::new_v4();
