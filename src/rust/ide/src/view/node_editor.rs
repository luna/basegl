--- conflicted
+++ resolved
@@ -242,17 +242,12 @@
 }
 
 impl GraphEditorIntegratedWithControllerModel {
-<<<<<<< HEAD
-    fn new(logger:Logger, app:&Application, controller:controller::ExecutedGraph) -> Self {
-        let editor           = app.new_view::<GraphEditor>();
-=======
     fn new
     ( logger     : Logger
     , app        : &Application
     , controller : controller::ExecutedGraph
     , project    : controller::Project) -> Self {
-        let editor           = app.views.new::<GraphEditor>();
->>>>>>> 7e27c79c
+        let editor           = app.new_view::<GraphEditor>();
         let node_views       = default();
         let connection_views = default();
         let expression_views = default();
