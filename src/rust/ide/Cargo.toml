[package]
name    = "ide"
version = "0.1.0"
authors = ["Enso Team <contact@luna-lang.org>"]
edition = "2018"

[lib]
crate-type = ["cdylib", "rlib"]

[dependencies]
enso-callback            = { version = "0.1.0"  , path = "../lib/callback"          }
ensogl                   = { version = "0.1.0"  , path = "../ensogl"                }
ensogl-core-msdf-sys     = { version = "0.1.0"  , path = "../ensogl/lib/msdf-sys"   }
ensogl-system-web        = { version = "0.1.0"  , path = "../lib/system/web"        }
data                     = { version = "0.1.0"  , path = "../lib/data"              }
enso-frp                 = { version = "0.1.0"  , path = "../lib/frp"               }
enso-prelude             = { version = "0.1.0"  , path = "../lib/enso-prelude"      }
logger                   = { version = "0.1.0"  , path = "../lib/logger"            }
enso-shapely             = { version = "0.1.0"  , path = "../lib/enso-shapely/impl" }

ast                      = { version = "0.1.0"  , path = "lib/ast/impl"      }
ide-view                 = { version = "0.1.0"  , path = "lib/view"          }
enso-protocol            = { version = "0.1.0"  , path = "lib/enso-protocol" }
json-rpc                 = { version = "0.1.0"  , path = "lib/json-rpc"      }
parser                   = { version = "0.1.0"  , path = "lib/parser"        }
utils                    = { version = "0.1.0"  , path = "lib/utils"         }
span-tree                = { version = "0.1.0"  , path = "lib/span-tree"     }

bimap                    = { version = "0.4.0"                                               }
console_error_panic_hook = { version = "0.1.6"                                               }
failure                  = { version = "0.1.6"                                               }
flo_stream               = { version = "0.4.0"                                               }
futures                  = { version = "0.3.1"                                               }
<<<<<<< HEAD
mockall                  = { version = "0.7.1"  , features = ["nightly"]                     }
=======
itertools                = { version = "0.8.1"                                               }
>>>>>>> e442234a
nalgebra                 = { version = "0.21.1" , features = ["serde-serialize"]             }
js-sys                   = { version = "0.3.35"                                              }
serde                    = { version = "1.0"    , features = ["derive"]                      }
serde_json               = { version = "1.0"                                                 }
uuid                     = { version = "0.8"    , features = ["serde", "v4", "wasm-bindgen"] }
wasm-bindgen             = { version = "=0.2.58"                                             }

[target.'cfg(not(target_arch = "wasm32"))'.dependencies]
websocket = "0.23.0"

[dev-dependencies]
regex             = { version = "1.3.6" }
wasm-bindgen-test = { version = "0.3.8" }

[dependencies.web-sys]
version = "0.3.22"
features = [
  'BinaryType',
  'Blob',
  'console',
  'CloseEvent',
  'Document',
  'Element',
  "ErrorEvent",
  "MessageEvent",
  'HtmlElement',
  'Node',
  'WebSocket',
  'Window',
]<|MERGE_RESOLUTION|>--- conflicted
+++ resolved
@@ -31,13 +31,10 @@
 failure                  = { version = "0.1.6"                                               }
 flo_stream               = { version = "0.4.0"                                               }
 futures                  = { version = "0.3.1"                                               }
-<<<<<<< HEAD
+itertools                = { version = "0.8.1"                                               }
+js-sys                   = { version = "0.3.35"                                              }
 mockall                  = { version = "0.7.1"  , features = ["nightly"]                     }
-=======
-itertools                = { version = "0.8.1"                                               }
->>>>>>> e442234a
 nalgebra                 = { version = "0.21.1" , features = ["serde-serialize"]             }
-js-sys                   = { version = "0.3.35"                                              }
 serde                    = { version = "1.0"    , features = ["derive"]                      }
 serde_json               = { version = "1.0"                                                 }
 uuid                     = { version = "0.8"    , features = ["serde", "v4", "wasm-bindgen"] }
