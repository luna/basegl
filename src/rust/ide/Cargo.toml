--- conflicted
+++ resolved
@@ -8,28 +8,16 @@
 crate-type = ["cdylib", "rlib"]
 
 [dependencies]
-<<<<<<< HEAD
-enso-callback            = { version = "0.1.0"  , path = "../lib/callback"          }
-ensogl                   = { version = "0.1.0"  , path = "../ensogl"                }
-ensogl-core-msdf-sys     = { version = "0.1.0"  , path = "../ensogl/lib/msdf-sys"   }
-ensogl-system-web        = { version = "0.1.0"  , path = "../lib/system/web"        }
-fuzzly                   = { version = "0.1.0"  , path = "../lib/fuzzly"            }
-data                     = { version = "0.1.0"  , path = "../lib/data"              }
-enso-frp                 = { version = "0.1.0"  , path = "../lib/frp"               }
-enso-prelude             = { version = "0.1.0"  , path = "../lib/enso-prelude"      }
-logger                   = { version = "0.1.0"  , path = "../lib/logger"            }
-enso-shapely             = { version = "0.1.0"  , path = "../lib/enso-shapely/impl" }
-=======
 enso-callback            = { version = "0.1.0"  , path = "../lib/callback"             }
 ensogl                   = { version = "0.1.0"  , path = "../ensogl"                   }
 ensogl-text-msdf-sys     = { version = "0.1.0"  , path = "../ensogl/lib/text/msdf-sys" }
 ensogl-system-web        = { version = "0.1.0"  , path = "../lib/system/web"           }
+fuzzly                   = { version = "0.1.0"  , path = "../lib/fuzzly"               }
 data                     = { version = "0.1.0"  , path = "../lib/data"                 }
 enso-frp                 = { version = "0.1.0"  , path = "../lib/frp"                  }
 enso-prelude             = { version = "0.1.0"  , path = "../lib/enso-prelude"         }
 logger                   = { version = "0.1.0"  , path = "../lib/logger"               }
 enso-shapely             = { version = "0.1.0"  , path = "../lib/enso-shapely/impl"    }
->>>>>>> cf2b8296
 
 ast                      = { version = "0.1.0"  , path = "lib/ast/impl"      }
 ide-view                 = { version = "0.1.0"  , path = "lib/view"          }
