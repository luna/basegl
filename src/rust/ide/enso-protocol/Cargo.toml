--- conflicted
+++ resolved
@@ -13,19 +13,11 @@
 shapely      = { version = "0.1.0"  , path = "../../lib/shapely/impl" }
 utils        = { version = "0.1.0"  , path = "../utils"               }
 
-<<<<<<< HEAD
-chrono     = { version = "0.4"    , features = ["serde"] }
-futures    = { version = "0.3.1" }
-hex        = { version = "0.4.2" }
-serde      = { version = "1.0"    , features = ["derive"] }
-serde_json = { version = "1.0"   }
-sha3       = { version = "0.8.2" }
-uuid       = { version = "0.8"    , features = ["serde", "v5"] }
-=======
 chrono     = { version = "0.4"  , features = ["serde"]                       }
 failure    = { version = "0.1.8"                                             }
 futures    = { version = "0.3.1"                                             }
+hex        = { version = "0.4.2"                                             }
 serde      = { version = "1.0"  , features = ["derive"]                      }
 serde_json = { version = "1.0"                                               }
-uuid       = { version = "0.8"  , features = ["serde", "v4", "wasm-bindgen"] }
->>>>>>> 7cd0df57
+sha3       = { version = "0.8.2"                                             }
+uuid       = { version = "0.8"  , features = ["serde", "v4", "wasm-bindgen"] }