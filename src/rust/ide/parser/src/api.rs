--- conflicted
+++ resolved
@@ -10,7 +10,7 @@
 use serde::de::DeserializeOwned;
 use serde::Deserialize;
 use serde::Serialize;
-use utils::fail::FallibleResult;
+
 
 // ================
 // == SourceFile ==
@@ -51,50 +51,6 @@
 }
 
 
-<<<<<<< HEAD
-// ============
-// == Parser ==
-// ============
-
-/// Entity being able to parse programs into AST.
-pub trait IsParser : Debug {
-    /// Parse program.
-    fn parse(&mut self, program:String, ids:IdMap) -> Result<Ast>;
-
-    /// Parse program into module.
-    fn parse_module(&mut self, program:impl Str, ids:IdMap) -> Result<ast::known::Module> {
-        let ast = self.parse(program.into(),ids)?;
-        ast::known::Module::try_from(ast).map_err(|_| Error::NonModuleRoot)
-    }
-
-    /// Program is expected to be single non-empty line module. The line's AST is
-    /// returned. Panics otherwise.
-    fn parse_line(&mut self, program:impl Str) -> FallibleResult<Ast> {
-        let module = self.parse_module(program,default())?;
-
-        let mut lines = module.lines.clone().into_iter().filter_map(|line| {
-            line.elem
-        });
-        if let Some(first_non_empty_line) = lines.next() {
-            if lines.next().is_some() {
-                Err(TooManyLinesProduced.into())
-            } else {
-                Ok(first_non_empty_line)
-            }
-        } else {
-            Err(NoLinesProduced.into())
-        }
-    }
-
-    /// Parse contents of the program source file,
-    /// where program code may be followed by idmap and metadata.
-    fn parse_with_metadata<M:Metadata>
-    (&mut self, program:String) -> Result<SourceFile<M>>;
-}
-
-
-=======
->>>>>>> 8931df9b
 
 // ===========
 // == Error ==
@@ -120,20 +76,12 @@
 /// When trying to parse a line, not a single line was produced.
 #[derive(Debug,Fail,Clone,Copy)]
 #[fail(display = "Expected a single line, parsed none.")]
-<<<<<<< HEAD
-struct NoLinesProduced;
-=======
 pub struct NoLinesProduced;
->>>>>>> 8931df9b
 
 /// When trying to parse a single line, more were generated.
 #[derive(Debug,Fail,Clone,Copy)]
 #[fail(display = "Expected just a single line, found more.")]
-<<<<<<< HEAD
-struct TooManyLinesProduced;
-=======
 pub struct TooManyLinesProduced;
->>>>>>> 8931df9b
 
 /// Wraps an arbitrary `std::error::Error` as an `InteropError.`
 pub fn interop_error<T>(error:T) -> Error
