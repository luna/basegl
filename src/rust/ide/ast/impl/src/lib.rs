#![feature(associated_type_bounds)]
#![feature(bool_to_option)]
#![feature(generators, generator_trait)]
#![feature(trivial_bounds)]
#![feature(type_alias_impl_trait)]
#![feature(matches_macro)]

#[warn(missing_docs)]
pub mod assoc;
#[warn(missing_docs)]
pub mod crumbs;
#[warn(missing_docs)]
pub mod internal;
#[warn(missing_docs)]
pub mod known;
#[warn(missing_docs)]
pub mod opr;
#[warn(missing_docs)]
pub mod prefix;
#[warn(missing_docs)]
pub mod repr;
#[warn(missing_docs)]
pub mod test_utils;
#[warn(missing_docs)]
pub mod traits;
<<<<<<< HEAD


pub mod prelude {
    pub use enso_prelude::*;

=======


pub mod prelude {
    pub use enso_prelude::*;

>>>>>>> 8931df9b
    pub use crate::Ast;
    pub use crate::traits::*;
}

use crate::prelude::*;

use ast_macros::*;
use data::text::Index;
use data::text::Span;

use serde::de::Deserializer;
use serde::de::Visitor;
use serde::Deserialize;
use serde::ser::Serializer;
use serde::ser::SerializeStruct;
use serde::Serialize;
use shapely::*;
use uuid::Uuid;


/// A mapping between text position and immutable ID.
#[derive(Clone,Debug,Default,Deserialize,Eq,PartialEq,Serialize)]
#[serde(transparent)]
pub struct IdMap{ pub vec:Vec<(Span,Id)> }

impl IdMap {
    /// Create a new instance.
    pub fn new(vec:Vec<(Span,Id)>) -> IdMap {
        IdMap {vec}
    }
    /// Assigns Span to given ID.
    pub fn insert(&mut self, span:Span, id:Id) {
        self.vec.push((span,id));
    }
}

/// A sequence of AST nodes, typically the "token soup".
pub type Stream<T> = Vec<T>;



// ==============
// === Errors ===
// ==============

/// Exception raised by macro-generated TryFrom methods that try to "downcast"
/// enum type to its variant subtype if different constructor was used.
#[derive(Display, Debug, Fail)]
pub struct WrongEnum {pub expected_con:String}



// ============
// === Tree ===
// ============

/// A tree structure where each node may store value of `K` and has arbitrary
/// number of children nodes, each marked with a single `K`.
///
/// It is used to describe ambiguous macro match.
#[derive(Clone,Eq,PartialEq,Debug,Serialize,Deserialize)]
pub struct Tree<K,V> {
    pub value    : Option<V>,
    pub branches : Vec<(K,Tree<K,V>)>,
}



// ===============
// === Shifted ===
// ===============

/// A value of type `T` annotated with offset value `off`.
#[derive(Clone,Eq,PartialEq,Debug,Serialize,Deserialize,Shrinkwrap,Iterator)]
#[shrinkwrap(mutable)]
pub struct Shifted<T> {
    #[shrinkwrap(main_field)]
    pub wrapped : T,
    pub off     : usize,
}

/// A non-empty sequence of `T`s interspersed by offsets.
#[derive(Clone,Eq,PartialEq,Debug,Serialize,Deserialize,Iterator)]
pub struct ShiftedVec1<T> {
    pub head: T,
    pub tail: Vec<Shifted<T>>
}



// =============
// === Layer ===
// =============

// === Trait ===

/// Types that can wrap a value of given `T`.
///
/// Same API as `From`, however not reflexive.
pub trait Layer<T> {
    fn layered(t: T) -> Self;
}

impl<T> From<T> for Layered<T> {
    fn from(t: T) -> Self {  Layered::layered(t) }
}


// === Layered ===

/// A trivial `Layer` type that is just a strongly typed wrapper over `T`.
#[derive(Debug)]
#[derive(Shrinkwrap)]
#[shrinkwrap(mutable)]
pub struct Layered<T>(pub T);

impl<T> Layer<T> for Layered<T> {
    fn layered(t: T) -> Self { Layered(t) }
}



// ============
// === Unit ===
// ============

/// A unit type defined as an empty struct.
///
/// Because it is defined using {} syntax, serde_json will serialize it to
/// an empty object rather than null node. This is to workaround issue with
/// using units in `Option`, reported here:
/// https://github.com/serde-rs/serde/issues/1690
#[ast_node] pub struct Unit{}



// ===========
// === AST ===
// ===========

/// The primary class for Enso Abstract Syntax Tree.
///
/// This implementation is paired with AST implementation for Scala. Any changes
/// to either of the implementation need to be applied to the other one as well.
///
/// Each AST node is annotated with span and an optional ID.
#[derive(Eq, PartialEq, Debug, Shrinkwrap)]
#[shrinkwrap(mutable)]
pub struct Ast {
    pub wrapped: Rc<WithID<WithLength<Shape<Ast>>>>
}

impl Clone for Ast {
    fn clone(&self) -> Self {
        Ast { wrapped: self.wrapped.clone() }
    }
}

impl CloneRef for Ast {}

/// `IntoIterator` for `&Ast` that just delegates to `&Shape`'s `IntoIterator`.
impl<'t> IntoIterator for &'t Ast {
    type Item     = <&'t Shape<Ast> as IntoIterator>::Item;
    type IntoIter = <&'t Shape<Ast> as IntoIterator>::IntoIter;
    fn into_iter(self) -> Self::IntoIter {
        self.shape().into_iter()
    }
}

impl ToString for Ast {
    fn to_string(&self) -> String {
        self.repr()
    }
}

impl From<Ast> for String {
    fn from(ast:Ast) -> Self {
        ast.to_string()
    }
}

impl From<&Ast> for String {
    fn from(ast:&Ast) -> Self {
        ast.to_string()
    }
}

impl Ast {
    pub fn shape(&self) -> &Shape<Ast> {
        self
    }

    /// Wraps given shape with an optional ID into Ast.
    /// Length will ba automatically calculated based on Shape.
    pub fn new<S:Into<Shape<Ast>>>(shape:S, id:Option<Id>) -> Ast {
        let shape: Shape<Ast> = shape.into();
        let length = shape.len();
        Ast::new_with_length(shape,id,length)
    }

    /// Just wraps shape, id and len into Ast node.
    pub fn from_ast_id_len(shape:Shape<Ast>, id:Option<Id>, len:usize) -> Ast {
        let with_length = WithLength { wrapped:shape      , len };
        let with_id     = WithID     { wrapped:with_length, id  };
        Ast { wrapped: Rc::new(with_id) }
    }

    /// As `new` but sets given declared length for the shape.
    pub fn new_with_length<S:Into<Shape<Ast>>>
    (shape:S, id:Option<Id>, len:usize) -> Ast {
        let shape = shape.into();
        Self::from_ast_id_len(shape,id,len)
    }

    /// Iterates over all transitive child nodes (including self).
    pub fn iter_recursive(&self) -> impl Iterator<Item=&Ast> {
        internal::iterate_subtree(self)
    }

    /// Returns this AST node with ID set to given value.
    pub fn with_id(&self, id:Id) -> Ast {
        Ast::from_ast_id_len(self.shape().clone(), Some(id), self.len())
    }

    /// Returns this AST node with a newly generated unique ID.
    pub fn with_new_id(&self) -> Ast {
        self.with_id(Id::new_v4())
    }

    /// Returns this AST node with shape set to given value.
    pub fn with_shape<S:Into<Shape<Ast>>>(&self, shape:S) -> Ast {
        Ast::new(shape.into(),self.id)
    }

    /// Returns this AST node with removed ID.
    pub fn without_id(&self) -> Ast {
        Ast::from_ast_id_len(self.shape().clone(), None, self.len())
    }
}

/// Fills `id` with `None` by default.
impl<T:Into<Shape<Ast>>>
From<T> for Ast {
    fn from(t:T) -> Self {
        let id = None;
        Ast::new(t,id)
    }
}


// === Serialization & Deserialization === //

/// Literals used in `Ast` serialization and deserialization.
pub mod ast_schema {
    pub const STRUCT_NAME: &str      = "Ast";
    pub const SHAPE:       &str      = "shape";
    pub const ID:          &str      = "id";
    pub const LENGTH:      &str      = "span"; // scala parser is still using `span`
    pub const FIELDS:      [&str; 3] = [SHAPE, ID, LENGTH];
    pub const COUNT:       usize     = FIELDS.len();
}

impl Serialize for Ast {
    fn serialize<S>(&self, serializer: S) -> Result<S::Ok, S::Error>
    where S: Serializer {
        use ast_schema::*;
        let mut state = serializer.serialize_struct(STRUCT_NAME, COUNT)?;
        state.serialize_field(SHAPE, &self.shape())?;
        if self.id.is_some() {
            state.serialize_field(ID, &self.id)?;
        }
        state.serialize_field(LENGTH, &self.len)?;
        state.end()
    }
}

/// Type to provide serde::de::Visitor to deserialize data into `Ast`.
struct AstDeserializationVisitor;

impl<'de> Visitor<'de> for AstDeserializationVisitor {
    type Value = Ast;

    fn expecting
    (&self, formatter: &mut std::fmt::Formatter) -> std::fmt::Result {
        use ast_schema::*;
        write!(formatter, "an object with `{}` and `{}` fields", SHAPE, LENGTH)
    }

    fn visit_map<A>
    (self, mut map: A) -> Result<Self::Value, A::Error>
    where A: serde::de::MapAccess<'de>, {
        use ast_schema::*;

        let mut shape: Option<Shape<Ast>> = None;
        let mut id:    Option<Option<Id>> = None;
        let mut len:   Option<usize>      = None;

        while let Some(key) = map.next_key()? {
            match key {
                SHAPE  => shape = Some(map.next_value()?),
                ID     => id    = Some(map.next_value()?),
                LENGTH => len   = Some(map.next_value()?),
                _      => {},
            }
        }

        let shape = shape.ok_or_else(|| serde::de::Error::missing_field(SHAPE))?;
        let id    = id.unwrap_or(None); // allow missing `id` field
        let len   = len.ok_or_else(|| serde::de::Error::missing_field(LENGTH))?;
        Ok(Ast::new_with_length(shape,id,len))
    }
}

impl<'de> Deserialize<'de> for Ast {
    fn deserialize<D>(deserializer: D) -> Result<Ast, D::Error>
    where D: Deserializer<'de> {
        use ast_schema::FIELDS;
        let visitor = AstDeserializationVisitor;
        deserializer.deserialize_struct("AstOf", &FIELDS, visitor)
    }
}



// =============
// === Shape ===
// =============

/// Defines shape of the subtree. Parametrized by the child node type `T`.
///
/// Shape describes names of children and spacing between them.
#[ast(flat)]
#[derive(HasTokens)]
pub enum Shape<T> {
    Unrecognized  { str : String   },
    InvalidQuote  { quote: Builder },
    InlineBlock   { quote: Builder },

    // === Identifiers ===
    Blank         { },
    Var           { name : String            },
    Cons          { name : String            },
    Opr           { name : String            },
    Mod           { name : String            },
    InvalidSuffix { elem : T, suffix: String },

    // === Number ===
    Number        { base: Option<String>, int: String },
    DanglingBase  { base: String                      },

    // === Text ===
    TextLineRaw   { text   : Vec<SegmentRaw>                  },
    TextLineFmt   { text   : Vec<SegmentFmt<T>>               },
    TextBlockRaw  { text   : Vec<TextBlockLine<SegmentRaw>>
                  , spaces : usize
                  , offset : usize                            },
    TextBlockFmt  { text   : Vec<TextBlockLine<SegmentFmt<T>>>
                  , spaces : usize
                  , offset : usize                            },
    TextUnclosed  { line   : TextLine<T>                      },

    // === Applications ===
    Prefix        { func : T,  off : usize, arg : T                         },
    Infix         { larg : T, loff : usize, opr : T, roff : usize, rarg : T },
    SectionLeft   {  arg : T,  off : usize, opr : T                         },
    SectionRight  {                         opr : T,  off : usize,  arg : T },
    SectionSides  {                         opr : T                         },

    // === Module ===

    /// Module represent the file's root block: sequence of possibly empty lines with no leading
    /// indentation.
    Module        { lines       : Vec<BlockLine<Option<T>>>  },
    /// Block is the sequence of equally indented lines. Lines may contain some child `T` or be
    /// empty. Block is used for all code blocks except for the root one, which uses `Module`.
    Block         { /// Type of Block, depending on whether it is introduced by an operator.
                    /// Note [mwu] Doesn't really do anything right now, likely to be removed.
                    ty          : BlockType,
                    /// Absolute's block indent, counting from the module's root.
                    indent      : usize,
                    /// Leading empty lines. Each line is represented by absolute count of spaces
                    /// it contains, counting from the root.
                    empty_lines : Vec<usize>,
                    /// First line with non-empty item.
                    first_line  : BlockLine<T>,
                    /// Rest of lines, each of them optionally having contents.
                    lines       : Vec<BlockLine<Option<T>>>,
                    /// Does the Block start with a leading newline.
                    is_orphan   : bool                       },

    // === Macros ===
    Match         { pfx      : Option<MacroPatternMatch<Shifted<Ast>>>
                  , segs     : ShiftedVec1<MacroMatchSegment<T>>
                  , resolved : Ast                                     },
    Ambiguous     { segs     : ShiftedVec1<MacroAmbiguousSegment>
                  , paths    : Tree<Ast, Unit>                         },

    // === Spaceless AST ===
    Comment       (Comment),
    Import        (Import<T>),
    Mixfix        (Mixfix<T>),
    Group         (Group<T>),
    Def           (Def<T>),
    Foreign       (Foreign),
}

/// Macrot that calls its argument (possibly other macro
#[macro_export]
macro_rules! with_shape_variants {
    ($f:ident) => {
        $f! { [Unrecognized] [InvalidQuote] [InlineBlock]
              [Blank] [Var] [Cons] [Opr] [Mod] [InvalidSuffix Ast]
              [Number] [DanglingBase]
              [TextLineRaw] [TextLineFmt Ast] [TextBlockRaw] [TextBlockFmt Ast] [TextUnclosed Ast]
              [Prefix Ast] [Infix Ast] [SectionLeft Ast] [SectionRight Ast] [SectionSides Ast]
              [Module Ast] [Block Ast]
              [Match Ast] [Ambiguous]
              // Note: Spaceless AST is intentionally omitted here.
            }
    };
}



// ===============
// === Builder ===
// ===============

#[ast(flat)]
#[derive(HasTokens)]
pub enum Builder {
    Empty,
    Letter{char: char},
    Space {span: usize},
    Text  {str : String},
    Seq   {first: Rc<Builder>, second: Rc<Builder>},
}



// ============
// === Text ===
// ============

// === Text Block Lines ===

#[ast] pub struct TextBlockLine<T> {
    pub empty_lines: Vec<usize>,
    pub text       : Vec<T>
}

#[ast(flat)]
#[derive(HasTokens)]
pub enum TextLine<T> {
    TextLineRaw(TextLineRaw),
    TextLineFmt(TextLineFmt<T>),
}


// === Text Segments ===
#[ast(flat)]
#[derive(HasTokens)]
pub enum SegmentRaw {
    SegmentPlain    (SegmentPlain),
    SegmentRawEscape(SegmentRawEscape),
}

#[ast(flat)]
#[derive(HasTokens)]
pub enum SegmentFmt<T> {
    SegmentPlain    (SegmentPlain    ),
    SegmentRawEscape(SegmentRawEscape),
    SegmentExpr     (SegmentExpr<T>  ),
    SegmentEscape   (SegmentEscape   ),
}

#[ast_node] pub struct SegmentPlain     { pub value: String    }
#[ast_node] pub struct SegmentRawEscape { pub code : RawEscape }
#[ast_node] pub struct SegmentExpr<T>   { pub value: Option<T> }
#[ast_node] pub struct SegmentEscape    { pub code : Escape    }


// === Text Segment Escapes ===

#[ast(flat)]
#[derive(HasTokens)]
pub enum RawEscape {
    Unfinished { },
    Invalid    { str: char },
    Slash      { },
    Quote      { },
    RawQuote   { },
}

#[ast]
#[derive(HasTokens)]
pub enum Escape {
    Character{c     :char            },
    Control  {name  :String, code: u8},
    Number   {digits:String          },
    Unicode16{digits:String          },
    Unicode21{digits:String          },
    Unicode32{digits:String          },
}



// =============
// === Block ===
// =============

#[ast_node] pub enum BlockType {Continuous {} , Discontinuous {}}

/// Holder for line in `Block` or `Module`. Lines store value of `T` and trailing whitespace info.
#[ast]
pub struct BlockLine <T> {
    /// The AST stored in the line.
    pub elem: T,
    /// The trailing whitespace in the line after the `elem`.
    pub off: usize
}



// =============
// === Macro ===
// =============

#[ast] pub struct MacroMatchSegment<T> {
    pub head : Ast,
    pub body : MacroPatternMatch<Shifted<T>>
}

#[ast] pub struct MacroAmbiguousSegment {
    pub head: Ast,
    pub body: Option<Shifted<Ast>>
}

pub type MacroPattern = Rc<MacroPatternRaw>;
#[ast] pub enum MacroPatternRaw {
    // === Boundary Patterns ===
    Begin   { },
    End     { },

    // === Structural Patterns ===
    Nothing { },
    Seq     { pat1 : MacroPattern , pat2    : MacroPattern                    },
    Or      { pat1 : MacroPattern , pat2    : MacroPattern                    },
    Many    { pat  : MacroPattern                                             },
    Except  { not  : MacroPattern, pat      : MacroPattern                    },

    // === Meta Patterns ===
    Build   { pat  : MacroPattern                                             },
    Err     { msg  : String       , pat     : MacroPattern                    },
    Tag     { tag  : String       , pat     : MacroPattern                    },
    Cls     { cls  : PatternClass , pat     : MacroPattern                    },

    // === Token Patterns ===
    Tok     { spaced : Spaced     , ast     : Ast                             },
    Blank   { spaced : Spaced                                                 },
    Var     { spaced : Spaced                                                 },
    Cons    { spaced : Spaced                                                 },
    Opr     { spaced : Spaced     , max_prec : Option<usize>                  },
    Mod     { spaced : Spaced                                                 },
    Num     { spaced : Spaced                                                 },
    Text    { spaced : Spaced                                                 },
    Block   { spaced : Spaced                                                 },
    Macro   { spaced : Spaced                                                 },
    Invalid { spaced : Spaced                                                 },
}

#[ast] pub enum PatternClass { Normal, Pattern }
pub type Spaced = Option<bool>;

// Note: Switch Implementation
#[ast(flat)]
pub enum Switch<T> { Left{value: T}, Right{value: T} }

// Note: Switch Implementation
// ~~~~~~~~~~~~~~~~~~~~~~~~~~~
// Switch is not defined as Either<T,T> because an iterator generated for such
// type would only iterate over right element, while we require both.
//
// Switch however does not need to be #[ast], when derive(Iterator) supports
// enum with struct variants, this attribute should be possible to remove.

impl<T> Switch<T> {
    fn get(&self) -> &T {
        match self {
            Switch::Left (elem) => &elem.value,
            Switch::Right(elem) => &elem.value,
        }
    }
}

pub type MacroPatternMatch<T> = Rc<MacroPatternMatchRaw<T>>;

#[ast]
#[derive(HasTokens)]
pub enum MacroPatternMatchRaw<T> {
    // === Boundary Matches ===
    Begin   { pat: MacroPatternRawBegin },
    End     { pat: MacroPatternRawEnd   },

    // === Structural Matches ===
    Nothing { pat: MacroPatternRawNothing                                     },
    Seq     { pat: MacroPatternRawSeq     , elem: (MacroPatternMatch<T>,
                                                   MacroPatternMatch<T>)      },
    Or      { pat: MacroPatternRawOr      , elem: Switch<MacroPatternMatch<T>>},
    Many    { pat: MacroPatternRawMany    , elem: Vec<MacroPatternMatch<T>>   },
    Except  { pat: MacroPatternRawExcept  , elem: MacroPatternMatch<T>        },

    // === Meta Matches ===
    Build   { pat: MacroPatternRawBuild   , elem: T                           },
    Err     { pat: MacroPatternRawErr     , elem: T                           },
    Tag     { pat: MacroPatternRawTag     , elem: MacroPatternMatch<T>        },
    Cls     { pat: MacroPatternRawCls     , elem: MacroPatternMatch<T>        },

    // === Token Matches ===
    Tok     { pat: MacroPatternRawTok     , elem: T                           },
    Blank   { pat: MacroPatternRawBlank   , elem: T                           },
    Var     { pat: MacroPatternRawVar     , elem: T                           },
    Cons    { pat: MacroPatternRawCons    , elem: T                           },
    Opr     { pat: MacroPatternRawOpr     , elem: T                           },
    Mod     { pat: MacroPatternRawMod     , elem: T                           },
    Num     { pat: MacroPatternRawNum     , elem: T                           },
    Text    { pat: MacroPatternRawText    , elem: T                           },
    Block   { pat: MacroPatternRawBlock   , elem: T                           },
    Macro   { pat: MacroPatternRawMacro   , elem: T                           },
    Invalid { pat: MacroPatternRawInvalid , elem: T                           },
}

// =============================================================================
// === Spaceless AST ===========================================================
// =============================================================================

#[ast] pub struct Comment {
    pub lines: Vec<String>
}

#[ast] pub struct Import<T> {
    pub path: Vec<T> // Cons inside
}

#[ast] pub struct Mixfix<T> {
    pub name: Vec<T>,
    pub args: Vec<T>,
}

#[ast] pub struct Group<T> {
    pub body: Option<T>,
}

#[ast] pub struct Def<T> {
    pub name: T, // being with Cons
    pub args: Vec<T>,
    pub body: Option<T>
}

#[ast] pub struct Foreign {
    pub indent : usize,
    pub lang   : String,
    pub code   : Vec<String>
}



// ===========
// === AST ===
// ===========


// === Tokenizer ===

/// An enum of valid Ast tokens.
#[derive(Debug)]
pub enum Token<'a> { Off(usize), Chr(char), Str(&'a str), Ast(&'a Ast) }

/// Things that can be turned into stream of tokens.
pub trait HasTokens {
    /// Feeds TokenBuilder with stream of tokens obtained from `self`.
    fn feed_to(&self, consumer:&mut impl TokenConsumer);
}

/// Helper trait for Tokenizer, which consumes the token stream.
pub trait TokenConsumer {
    /// consumes one token
    fn feed(&mut self, val:Token);
}


impl HasTokens for &str {
    fn feed_to(&self, consumer:&mut impl TokenConsumer) {
        consumer.feed(Token::Str(self));
    }
}

impl HasTokens for String {
    fn feed_to(&self, consumer:&mut impl TokenConsumer) {
        consumer.feed(Token::Str(self.as_str()));
    }
}

impl HasTokens for usize {
    fn feed_to(&self, consumer:&mut impl TokenConsumer) {
        consumer.feed(Token::Off(*self));
    }
}

impl HasTokens for char {
    fn feed_to(&self, consumer:&mut impl TokenConsumer) {
        consumer.feed(Token::Chr(*self));
    }
}

impl HasTokens for Ast {
    fn feed_to(&self, consumer:&mut impl TokenConsumer) {
        consumer.feed(Token::Ast(self));
    }
}

impl<T:HasTokens> HasTokens for Option<T> {
    fn feed_to(&self, consumer:&mut impl TokenConsumer) {
        for t in self { t.feed_to(consumer); }
    }
}

impl<T:HasTokens> HasTokens for Vec<T> {
    fn feed_to(&self, consumer:&mut impl TokenConsumer) {
        for t in self { t.feed_to(consumer); }
    }
}

impl<T:HasTokens> HasTokens for Rc<T> {
    fn feed_to(&self, consumer:&mut impl TokenConsumer) {
        self.content().feed_to(consumer);
    }
}

impl<T:HasTokens> HasTokens for &T {
    fn feed_to(&self, consumer:&mut impl TokenConsumer) {
        self.deref().feed_to(consumer);
    }
}

impl<T:HasTokens,U:HasTokens> HasTokens for (T,U) {
    fn feed_to(&self, consumer:&mut impl TokenConsumer) {
        self.0.feed_to(consumer);
        self.1.feed_to(consumer);
    }
}
impl<T:HasTokens,U:HasTokens,V:HasTokens> HasTokens for (T,U,V) {
    fn feed_to(&self, consumer:&mut impl TokenConsumer) {
        self.0.feed_to(consumer);
        self.1.feed_to(consumer);
        self.2.feed_to(consumer);
    }
}


// === HasIdMap ===

/// Things that have IdMap.
pub trait HasIdMap {
    /// Extracts IdMap from `self`.
    fn id_map(&self) -> IdMap;
}

#[derive(Debug,Clone,Default)]
struct IdMapBuilder { id_map:IdMap, offset:usize }

impl TokenConsumer for IdMapBuilder {
    fn feed(&mut self, token:Token) {
        match token {
            Token::Off(val) => self.offset += val,
            Token::Chr( _ ) => self.offset += 1,
            Token::Str(val) => self.offset += val.len(),
            Token::Ast(val) => {
                let begin = self.offset;
                val.shape().feed_to(self);
                if let Some(id) = val.id {
                    let span = Span::from_indices(Index::new(begin), Index::new(self.offset));
                    self.id_map.insert(span, id);
                }
            }
        }
    }
}

impl<T:HasTokens> HasIdMap for T {
    fn id_map(&self) -> IdMap {
        let mut consumer = IdMapBuilder::default();
        self.feed_to(&mut consumer);
        consumer.id_map
    }
}


// === HasLength ===

/// Things that can be asked about their length.
pub trait HasLength {
    /// Length of the textual representation of This type in Unicode codepoints.
    ///
    /// Usually implemented together with `HasRepr`.For any `T:HasLength+HasRepr`
    /// for `t:T` the following must hold: `t.len() == t.repr().len()`.
    fn len(&self) -> usize;

    /// More efficient implementation of `t.len() == 0`
    fn is_empty(&self) -> bool { self.len() == 0 }
}

#[derive(Debug,Clone,Copy,Default)]
struct LengthBuilder { length:usize }

impl TokenConsumer for LengthBuilder {
    fn feed(&mut self, token:Token) {
        match token {
            Token::Off(val) => self.length += val,
            Token::Chr( _ ) => self.length += 1,
            Token::Str(val) => self.length += val.len(),
            Token::Ast(val) => val.shape().feed_to(self),
        }
    }
}

impl<T:HasTokens> HasLength for T {
    fn len(&self) -> usize {
        let mut consumer = LengthBuilder::default();
        self.feed_to(&mut consumer);
        consumer.length
    }
}


// === HasRepr ===

/// Things that can be asked about their textual representation.
///
/// See also `HasLength`.
pub trait HasRepr {
    /// Obtain the text representation for the This type.
    fn repr(&self) -> String;
}

#[derive(Debug,Clone,Default)]
struct ReprBuilder { repr:String }

impl TokenConsumer for ReprBuilder {
    fn feed(&mut self, token:Token) {
        match token {
            Token::Off(val) => self.repr.push_str(&" ".repeat(val)),
            Token::Chr(val) => self.repr.push(val),
            Token::Str(val) => self.repr.push_str(val),
            Token::Ast(val) => val.shape().feed_to(self),
        }
    }
}

impl<T:HasTokens> HasRepr for T {
    fn repr(&self) -> String {
        let mut consumer = ReprBuilder::default();
        self.feed_to(&mut consumer);
        consumer.repr
    }
}


// === WithID ===

pub type Id = Uuid;

pub trait HasID {
    fn id(&self) -> Option<Id>;
}

#[derive(Eq, PartialEq, Debug, Shrinkwrap, Serialize, Deserialize)]
#[shrinkwrap(mutable)]
pub struct WithID<T> {
    #[shrinkwrap(main_field)]
    #[serde(flatten)]
    pub wrapped: T,
    pub id: Option<Id>
}

impl<T> HasID for WithID<T>
    where T: HasID {
    fn id(&self) -> Option<Id> {
        self.id
    }
}

impl<T, S:Layer<T>>
Layer<T> for WithID<S> {
    fn layered(t: T) -> Self {
        WithID { wrapped: Layer::layered(t), id: None }
    }
}

impl<T> HasLength for WithID<T>
where T:HasLength {
    fn len(&self) -> usize {
        self.deref().len()
    }
}


// === WithLength ===

/// Stores a value of type `T` and information about its length.
///
/// Even if `T` is `Spanned`, keeping `length` variable is desired for performance
/// purposes.
#[derive(Eq, PartialEq, Debug, Shrinkwrap, Serialize, Deserialize)]
#[shrinkwrap(mutable)]
pub struct WithLength<T> {
    #[shrinkwrap(main_field)]
    #[serde(flatten)]
    pub wrapped: T,
    pub len: usize
}

impl<T> HasLength for WithLength<T> {
    fn len(&self) -> usize { self.len }
}

impl<T, S> Layer<T> for WithLength<S>
where T: HasLength + Into<S> {
    fn layered(t: T) -> Self {
        let length = t.len();
        WithLength { wrapped: t.into(), len: length }
    }
}

impl<T> HasID for WithLength<T>
    where T: HasID {
    fn id(&self) -> Option<Id> {
        self.deref().id()
    }
}


// =============================================================================
// === TO BE GENERATED =========================================================
// =============================================================================
// TODO: the definitions below should be removed and instead generated using
//  macros, as part of https://github.com/luna/enso/issues/338

// === Shape ===

impl<T> BlockLine<T> {
    /// Creates a new BlockLine wrapping given item and having 0 offset.
    pub fn new(elem:T) -> BlockLine<T> {
        BlockLine {elem,off:0}
    }
}

impl <T> Block<T> {
    /// Concatenate `Block`'s `first_line` with `lines` and returns a collection with all the lines.
    pub fn all_lines(&self) -> Vec<BlockLine<Option<T>>> where T:Clone {
        let mut lines = Vec::new();
        for off in &self.empty_lines {
            let elem = None;
            // TODO [mwu]
            //  Empty lines use absolute indent, while BlockLines are relative to Block.
            //  We might lose some data here, as empty lines shorter than block will get filled
            //  with spaces. This is something that should be improved in the future but also
            //  requires changes in the AST.
            let off  = off.checked_sub(self.indent).unwrap_or(0);
            lines.push(BlockLine{elem,off})
        }

        let first_line = self.first_line.clone();
        let elem       = Some(first_line.elem);
        let off        = first_line.off;
        lines.push(BlockLine{elem,off});
        lines.extend(self.lines.iter().cloned());
        lines
    }
}

impl Block<Ast> {
    /// Creates block from given line ASTs. There is no leading AST (it is orphan block).
    pub fn from_lines(first_line:&Ast, tail_lines:&[Option<Ast>]) -> Block<Ast> {
        let ty          = BlockType::Discontinuous {};
        let indent      = 0;
        let empty_lines = Vec::new();
        let first_line  = BlockLine::new(first_line.clone_ref());
        let lines       = tail_lines.iter().cloned().map(BlockLine::new).collect();
        let is_orphan   = true;
        Block {ty,indent,empty_lines,first_line,lines,is_orphan}
    }
}

impl Infix<Ast> {
    /// Creates an `Infix` Shape, where both its operands are Vars and spacing is 1.
<<<<<<< HEAD
    pub fn from_vars(larg:impl Str, opr:impl Str, rarg:impl Str) -> Infix<Ast> {
=======
    pub fn from_vars<Str0,Str1,Str2>(larg:Str0, opr:Str1, rarg:Str2) -> Infix<Ast>
        where Str0 : ToString,
              Str1 : ToString,
              Str2 : ToString, {
>>>>>>> 8931df9b
        let larg  = Ast::var(larg);
        let loff  = 1;
        let opr   = Ast::opr(opr);
        let roff  = 1;
        let rarg  = Ast::var(rarg);
        Infix {larg,loff,opr,roff,rarg}
    }
}

impl Module<Ast> {
    /// Creates a `Module` Shape with lines storing given Asts and having 0 offset.
    pub fn from_lines(line_asts:&[Option<Ast>]) -> Module<Ast> {
        let lines = line_asts.iter().cloned().map(|elem| BlockLine {elem, off:0}).collect();
        Module {lines}
    }
<<<<<<< HEAD
=======

    pub fn from_line(line_ast:impl Into<Ast>) -> Self {
        Self::from_lines(&[Some(line_ast.into())])
    }
>>>>>>> 8931df9b
}

// === AST ===

impl Ast {
    // TODO smart constructors for other cases
    //  as part of https://github.com/luna/enso/issues/338

    /// Creates an Ast node with Number inside.
    pub fn number(number:i64) -> Ast {
        let number = Number {base:None,int:number.to_string()};
        Ast::from(number)
    }

    /// Creates an Ast node with Cons inside.
    pub fn cons(name:impl Str) -> Ast {
        let cons = Cons {name:name.into()};
        Ast::from(cons)
    }

    /// Creates an Ast node with Var inside and given ID.
<<<<<<< HEAD
    pub fn var_with_id(name:impl Str, id:Id) -> Ast {
=======
    pub fn var_with_id<Name:Str>(name:Name, id:Id) -> Ast {
>>>>>>> 8931df9b
        let name = name.into();
        let var  = Var{name};
        Ast::new(var,Some(id))
    }

    /// Creates an AST node with `Var` shape.
    pub fn var(name:impl Str) -> Ast {
        let var = Var{name:name.into()};
        Ast::from(var)
    }

    /// Creates an AST node with `Opr` shape.
    pub fn opr(name:impl Str) -> Ast {
        let opr = Opr{name:name.into() };
        Ast::from(opr)
    }

    /// Creates an AST node with `SectionLeft` shape.
    pub fn section_left<Arg:Into<Ast>>(arg:Arg, opr:impl Str) -> Ast {
        let off          = 1;
        let opr          = Ast::opr(opr);
        let section_left = SectionLeft { arg:arg.into(), off, opr };
        Ast::from(section_left)
    }

    /// Creates an AST node with `SectionRight` shape.
    pub fn section_right<Arg:Into<Ast>>(opr:impl Str, arg:Arg) -> Ast {
        let off           = 1;
        let opr           = Ast::opr(opr);
        let section_right = SectionRight { arg:arg.into(), off, opr };
        Ast::from(section_right)
    }

    /// Creates an AST node with `SectionSides` shape.
    pub fn section_sides(opr:impl Str) -> Ast {
        let opr           = Ast::opr(opr);
        let section_sides = SectionSides { opr };
        Ast::from(section_sides)
    }

    /// Creates an AST node with `Prefix` shape.
    pub fn prefix<Func:Into<Ast>, Arg:Into<Ast>>(func:Func, arg:Arg) -> Ast {
        let off = 1;
        let opr = Prefix { func:func.into(), off, arg:arg.into() };
        Ast::from(opr)
    }

<<<<<<< HEAD
    /// Creates an AST node with `InvalidSuffix` shape.
    pub fn invalid_suffix(elem:impl Into<Ast>, suffix:impl Str) -> Ast {
        let elem           = elem.into();
        let suffix         = suffix.into();
        let invalid_suffix = InvalidSuffix {elem,suffix};
        Ast::from(invalid_suffix)
    }

=======
>>>>>>> 8931df9b
    /// Creates an AST node with `Infix` shape.
    pub fn infix(larg:impl Into<Ast>, opr:impl Str, rarg:impl Into<Ast>) -> Ast {
        let larg = larg.into();
        let loff  = 1;
<<<<<<< HEAD
        let opr   = Ast::opr(opr);
=======
        let opr   = Ast::opr(opr.into());
>>>>>>> 8931df9b
        let roff  = 1;
        let rarg  = rarg.into();
        let infix = Infix {larg,loff,opr,roff,rarg};
        Ast::from(infix)
    }

<<<<<<< HEAD
    /// Creates an AST node with `TextLineFmt` shape.
    pub fn text_line_fmt(text:Vec<SegmentFmt<Ast>>) -> Ast {
        let text_line_fmt = TextLineFmt {text};
        Ast::from(text_line_fmt)
    }

    /// Creates an AST node with `TextUnclosed` shape.
    pub fn text_unclosed(line:TextLine<Ast>) -> Ast {
        let text_unclosed = TextUnclosed {line};
        Ast::from(text_unclosed)
    }

    /// Creates an AST node with `TextBlockFmt` shape.
    pub fn text_block_fmt(text:Vec<TextBlockLine<SegmentFmt<Ast>>>, offset:usize) -> Ast {
        let spaces = 0;
        let text_block_fmt = TextBlockFmt {text,spaces,offset};
        Ast::from(text_block_fmt)
    }

    /// Creates an AST node with `Infix` shape, where both its operands are Vars.
    pub fn infix_var(larg:impl Str, opr:impl Str, rarg:impl Str) -> Ast {
=======
    /// Creates an AST node with `Infix` shape, where both its operands are Vars.
    pub fn infix_var<Str0,Str1,Str2>(larg:Str0, opr:Str1, rarg:Str2) -> Ast
    where Str0 : ToString
        , Str1 : ToString
        , Str2 : ToString {
>>>>>>> 8931df9b
        let infix = Infix::from_vars(larg,opr,rarg);
        Ast::from(infix)
    }

    /// Creates AST node with `Module` shape with one line.
    pub fn one_line_module(line_ast:impl Into<Ast>) -> Ast {
        Module::from_line(line_ast).into()
    }
}


// === Text Conversion Boilerplate ===

// support for transitive conversions, like:
// RawEscapeSth -> RawEscape -> SegmentRawEscape -> SegmentRaw

impl From<Unfinished> for SegmentRaw {
    fn from(value: Unfinished) -> Self {
        SegmentRawEscape{ code: value.into() }.into()
    }
}
impl From<Invalid> for SegmentRaw {
    fn from(value: Invalid) -> Self {
        SegmentRawEscape{ code: value.into() }.into()
    }
}
impl From<Slash> for SegmentRaw {
    fn from(value: Slash) -> Self {
        SegmentRawEscape{ code: value.into() }.into()
    }
}
impl From<Quote> for SegmentRaw {
    fn from(value: Quote) -> Self {
        SegmentRawEscape{ code: value.into() }.into()
    }
}
impl From<RawQuote> for SegmentRaw {
    fn from(value: RawQuote) -> Self {
        SegmentRawEscape{ code: value.into() }.into()
    }
}


// === RawEscapeSth -> RawEscape -> SegmentRawEscape -> SegmentFmt ===

impl<T> From<Unfinished> for SegmentFmt<T> {
    fn from(value: Unfinished) -> Self {
        SegmentRawEscape{ code: value.into() }.into()
    }
}
impl<T> From<Invalid> for SegmentFmt<T> {
    fn from(value: Invalid) -> Self {
        SegmentRawEscape{ code: value.into() }.into()
    }
}
impl<T> From<Slash> for SegmentFmt<T> {
    fn from(value: Slash) -> Self {
        SegmentRawEscape{ code: value.into() }.into()
    }
}
impl<T> From<Quote> for SegmentFmt<T> {
    fn from(value: Quote) -> Self {
        SegmentRawEscape{ code: value.into() }.into()
    }
}
impl<T> From<RawQuote> for SegmentFmt<T> {
    fn from(value: RawQuote) -> Self {
        SegmentRawEscape{ code: value.into() }.into()
    }
}

impl<T> From<Escape> for SegmentFmt<T> {
    fn from(value: Escape) -> Self {
        SegmentEscape{ code: value }.into()
    }
}


// === EscapeSth -> Escape -> SegmentEscape -> SegmentFmt ===

impl<T> From<EscapeCharacter> for SegmentFmt<T> {
    fn from(value: EscapeCharacter) -> Self {
        SegmentEscape{ code: value.into() }.into()
    }
}

impl<T> From<EscapeControl> for SegmentFmt<T> {
    fn from(value: EscapeControl) -> Self {
        SegmentEscape{ code: value.into() }.into()
    }
}

impl<T> From<EscapeNumber> for SegmentFmt<T> {
    fn from(value: EscapeNumber) -> Self {
        SegmentEscape{ code: value.into() }.into()
    }
}

impl<T> From<EscapeUnicode16> for SegmentFmt<T> {
    fn from(value: EscapeUnicode16) -> Self {
        SegmentEscape{ code: value.into() }.into()
    }
}

impl<T> From<EscapeUnicode21> for SegmentFmt<T> {
    fn from(value: EscapeUnicode21) -> Self {
        SegmentEscape{ code: value.into() }.into()
    }
}

impl<T> From<EscapeUnicode32> for SegmentFmt<T> {
    fn from(value: EscapeUnicode32) -> Self {
        SegmentEscape{ code: value.into() }.into()
    }
}



// =============
// === Tests ===
// =============

#[cfg(test)]
mod tests {
    use super::*;

    use data::text::Size;
    use serde::de::DeserializeOwned;

    use utils::test::ExpectTuple;

    /// Assert that given value round trips JSON serialization.
    fn round_trips<T>(input_val: &T)
    where T: Serialize + DeserializeOwned + PartialEq + Debug {
        let json_str            = serde_json::to_string(&input_val).unwrap();
        let deserialized_val: T = serde_json::from_str(&json_str).unwrap();
        assert_eq!(*input_val, deserialized_val);
    }

    #[test]
    fn ast_updating_id() {
        let var = Var {name:"foo".into()};
        let ast = Ast::new(var, None);
        assert!(ast.id.is_none());

        let id  = Uuid::default();
        let ast = ast.with_id(id);
        assert_eq!(ast.id, Some(id));
    }

    #[test]
    fn var_smart_constructor() {
        let name = "foo".to_string();
        let v    = Ast::var(name.clone());
        match v.shape() {
            Shape::Var(var) if *var.name == name =>
                (),
            _ =>
                panic!("expected Var with name `{}`", name),
        }
    }

    #[test]
    fn ast_length() {
        let ast = Ast::prefix(Ast::var("XX"), Ast::var("YY"));
        assert_eq!(ast.len(), 5)
    }

    #[test]
    fn ast_repr() {
        let ast = Ast::prefix(Ast::var("XX"), Ast::var("YY"));
        assert_eq!(ast.repr().as_str(), "XX YY")
    }

    #[test]
    fn ast_id_map() {
        let span = |ix,length| Span::new(Index::new(ix),Size::new(length));
        let uid  = default();
        let ids  = vec![(span(0,2),uid), (span(3,2),uid), (span(0,5),uid)];
        let func = Ast::new(Var    {name:"XX".into()}, Some(uid));
        let arg  = Ast::new(Var    {name:"YY".into()}, Some(uid));
        let ast  = Ast::new(Prefix {func,off:1,arg  }, Some(uid));
        assert_eq!(ast.id_map(), IdMap::new(ids));
    }

    #[test]
    fn ast_wrapping() {
        // We can convert `Var` into AST without worrying about length nor id.
        let ident = "foo".to_string();
        let v     = Var{ name: ident.clone() };
        let ast   = Ast::from(v);
        assert_eq!(ast.wrapped.id, None);
        assert_eq!(ast.wrapped.wrapped.len, ident.len());
    }

    #[test]
    fn serialization_round_trip() {
        let make_var = || Var { name: "foo".into() };
        round_trips(&make_var());

        let ast_without_id = Ast::new(make_var(), None);
        round_trips(&ast_without_id);

        let id        = Uuid::parse_str("15").ok();
        let ast_with_id = Ast::new(make_var(), id);
        round_trips(&ast_with_id);
    }

    #[test]
    fn deserialize_var() {
        let var_name = "foo";
        let uuid_str = "51e74fb9-75a4-499d-9ea3-a90a2663b4a1";

        let sample_json = serde_json::json!({
            "shape": { "Var":{"name": var_name}},
            "id": uuid_str,
            "span": var_name.len()
        });
        let sample_json_text = sample_json.to_string();
        let ast: Ast         = serde_json::from_str(&sample_json_text).unwrap();

        let expected_uuid = Uuid::parse_str(uuid_str).ok();
        assert_eq!(ast.id, expected_uuid);

        let expected_length = 3;
        assert_eq!(ast.len, expected_length);

        let expected_var   = Var { name: var_name.into() };
        let expected_shape = Shape::from(expected_var);
        assert_eq!(*ast.shape(), expected_shape);
    }

    #[test]
    /// Check if Ast can be iterated.
    fn iterating() {
        // TODO [mwu] When Repr is implemented, the below lambda sohuld be
        //            removed in favor of it.
        let to_string = |ast:&Ast| match ast.shape() {
            Shape::Var(var)   => var.name   .clone(),
            Shape::Opr(opr)   => opr.name   .clone(),
            _                 => "«invalid»".to_string(),
        };

        let infix   = Ast::infix_var("foo", "+", "bar");
        let strings = infix.iter().map(to_string);
        let strings = strings.collect::<Vec<_>>();

        let assert_contains = |searched:&str| {
           assert!(strings.iter().any(|elem| elem == searched))
        };
        assert_contains("foo");
        assert_contains("bar");
        assert_contains("+");
        assert_eq!(strings.len(), 3);
    }

    #[test]
    fn iterate_nested() {
        let a   = Ast::var("a");
        let b   = Ast::var("b");
        let c   = Ast::var("c");
        let ab  = Ast::prefix(a,b);
        let abc = Ast::prefix(ab, c); // repr is `a b c`

        assert_eq!((&abc).iter().count(), 2); // for App's two children
        assert_eq!(abc.iter_recursive().count(), 5); // for 2 Apps and 3 Vars
    }

    #[test]
    fn all_lines_of_block() {
        let ty          = BlockType::Discontinuous {};
        let indent      = 4;
        let empty_lines = vec![5];
        let first_line  = BlockLine {elem:Ast::var("head"), off:3};
        let lines       = vec![
            BlockLine {elem:Some(Ast::var("tail0")), off:2},
            BlockLine {elem:None, off:1},
            BlockLine {elem:Some(Ast::var("tail2")), off:3},
        ];
        let is_orphan     = false;
        let block         = Block {ty,indent,empty_lines,first_line,lines,is_orphan};
        let expected_repr = "\n     \n    head   \n    tail0  \n     \n    tail2   ";
        assert_eq!(block.repr(), expected_repr);

        let all_lines = block.all_lines();
        let (empty_line,head_line,tail0,tail1,tail2) = all_lines.iter().expect_tuple();
        assert!(empty_line.elem.is_none());
        assert_eq!(empty_line.off,1); // other 4 indents are provided by Block
        assert_eq!(head_line.elem.as_ref().unwrap().repr(),"head");
        assert_eq!(head_line.off,3);
        assert_eq!(tail0.elem.as_ref().unwrap().repr(),"tail0");
        assert_eq!(tail0.off,2);
        assert!(tail1.elem.is_none());
        assert_eq!(tail1.off,1);
        assert_eq!(tail2.elem.as_ref().unwrap().repr(),"tail2");
        assert_eq!(tail2.off,3);
    }
}<|MERGE_RESOLUTION|>--- conflicted
+++ resolved
@@ -23,19 +23,11 @@
 pub mod test_utils;
 #[warn(missing_docs)]
 pub mod traits;
-<<<<<<< HEAD
 
 
 pub mod prelude {
     pub use enso_prelude::*;
 
-=======
-
-
-pub mod prelude {
-    pub use enso_prelude::*;
-
->>>>>>> 8931df9b
     pub use crate::Ast;
     pub use crate::traits::*;
 }
@@ -1032,14 +1024,7 @@
 
 impl Infix<Ast> {
     /// Creates an `Infix` Shape, where both its operands are Vars and spacing is 1.
-<<<<<<< HEAD
     pub fn from_vars(larg:impl Str, opr:impl Str, rarg:impl Str) -> Infix<Ast> {
-=======
-    pub fn from_vars<Str0,Str1,Str2>(larg:Str0, opr:Str1, rarg:Str2) -> Infix<Ast>
-        where Str0 : ToString,
-              Str1 : ToString,
-              Str2 : ToString, {
->>>>>>> 8931df9b
         let larg  = Ast::var(larg);
         let loff  = 1;
         let opr   = Ast::opr(opr);
@@ -1055,13 +1040,10 @@
         let lines = line_asts.iter().cloned().map(|elem| BlockLine {elem, off:0}).collect();
         Module {lines}
     }
-<<<<<<< HEAD
-=======
 
     pub fn from_line(line_ast:impl Into<Ast>) -> Self {
         Self::from_lines(&[Some(line_ast.into())])
     }
->>>>>>> 8931df9b
 }
 
 // === AST ===
@@ -1083,11 +1065,7 @@
     }
 
     /// Creates an Ast node with Var inside and given ID.
-<<<<<<< HEAD
     pub fn var_with_id(name:impl Str, id:Id) -> Ast {
-=======
-    pub fn var_with_id<Name:Str>(name:Name, id:Id) -> Ast {
->>>>>>> 8931df9b
         let name = name.into();
         let var  = Var{name};
         Ast::new(var,Some(id))
@@ -1135,7 +1113,6 @@
         Ast::from(opr)
     }
 
-<<<<<<< HEAD
     /// Creates an AST node with `InvalidSuffix` shape.
     pub fn invalid_suffix(elem:impl Into<Ast>, suffix:impl Str) -> Ast {
         let elem           = elem.into();
@@ -1144,24 +1121,22 @@
         Ast::from(invalid_suffix)
     }
 
-=======
->>>>>>> 8931df9b
     /// Creates an AST node with `Infix` shape.
     pub fn infix(larg:impl Into<Ast>, opr:impl Str, rarg:impl Into<Ast>) -> Ast {
         let larg = larg.into();
         let loff  = 1;
-<<<<<<< HEAD
         let opr   = Ast::opr(opr);
-=======
-        let opr   = Ast::opr(opr.into());
->>>>>>> 8931df9b
         let roff  = 1;
         let rarg  = rarg.into();
         let infix = Infix {larg,loff,opr,roff,rarg};
         Ast::from(infix)
     }
 
-<<<<<<< HEAD
+    /// Creates AST node with `Module` shape with one line.
+    pub fn one_line_module(line_ast:impl Into<Ast>) -> Ast {
+        Module::from_line(line_ast).into()
+    }
+
     /// Creates an AST node with `TextLineFmt` shape.
     pub fn text_line_fmt(text:Vec<SegmentFmt<Ast>>) -> Ast {
         let text_line_fmt = TextLineFmt {text};
@@ -1183,20 +1158,8 @@
 
     /// Creates an AST node with `Infix` shape, where both its operands are Vars.
     pub fn infix_var(larg:impl Str, opr:impl Str, rarg:impl Str) -> Ast {
-=======
-    /// Creates an AST node with `Infix` shape, where both its operands are Vars.
-    pub fn infix_var<Str0,Str1,Str2>(larg:Str0, opr:Str1, rarg:Str2) -> Ast
-    where Str0 : ToString
-        , Str1 : ToString
-        , Str2 : ToString {
->>>>>>> 8931df9b
         let infix = Infix::from_vars(larg,opr,rarg);
         Ast::from(infix)
-    }
-
-    /// Creates AST node with `Module` shape with one line.
-    pub fn one_line_module(line_ast:impl Into<Ast>) -> Ast {
-        Module::from_line(line_ast).into()
     }
 }
 
