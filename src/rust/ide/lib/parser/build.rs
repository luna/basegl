//! This build script is responsible for ensuring that if parser targets wasm,
//! the JS Parser package is available at the expected location for
//! `wasm_bindgen` tool.

#![feature(option_result_contains)]

use ensogl_build_utilities::PathRef;
use ensogl_build_utilities::absolute_path;
use ensogl_build_utilities::targeting_wasm;

use std::fs;
use std::fs::File;
use std::fs::create_dir_all;
use std::io::prelude::*;
use std::path::PathBuf;



// =========================
// == Hardcoded constants ==
// =========================

/// Where the crate expects to find file with compiled parser.
/// Path relative to the crate directory.
const PARSER_PATH: &str = "./pkg/scala-parser.js";

/// Commit from `enso` repository that will be used to obtain parser from.
<<<<<<< HEAD
const PARSER_COMMIT: &str = "2801f58ba9bc70b7b82e5a57f4e8b1796b509477";
=======
const PARSER_COMMIT: &str = "157582b81edb1e02a91e7866fde7e0ae72d5570f";
>>>>>>> 235ebdf3

/// Magic code that needs to be prepended to ScalaJS generated parser due to:
/// https://github.com/scala-js/scala-js/issues/3677/
const PARSER_PREAMBLE: &str = "var __ScalaJSEnv = { global: window };";

/// Obtains a URL where this parser version can be downloaded.
pub fn parser_url(version:&ParserVersion) -> reqwest::Url {
    let url_string = format!(
        "https://packages.luna-lang.org/parser-js/nightly/{}/scala-parser.js",
        version.commit);
    let invalid_url_msg = format!("{} is an invalid URL.", url_string);
    reqwest::Url::parse(&url_string).expect(&invalid_url_msg)
}



// ===================
// == ParserVersion ==
// ===================

/// Parser version described as commit hash from `enso` repository.
#[derive(Clone,Debug,PartialEq)]
pub struct ParserVersion{ pub commit:String }

impl ParserVersion {
    /// Create a version described by given commit hash.
    pub fn from_commit(commit:String) -> ParserVersion { ParserVersion{commit} }

    /// The JS parser version required for this crate.
    pub fn required() -> ParserVersion {
        ParserVersion { commit: PARSER_COMMIT.into() }
    }
}



// ========================
// == Downloading parser ==
// ========================

/// Stores information which parser version should be provided where.
///
/// Implementation provides methods that download desired parser version, patch it and store to the
/// file, so parser can be consumed by `wasm_bindgen`.
struct ParserProvider {
    /// Required parser version.
    version      : ParserVersion,
    /// The path where JS file needs to be provided.
    parser_path  : PathBuf,
}

impl ParserProvider {
    /// Creates a provider that obtains given parser version to a given path.
    pub fn new(version:ParserVersion, parser_path:impl PathRef) -> ParserProvider {
        let parser_path  = PathBuf::from(parser_path.as_ref());
        ParserProvider {version,parser_path}
    }

    /// Downloads contents of JS parser into memory.
    pub async fn download(&self) -> bytes::Bytes {
        let url            = parser_url(&self.version);
        let get_error      = format!("Failed to get response from {}.",    url);
        let download_error = format!("Failed to download contents of {}.", url);
        let server_error   = format!("Server replied with error when getting {}.", url);
        let response       = reqwest::get(url).await.expect(&get_error);
        let response       = response.error_for_status().expect(&server_error);
        response.bytes().await.expect(&download_error)
    }

    /// Stores JS parser into file, after patching with a `PARSER_PREAMBLE`.
    pub fn patch_and_store(&self, js_parser:bytes::Bytes) {
        let display_path = self.parser_path.display();
        let open_error   = format!("Failed to open {}.", display_path);
        let write_error  = format!("Failed to write {}.",display_path);
        let flush_error  = format!("Failed to flush {}.",display_path);

        let mut file = File::create(&self.parser_path).expect(&open_error);
        file.write_all(PARSER_PREAMBLE.as_bytes()).expect(&write_error);
        file.write_all(&js_parser).expect(&write_error);
        file.flush().expect(&flush_error);
    }

    /// Ensures that target's parent directory exists.
    pub fn prepare_target_location(&self) {
        let parent_directory = self.parser_path.parent().expect("Unable to access parent directory.");
        let create_dir_error = format!(
            "Failed to create directory: {}.",
            parent_directory.display());
        create_dir_all(parent_directory).expect(&create_dir_error);
    }

    /// Places required parser version in the target location.
    pub async fn run(&self) {
        self.prepare_target_location();
        let parent_directory = self.parser_path.parent().expect("Unable to access parent directory.");
        let fingerprint      = parent_directory.join("parser.fingerprint");
        let opt_version      = fs::read_to_string(&fingerprint);
        let changed          = match opt_version {
            Err(_)   => true,
            Ok(hash) => hash != PARSER_COMMIT
        };
        if changed {
            println!("cargo:warning=Parser version changed. Rebuilding.");
            let parser_js = self.download().await;
            self.patch_and_store(parser_js);
            fs::write(&fingerprint,PARSER_COMMIT).expect("Unable to write parser fingerprint.");
        }
    }
}



// ==========
// == main ==
// ==========

#[tokio::main]
async fn main() -> std::result::Result<(), Box<dyn std::error::Error>> {
    if targeting_wasm() {
        let required_version = ParserVersion::required();
        let parser_path      = absolute_path(PARSER_PATH)?;
        let provider         = ParserProvider::new(required_version,&parser_path);
        provider.run().await;
    }
    println!("cargo:rerun-if-changed=build.rs");
    Ok(())
}<|MERGE_RESOLUTION|>--- conflicted
+++ resolved
@@ -25,11 +25,7 @@
 const PARSER_PATH: &str = "./pkg/scala-parser.js";
 
 /// Commit from `enso` repository that will be used to obtain parser from.
-<<<<<<< HEAD
-const PARSER_COMMIT: &str = "2801f58ba9bc70b7b82e5a57f4e8b1796b509477";
-=======
 const PARSER_COMMIT: &str = "157582b81edb1e02a91e7866fde7e0ae72d5570f";
->>>>>>> 235ebdf3
 
 /// Magic code that needs to be prepended to ScalaJS generated parser due to:
 /// https://github.com/scala-js/scala-js/issues/3677/
