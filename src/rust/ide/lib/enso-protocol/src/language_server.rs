//! Client library for the Language Server part of the Enso Protocol.
//!
//! Please refer to https://github.com/luna/enso/blob/main/docs/language-server/README.md---language-server
//! for the full protocol documentation and discussion on the types and terms used here.
//!
//! Also, the Enso Protocol specification is source for many names and comments used here.
//! This file tries to follow the scheme of the protocol specification.

pub mod connection;
pub mod response;
#[cfg(test)]
mod tests;
pub mod types;

pub use types::*;
pub use connection::Connection;

use crate::prelude::*;

use crate::types::UTCDateTime;
use crate::types::Sha3_224;

use json_rpc::api::Result;
use json_rpc::Handler;
use json_rpc::make_rpc_methods;
use serde::Serialize;
use serde::Deserialize;
use std::future::Future;
use uuid::Uuid;



// ====================
// === API & Client ===
// ====================

make_rpc_methods! {
/// An interface containing all the available file management operations.
trait API {
    /// Initialize the connection used to send the textual protocol messages. This initialisation
    /// is important such that the client identifier can be correlated between the textual and data
    /// connections.
    #[MethodInput=InitProtocolInput,rpc_name="session/initProtocolConnection"]
    fn init_protocol_connection(&self, client_id:Uuid) -> response::InitProtocolConnection;

    /// Copy a specified file system object to another location.
    #[MethodInput=CopyFileInput,rpc_name="file/copy"]
    fn copy_file(&self, from:Path, to:Path) -> ();

    /// Delete the specified file system object.
    #[MethodInput=DeleteFileInput,rpc_name="file/delete"]
    fn delete_file(&self, path:Path) -> ();

    /// Check if file system object exists.
    #[MethodInput=FileExistsInput,rpc_name="file/exists"]
    fn file_exists(&self, path:Path) -> response::FileExists;

    /// List all file-system objects in the specified path.
    #[MethodInput=FileListInput,rpc_name="file/list"]
    fn file_list(&self, path:Path) -> response::FileList;

    /// Move file system object to another location.
    #[MethodInput=MoveFileInput,rpc_name="file/move"]
    fn move_file(&self, from:Path, to:Path) -> ();

    /// Reads file's content as a String.
    #[MethodInput=ReadFileInput,rpc_name="file/read"]
    fn read_file(&self, path:Path) -> response::Read;

    /// Gets file system object's attributes information.
    #[MethodInput=FileInfoInput,rpc_name="file/info"]
    fn file_info(&self, path:Path) -> response::FileInfo;

    /// Creates the specified file system object.
    #[MethodInput=CreateInput,rpc_name="file/create"]
    fn create_file(&self, object:FileSystemObject) -> ();

    /// Writes String contents to a file in the specified path.
    #[MethodInput=FileWriteInput,rpc_name="file/write"]
    fn write_file(&self, path:Path, contents:String) -> ();

    /// Acquire capability permission.
    #[MethodInput=AcquireCapabilityInput,rpc_name="capability/acquire"]
    fn acquire_capability(&self, method:String, register_options:RegisterOptions) -> ();

    /// Open the specified file. If no user has write lock on the opened file, the write lock
    /// capability is granted to the caller.
    #[MethodInput=OpenTextFileInput,rpc_name="text/openFile"]
    fn open_text_file(&self, path:Path) -> response::OpenTextFile;

    /// Informs the language server that a client has closed the specified file.
    #[MethodInput=CloseTextFileInput,rpc_name="text/closeFile"]
    fn close_text_file(&self, path:Path) -> ();

    /// Save the specified file. It may fail if the user does not have permission to edit that file.
    #[MethodInput=SaveTextFileInput,rpc_name="text/save"]
    fn save_text_file(&self, path:Path, current_version:Sha3_224) -> ();

    /// Apply edits to the specified text file. This operation may fail if the user does not
    /// have permission to edit the resources for which edits are sent. This failure may be partial,
    /// in that some edits are applied and others are not.
    #[MethodInput=ApplyTextFileEditInput,rpc_name="text/applyEdit"]
    fn apply_text_file_edit(&self, edit:FileEdit) -> ();

    /// Create a new execution context. Return capabilities executionContext/canModify and
    /// executionContext/receivesUpdates containing freshly created ContextId
    #[MethodInput=CreateExecutionContextInput,rpc_name="executionContext/create"]
    fn create_execution_context(&self) -> response::CreateExecutionContext;

    /// Destroy an execution context and free its resources.
    #[MethodInput=DestroyExecutionContextInput,rpc_name="executionContext/destroy"]
    fn destroy_execution_context(&self, context_id:ContextId) -> ();

    /// Move the execution context to a new location deeper down the stack.
    #[MethodInput=PushToExecutionContextInput,rpc_name="executionContext/push"]
    fn push_to_execution_context(&self, context_id:ContextId, stack_item:StackItem) -> ();

    /// Move the execution context up the stack.
    #[MethodInput=PopFromExecutionContextInput,rpc_name="executionContext/pop"]
    fn pop_from_execution_context(&self, context_id:ContextId) -> ();

    /// Attach a visualisation, potentially preprocessed by some arbitrary Enso code, to a given
    /// node in the program.
    #[MethodInput=AttachVisualisationInput,rpc_name="executionContext/attachVisualisation"]
    fn attach_visualisation
    ( &self
    , visualisation_id     : Uuid
    , expression_id        : Uuid
    , visualisation_config : VisualisationConfiguration) -> ();

    /// Detach a visualisation from the executing code.
    #[MethodInput=DetachVisualisationInput,rpc_name="executionContext/detachVisualisation"]
    fn detach_visualisation
    (&self, context_id:Uuid, visualisation_id:Uuid, expression_id:Uuid) -> ();

    /// Modify the configuration for an existing visualisation.
    #[MethodInput=ModifyVisualisationInput,rpc_name="executionContext/modifyVisualisation"]
    fn modify_visualisation
    (&self, visualisation_id:Uuid, visualisation_config:VisualisationConfiguration) -> ();

    /// Obtain the full suggestions database.
    #[MethodInput=GetSuggestionsDatabaseInput,rpc_name="search/getSuggestionsDatabase"]
    fn get_suggestions_database(&self) -> response::GetSuggestionDatabase;

    /// Receive the current version of the suggestions database.
    #[MethodInput=GetSuggestionsDatabaseVersionInput,
        rpc_name="search/getSuggestionsDatabaseVersion"]
    fn get_suggestions_database_version(&self) -> response::GetSuggestionDatabaseVersion;

    /// Receive the autocomplete suggestion.
    #[MethodInput=CompletionInput,rpc_name="search/completion"]
    fn completion
    ( &self
<<<<<<< HEAD
    , module      : Path
=======
    , file        : Path
>>>>>>> feca0b72
    , position    : Position
    , self_type   : Option<String>
    , return_type : Option<String>
    , tags        : Option<Vec<SuggestionEntryType>>
    ) -> response::Completion;
}}<|MERGE_RESOLUTION|>--- conflicted
+++ resolved
@@ -151,11 +151,7 @@
     #[MethodInput=CompletionInput,rpc_name="search/completion"]
     fn completion
     ( &self
-<<<<<<< HEAD
-    , module      : Path
-=======
     , file        : Path
->>>>>>> feca0b72
     , position    : Position
     , self_type   : Option<String>
     , return_type : Option<String>
