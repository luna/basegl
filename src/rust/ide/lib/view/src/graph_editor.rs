--- conflicted
+++ resolved
@@ -316,13 +316,6 @@
     /// Disable mode in which the pressed node will be edited.
     edit_mode_off,
 
-
-    /// Simulates a documentation open press event. In case the event will be shortly followed by `release_documentation_view_visibility`, the documentation will be shown permanently. In other case, it will be disabled as soon as the `release_documentation_view_visibility` is emitted.
-    press_documentation_view_visibility,
-    /// Simulates a documentation open release event. See `press_documentation_view_visibility` to learn more.
-    release_documentation_view_visibility,
-
-
     /// Enable nodes multi selection mode. It works like inverse mode for single node selection and like merge mode for multi node selection mode.
     enable_node_multi_select,
     /// Disable nodes multi selection mode. It works like inverse mode for single node selection and like merge mode for multi node selection mode.
@@ -396,7 +389,6 @@
     pub set_visualization            : frp::Source<(NodeId,Option<visualization::Path>)>,
     pub register_visualization       : frp::Source<Option<visualization::Definition>>,
     pub set_visualization_data       : frp::Source<(NodeId,visualization::Data)>,
-    pub set_documentation_data       : frp::Source<visualization::Data>,
 
     hover_node_input           : frp::Source<Option<EdgeTarget>>,
     hover_node_output          : frp::Source<Option<EdgeTarget>>,
@@ -1106,28 +1098,16 @@
 
 #[derive(Debug,Clone,CloneRef)]
 pub struct GraphEditorModel {
-<<<<<<< HEAD
     pub logger             : Logger,
     pub display_object     : display::object::Instance,
     pub app                : Application,
-    pub project_name       : component::ProjectName,
+    pub breadcrumbs        : component::Breadcrumbs,
     pub cursor             : cursor::Cursor,
     pub nodes              : Nodes,
     pub edges              : Edges,
     pub documentation_view : documentation::View,
     touch_state            : TouchState,
     frp                    : FrpInputs,
-=======
-    pub logger         : Logger,
-    pub display_object : display::object::Instance,
-    pub app            : Application,
-    pub breadcrumbs    : component::Breadcrumbs,
-    pub cursor         : cursor::Cursor,
-    pub nodes          : Nodes,
-    pub edges          : Edges,
-    touch_state        : TouchState,
-    frp                : FrpInputs,
->>>>>>> 5a4ba838
 }
 
 
@@ -1140,7 +1120,6 @@
     , network       : &frp::Network
     , focus_manager : &FocusManager
     ) -> Self {
-<<<<<<< HEAD
         let scene              = app.display.scene();
         let logger             = Logger::new("GraphEditor");
         let display_object     = display::object::Instance::new(&logger);
@@ -1150,35 +1129,16 @@
         let edges              = default();
         let frp                = FrpInputs::new(network);
         let touch_state        = TouchState::new(network,&scene.mouse.frp);
-        let project_name       = component::ProjectName::new(scene,focus_manager);
-        display_object.add_child(&project_name);
-        let screen     = scene.camera().screen();
-        let margin     = 10.0;
-        project_name.set_position_y(screen.height / 2.0 - margin);
-        // FIXME: These 2 lines fix a bug with display objects visible on stage.
-        //        The same bug appears in `ContainerModel`
+        let breadcrumbs        = component::Breadcrumbs::new(scene,focus_manager);
         display_object.add_child(&documentation_view);
         display_object.remove_child(&documentation_view);
-        let app = app.clone_ref();
-        Self {logger,display_object,app,cursor,nodes,edges,touch_state,frp,project_name,documentation_view}//visualizations}
-=======
-        let scene          = app.display.scene();
-        let logger         = Logger::new("GraphEditor");
-        let display_object = display::object::Instance::new(&logger);
-        let nodes          = Nodes::new(&logger);
-//      let visualizations = Stage::new(scene.clone_ref(), Logger::new("VisualisationCollection"));
-        let edges          = default();
-        let frp            = FrpInputs::new(network);
-        let touch_state    = TouchState::new(network,&scene.mouse.frp);
-        let breadcrumbs    = component::Breadcrumbs::new(scene,focus_manager);
-        let app            = app.clone_ref();
-        Self {logger,display_object,app,cursor,nodes,edges,touch_state,frp,breadcrumbs}.init()//visualizations }
+        let app                = app.clone_ref();
+        Self {logger,display_object,app,cursor,nodes,edges,touch_state,frp,breadcrumbs,documentation_view}.init()//visualizations }
     }
 
     fn init(self) -> Self {
         self.add_child(&self.breadcrumbs);
         self
->>>>>>> 5a4ba838
     }
 
     pub fn all_nodes(&self) -> Vec<NodeId> {
