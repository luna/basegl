--- conflicted
+++ resolved
@@ -21,9 +21,7 @@
 use crate::graph_editor::component::node;
 use crate::graph_editor::component::type_coloring::MISSING_TYPE_COLOR;
 use crate::graph_editor::component::visualization::MockDataGenerator3D;
-use crate::graph_editor::component::visualization::MockDocGenerator;
 use crate::graph_editor::component::visualization;
-use crate::graph_editor::builtin::visualization::native::documentation;
 
 use enso_frp as frp;
 use ensogl::application::Application;
@@ -312,11 +310,6 @@
     /// Disable mode in which the pressed node will be edited.
     edit_mode_off,
 
-    /// Simulates a documentation open press event. In case the event will be shortly followed by `release_documentation_visibility`, the documentation will be shown permanently. In other case, it will be disabled as soon as the `release_documentation_visibility` is emitted.
-    press_documentation_visibility,
-    /// Simulates a documentation open release event. See `press_documentation_visibility` to learn more.
-    release_documentation_visibility,
-
     /// Enable nodes multi selection mode. It works like inverse mode for single node selection and like merge mode for multi node selection mode.
     enable_node_multi_select,
     /// Disable nodes multi selection mode. It works like inverse mode for single node selection and like merge mode for multi node selection mode.
@@ -390,7 +383,6 @@
     pub set_visualization            : frp::Source<(NodeId,Option<visualization::Path>)>,
     pub register_visualization       : frp::Source<Option<visualization::Definition>>,
     pub set_visualization_data       : frp::Source<(NodeId,visualization::Data)>,
-    pub set_documentation_data       : frp::Source<visualization::Data>,
 
     hover_node_input           : frp::Source<Option<EdgeTarget>>,
     hover_node_output          : frp::Source<Option<EdgeTarget>>,
@@ -429,7 +421,6 @@
             cycle_visualization          <- source();
             set_visualization            <- source();
             register_visualization       <- source();
-            set_documentation_data       <- source();
 
             hover_node_input             <- source();
             hover_node_output            <- source();
@@ -446,10 +437,10 @@
              ,unset_edge_source,unset_edge_target
              ,set_node_position,set_expression_type,set_method_pointer,select_node,remove_node
              ,set_node_expression,connect_nodes,deselect_all_nodes,cycle_visualization
-             ,set_visualization,register_visualization,set_documentation_data
-             ,some_edge_targets_detached,some_edge_sources_detached,all_edge_targets_attached
-             ,hover_node_input,all_edge_sources_attached,hover_node_output,press_node_output
-             ,set_detached_edge_sources,all_edges_attached,
+             ,set_visualization,register_visualization,some_edge_targets_detached
+             ,some_edge_sources_detached,all_edge_targets_attached,hover_node_input
+             ,all_edge_sources_attached,hover_node_output,press_node_output
+             ,set_detached_edge_sources,all_edges_attached
         }
     }
 }
@@ -553,7 +544,6 @@
     visualization_enable_fullscreen : NodeId,
     visualization_set_preprocessor  : (NodeId,data::EnsoCode),
 
-    documentation_visible : bool,
 }
 
 
@@ -1085,7 +1075,6 @@
     pub cursor         : cursor::Cursor,
     pub nodes          : Nodes,
     pub edges          : Edges,
-    pub doc_view       : documentation::View,
     touch_state        : TouchState,
     frp                : FrpInputs,
 }
@@ -1104,38 +1093,17 @@
         let logger         = Logger::new("GraphEditor");
         let display_object = display::object::Instance::new(&logger);
         let nodes          = Nodes::new(&logger);
-//      let visualizations = Stage::new(scene.clone_ref(), Logger::new("VisualisationCollection"));
-        let doc_view       = documentation::View::new(&scene);
+//        let visualizations = Stage::new(scene.clone_ref(), Logger::new("VisualisationCollection"));
         let edges          = default();
         let frp            = FrpInputs::new(network);
         let touch_state    = TouchState::new(network,&scene.mouse.frp);
         let project_name   = component::ProjectName::new(scene,focus_manager);
         display_object.add_child(&project_name);
-<<<<<<< HEAD
-        let screen     = scene.camera().screen();
-        let margin     = 10.0;
-        project_name.set_position_y(screen.height / 2.0 - margin);
-        let doc_width  = documentation::DOC_VIEW_WIDTH;
-        let doc_margin = documentation::DOC_VIEW_MARGIN;
-        frp::extend! { network
-            eval scene.frp.shape((shape) {
-                doc_view.set_position_x((shape.width - doc_width) / 2.0 - doc_margin);
-                doc_view.frp.set_size.emit(Vector2::new(doc_width,shape.height - (doc_margin * 2.0)));
-            });
-        }
-        // FIXME: These 2 lines fix a bug with display objects visible on stage.
-        //        The same bug appears in `ContainerModel`
-        display_object.add_child(&doc_view);
-        display_object.remove_child(&doc_view);
-        let scene = scene.clone_ref();
-        Self {logger,display_object,scene,cursor,nodes,edges,touch_state,frp,project_name,doc_view}//visualizations}
-=======
         let screen = scene.camera().screen();
         let margin = 10.0;
         project_name.set_position(Vector3::new(0.0,screen.height / 2.0 - margin,0.0));
         let app = app.clone_ref();
         Self {logger,display_object,app,cursor,nodes,edges,touch_state,frp,project_name}//visualizations }
->>>>>>> 7ac702fe
     }
 
     pub fn all_nodes(&self) -> Vec<NodeId> {
@@ -1218,15 +1186,6 @@
         if let Some(node) = self.nodes.get_cloned_ref(&node_id) {
             node.visualization.frp.enable_fullscreen.emit(());
         }
-    }
-
-    fn set_documentation_visibility(&self, is_vis:bool) {
-        if is_vis { self.scene.remove_child(&self.doc_view) }
-        else      { self.scene.add_child(&self.doc_view)    }
-    }
-
-    fn is_doc_visible(&self) -> bool {
-        self.doc_view.has_parent()
     }
 
     /// Warning! This function does not remove connected edges. It needs to be handled by the
@@ -1583,8 +1542,6 @@
              , Self::self_shortcut(shortcut::Action::press        (&[Key::Control,Key::Character(" ".into())],&[])  , "press_visualization_visibility")
              , Self::self_shortcut(shortcut::Action::double_press (&[Key::Control,Key::Character(" ".into())],&[])  , "double_press_visualization_visibility")
              , Self::self_shortcut(shortcut::Action::release      (&[Key::Control,Key::Character(" ".into())],&[])  , "release_visualization_visibility")
-             , Self::self_shortcut(shortcut::Action::press        (&[Key::Control,Key::Character("\\".into())],&[]) , "press_documentation_visibility")
-             , Self::self_shortcut(shortcut::Action::release      (&[Key::Control,Key::Character("\\".into())],&[]) , "release_documentation_visibility")
              , Self::self_shortcut(shortcut::Action::press        (&[Key::Meta],&[])                                , "toggle_node_multi_select")
              , Self::self_shortcut(shortcut::Action::release      (&[Key::Meta],&[])                                , "toggle_node_multi_select")
              , Self::self_shortcut(shortcut::Action::press        (&[Key::Control],&[])                             , "toggle_node_multi_select")
@@ -2260,25 +2217,19 @@
             let data    = visualization::Data::from(content);
             inputs.set_visualization_data.emit((*node_id,data));
         }
-
-        let sample_doc_generator = MockDocGenerator::default();
-        let data                 = sample_doc_generator.generate_data();
-        let content              = serde_json::to_value(data).unwrap();
-        let data                 = visualization::Data::from(content);
-        inputs.set_documentation_data.emit(data);
     }));
 
     def _set_data = inputs.set_visualization_data.map(f!([nodes]((node_id,data)) {
          if let Some(node) = nodes.get_cloned(node_id) {
              node.visualization.frp.set_data.emit(data);
          }
-    }));
-
-    nodes_to_cycle <= inputs.cycle_visualization_for_selected_node.map(f_!(model.selected_nodes()));
-    node_to_cycle  <- any(nodes_to_cycle,inputs.cycle_visualization);
-
-    let cycle_count = Rc::new(Cell::new(0));
-    def _cycle_visualization = node_to_cycle.map(f!([scene,nodes,visualizations,logger](node_id) {
+     }));
+
+     nodes_to_cycle <= inputs.cycle_visualization_for_selected_node.map(f_!(model.selected_nodes()));
+     node_to_cycle  <- any(nodes_to_cycle,inputs.cycle_visualization);
+
+     let cycle_count = Rc::new(Cell::new(0));
+     def _cycle_visualization = node_to_cycle.map(f!([scene,nodes,visualizations,logger](node_id) {
         let visualizations = visualizations.valid_sources(&"Any".into());
         cycle_count.set(cycle_count.get() % visualizations.len());
         let vis  = &visualizations[cycle_count.get()];
@@ -2392,29 +2343,6 @@
 
     }
 
-    // === Documentation Set ===
-    frp::extend! { network
-
-    eval inputs.set_documentation_data ((data) model.doc_view.frp.send_data.emit(data));
-
-
-    // === Documentation toggle ===
-
-    let doc_press_ev               = inputs.press_documentation_visibility.clone_ref();
-    let doc_release                = inputs.release_documentation_visibility.clone_ref();
-    doc_pressed                   <- bool(&doc_release,&doc_press_ev);
-    doc_was_pressed               <- doc_pressed.previous();
-    doc_press                     <- doc_press_ev.gate_not(&doc_was_pressed);
-    doc_press_on_off              <- doc_press.map(f_!(model.is_doc_visible()));
-    outputs.documentation_visible <+ doc_press_on_off;
-
-
-    // === OUTPUTS REBIND ===
-
-    eval outputs.documentation_visible ((vis) model.set_documentation_visibility(*vis));
-
-    }
-
 
     // === Remove Edge ===
     frp::extend! { network
