#![allow(missing_docs)]

//! NOTE
//! This file is under a heavy development. It contains commented lines of code and some code may
//! be of poor quality. Expect drastic changes.

use crate::prelude::*;

use crate::graph_editor::GraphEditor;
use crate::graph_editor::Type;

use enso_frp as frp;
use ensogl::display::navigation::navigator::Navigator;
use ensogl::system::web;
use ensogl::application::Application;
use ensogl::display::object::ObjectOps;
use ensogl::display::style::theme;
use ensogl::data::color;
use ensogl_text as text;
use wasm_bindgen::prelude::*;

use text::traits::*;



#[wasm_bindgen]
#[allow(dead_code)]
pub fn run_example_shapes() {
    web::forward_panic_hook_to_console();
    web::set_stdout();
    web::set_stack_trace_limit();
    run_once_initialized(|| {
        let app = Application::new(&web::get_html_element_by_id("root").unwrap());
        init(&app);
        mem::forget(app);
    });
}


fn _fence<T,Out>(network:&frp::Network, trigger:T) -> (frp::Stream,frp::Stream<bool>)
where T:frp::HasOutput<Output=Out>, T:Into<frp::Stream<Out>>, Out:frp::Data {
    let trigger = trigger.into();
    frp::extend! { network
        def trigger_ = trigger.constant(());
        def runner   = source::<()>();
        def switch   = any_mut();
        switch.attach(&trigger_);
        def triggered = trigger.map(f_!(runner.emit(())));
        switch.attach(&triggered);
        def condition = switch.toggle_true();
    }
    let runner = runner.into();
    (runner,condition)
}



// ==================
// === Mock Types ===
// ==================

/// Allows the creation of arbitrary unique `Type`s.
#[derive(Clone,Debug,Default)]
struct DummyTypeGenerator {
    type_counter : u32
}

impl DummyTypeGenerator {
    fn get_dummy_type(&mut self) -> Type {
        self.type_counter += 1;
        Type::from(format!("dummy_type_{}",self.type_counter))
    }
}



// ========================
// === Init Application ===
// ========================

fn init(app:&Application) {

    let mut dark = theme::Theme::new();
    dark.insert("application.background.color", color::Lcha::new(0.13,0.013,0.18,1.0));
    dark.insert("graph_editor.node.background.color", color::Lcha::new(0.2,0.013,0.18,1.0));
    dark.insert("graph_editor.node.selection.color", color::Lcha::new(0.72,0.5,0.22,1.0));
    dark.insert("graph_editor.node.selection.size", 7.0);
    dark.insert("animation.duration", 0.5);
    dark.insert("graph.node.shadow.color", 5.0);
    dark.insert("graph.node.shadow.size", 5.0);
    dark.insert("mouse.pointer.color", color::Rgba::new(0.3,0.3,0.3,1.0));

    app.themes.register("dark",dark);
    app.themes.set_enabled(&["dark"]);

    let _bg = app.display.scene().style_sheet.var("application.background.color");


    let world     = &app.display;
    let scene     = world.scene();
    let camera    = scene.camera();
    let navigator = Navigator::new(&scene,&camera);

    app.views.register::<GraphEditor>();
    let graph_editor = app.new_view::<GraphEditor>();
    let text_area = app.new_view::<text::Area>();
    world.add_child(&graph_editor);


    let node1_id = graph_editor.add_node();
    let node2_id = graph_editor.add_node();

    graph_editor.frp.set_node_position.emit((node1_id,Vector2(-150.0,50.0)));
    graph_editor.frp.set_node_position.emit((node2_id,Vector2(50.0,50.0)));

<<<<<<< HEAD
    graph_editor.frp.set_node_expression.emit((node1_id,expression_mock()));
    graph_editor.frp.set_node_expression.emit((node2_id,expression_mock2()));
=======
    let mut dummy_type_generator = DummyTypeGenerator::default();
    let expression_1 = expression_mock();
    graph_editor.frp.set_node_expression.emit((node1_id,expression_1.clone()));
    expression_1.input_span_tree.root_ref().leaf_iter().for_each(|node|{
        if let  Some(expr_id) = node.expression_id {
            let dummy_type = Some(dummy_type_generator.get_dummy_type());
            graph_editor.frp.set_expression_type.emit((node1_id,expr_id,dummy_type));
        }
    });
    expression_1.output_span_tree.root_ref().leaf_iter().for_each(|node|{
        if let  Some(expr_id) = node.expression_id {
            let dummy_type = Some(dummy_type_generator.get_dummy_type());
            graph_editor.frp.set_expression_type.emit((node1_id,expr_id,dummy_type));
        }
    });

    let expression_2 = expression_mock2();
    graph_editor.frp.set_node_expression.emit((node2_id,expression_2.clone()));
    expression_2.input_span_tree.root_ref().leaf_iter().for_each(|node|{
        if let  Some(expr_id) = node.expression_id {
            let dummy_type = Some(dummy_type_generator.get_dummy_type());
            graph_editor.frp.set_expression_type.emit((node2_id,expr_id,dummy_type));
        }
    });
    expression_2.output_span_tree.root_ref().leaf_iter().for_each(|node|{
        if let  Some(expr_id) = node.expression_id {
            let dummy_type = Some(dummy_type_generator.get_dummy_type());
            graph_editor.frp.set_expression_type.emit((node2_id,expr_id,dummy_type));
        }
    });
>>>>>>> d4bc6896

    world.add_child(&text_area);

    text_area.add_cursor_DEBUG(default());
//    text_area.insert("Test text €!!!\nline2\nline3\nopen \"data.csv\"");
//    text_area.insert("open€ \"data.csv\"\nline2 continuation\nline3 continuation");
    text_area.insert("ab\ncd\nef");

    text_area.replace((1..3).bytes(),color::Rgba::new(0.0,1.0,0.0,1.0));
    text_area.replace((8..9).bytes(),color::Rgba::new(1.0,1.0,0.0,1.0));
    text_area.replace((10..11).bytes(),color::Rgba::new(1.0,0.0,0.0,1.0));
    text_area.replace((14..15).bytes(),color::Rgba::new(0.0,0.0,1.0,1.0));

    text_area.set_default(color::Rgba::new(1.0,1.0,1.0,0.7));
    text_area.set_default(text::Size(12.0));
    text_area.set_position_x(10.0);

    text_area.redraw();

    let cursor = &app.cursor;

    frp::new_network! { network
        eval text_area.frp.output.mouse_cursor_style ((s) cursor.frp.input.set_style.emit(s));
    }

    let mut was_rendered = false;
    let mut loader_hidden = false;
    world.on_frame(move |_| {
        let _keep_alive = &navigator;
        let _keep_alive = &graph_editor;
        let _keep_alive = &text_area;
        let _keep_alive = &network;

        // Temporary code removing the web-loader instance.
        // To be changed in the future.
        if was_rendered && !loader_hidden {
            web::get_element_by_id("loader").map(|t| {
                t.parent_node().map(|p| {
                    p.remove_child(&t).unwrap()
                })
            }).ok();
            loader_hidden = true;
        }
        was_rendered = true;
    }).forget();

}



// =============
// === Mocks ===
// =============

use crate::graph_editor::component::node::port::Expression;

use ast::crumbs::*;
use ast::crumbs::PatternMatchCrumb::*;
use enso_protocol::prelude::Uuid;
use ensogl_core_msdf_sys::run_once_initialized;
use span_tree::traits::*;


pub fn expression_mock() -> Expression {
    let code             = "open \"data.csv\"".into();
    let output_span_tree = span_tree::SpanTree::default();
    let input_span_tree  = span_tree::builder::TreeBuilder::new(15)
        .add_child(0,4,span_tree::node::Kind::Operation,PrefixCrumb::Func)
        .set_expression_id(Uuid::new_v4())
        .done()
        .add_empty_child(5,span_tree::node::InsertType::BeforeTarget)
        .add_child(5,10,span_tree::node::Kind::Target{is_removable:false},PrefixCrumb::Arg)
        .set_expression_id(Uuid::new_v4())
        .done()
        .add_empty_child(15,span_tree::node::InsertType::Append)
        .set_expression_id(Uuid::new_v4())
        .build();
    Expression {code,input_span_tree,output_span_tree}
}

pub fn expression_mock2() -> Expression {
    let pattern_cr       = vec![Seq { right: false }, Or, Or, Build];
    let val              = ast::crumbs::SegmentMatchCrumb::Body {val:pattern_cr};
    let parens_cr        = ast::crumbs::MatchCrumb::Segs {val,index:0};
    let code             = "make_maps size (distribution normal)".into();
    let output_span_tree = span_tree::SpanTree::default();
    let input_span_tree  = span_tree::builder::TreeBuilder::new(36)
        .add_child(0,14,span_tree::node::Kind::Chained,PrefixCrumb::Func)
            .add_child(0,9,span_tree::node::Kind::Operation,PrefixCrumb::Func)
                .set_expression_id(Uuid::new_v4())
                .done()
            .add_empty_child(10,span_tree::node::InsertType::BeforeTarget)
            .add_child(10,4,span_tree::node::Kind::Target {is_removable:true},PrefixCrumb::Arg)
                .set_expression_id(Uuid::new_v4())
                .done()
            .add_empty_child(14,span_tree::node::InsertType::Append)
            .set_expression_id(Uuid::new_v4())
            .done()
        .add_child(15,21,span_tree::node::Kind::Argument {is_removable:true},PrefixCrumb::Arg)
            .set_expression_id(Uuid::new_v4())
            .add_child(1,19,span_tree::node::Kind::Argument {is_removable:false},parens_cr)
                .set_expression_id(Uuid::new_v4())
                .add_child(0,12,span_tree::node::Kind::Operation,PrefixCrumb::Func)
                    .set_expression_id(Uuid::new_v4())
                    .done()
                .add_empty_child(13,span_tree::node::InsertType::BeforeTarget)
                .add_child(13,6,span_tree::node::Kind::Target {is_removable:false},PrefixCrumb::Arg)
                    .set_expression_id(Uuid::new_v4())
                    .done()
                .add_empty_child(19,span_tree::node::InsertType::Append)
                .done()
            .done()
        .add_empty_child(36,span_tree::node::InsertType::Append)
        .build();
    Expression {code,input_span_tree,output_span_tree}
}



// TODO TODO TODO TODO TODO TODO TODO TODO TODO TODO TODO TODO TODO TODO TODO TODO TODO TODO TODO
// TODO TODO TODO TODO TODO TODO TODO TODO TODO TODO TODO TODO TODO TODO TODO TODO TODO TODO TODO
// TODO TODO TODO TODO TODO TODO TODO TODO TODO TODO TODO TODO TODO TODO TODO TODO TODO TODO TODO

// Extract and make use in scene depth sorting.

#[allow(clippy::implicit_hasher)]
pub fn depth_sort(ids:&[usize], elem_above_elems:&HashMap<usize,Vec<usize>>) -> Vec<usize> {

    // === Remove from `elem_above_elems` all ids which are not present in `ids` ===

    let mut elem_above_elems : HashMap<usize,Vec<usize>> = elem_above_elems.clone();
    let mut missing = vec![];
    for (elem,above_elems) in &mut elem_above_elems {
        above_elems.retain(|id| ids.contains(id));
        if above_elems.is_empty() {
            missing.push(*elem);
        }
    }
    for id in &missing {
        elem_above_elems.remove(id);
    }


    // === Generate `elem_below_elems` map ===

    let mut elem_below_elems : HashMap<usize,Vec<usize>> = HashMap::new();
    for (above_id,below_ids) in &elem_above_elems {
        for below_id in below_ids {
            elem_below_elems.entry(*below_id).or_default().push(*above_id);
        }
    }


    // === Sort ids ===

    let mut queue        = HashSet::<usize>::new();
    let mut sorted       = vec![];
    let mut newly_sorted = vec![];

    for id in ids {
        if elem_above_elems.get(id).is_some() {
            queue.insert(*id);
        } else {
            newly_sorted.push(*id);
            while !newly_sorted.is_empty() {
                let id = newly_sorted.pop().unwrap();
                sorted.push(id);
                elem_below_elems.remove(&id).for_each(|above_ids| {
                    for above_id in above_ids {
                        if let Some(lst) = elem_above_elems.get_mut(&above_id) {
                            lst.remove_item(&id);
                            if lst.is_empty() && queue.contains(&above_id) {
                                queue.remove(&above_id);
                                newly_sorted.push(above_id);
                            }
                            if lst.is_empty() {
                                elem_above_elems.remove(&above_id);
                            }
                        }
                    }
                })
            }
        }
    }
    sorted
}


#[cfg(test)]
mod tests {
    use super::*;

    #[test]
    fn identity_with_no_rules() {
        assert_eq!( depth_sort(&vec![]      , &default()) , Vec::<usize>::new() );
        assert_eq!( depth_sort(&vec![1]     , &default()) , vec![1] );
        assert_eq!( depth_sort(&vec![1,3]   , &default()) , vec![1,3] );
        assert_eq!( depth_sort(&vec![1,2,3] , &default()) , vec![1,2,3] );
    }


    #[test]
    fn chained_rules() {
        let mut rules = HashMap::<usize,Vec<usize>>::new();
        rules.insert(1,vec![2]);
        rules.insert(2,vec![3]);
        assert_eq!( depth_sort(&vec![]      , &rules) , Vec::<usize>::new() );
        assert_eq!( depth_sort(&vec![1]     , &rules) , vec![1] );
        assert_eq!( depth_sort(&vec![1,2]   , &rules) , vec![2,1] );
        assert_eq!( depth_sort(&vec![1,2,3] , &rules) , vec![3,2,1] );
    }

    #[test]
    fn order_preserving() {
        let mut rules = HashMap::<usize,Vec<usize>>::new();
        rules.insert(1,vec![2]);
        rules.insert(2,vec![3]);
        assert_eq!( depth_sort(&vec![10,11,12]          , &rules) , vec![10,11,12] );
        assert_eq!( depth_sort(&vec![10,1,11,12]        , &rules) , vec![10,1,11,12] );
        assert_eq!( depth_sort(&vec![10,1,11,2,12]      , &rules) , vec![10,11,2,1,12] );
        assert_eq!( depth_sort(&vec![10,1,11,2,12,3,13] , &rules) , vec![10,11,12,3,2,1,13] );
    }
}<|MERGE_RESOLUTION|>--- conflicted
+++ resolved
@@ -113,10 +113,6 @@
     graph_editor.frp.set_node_position.emit((node1_id,Vector2(-150.0,50.0)));
     graph_editor.frp.set_node_position.emit((node2_id,Vector2(50.0,50.0)));
 
-<<<<<<< HEAD
-    graph_editor.frp.set_node_expression.emit((node1_id,expression_mock()));
-    graph_editor.frp.set_node_expression.emit((node2_id,expression_mock2()));
-=======
     let mut dummy_type_generator = DummyTypeGenerator::default();
     let expression_1 = expression_mock();
     graph_editor.frp.set_node_expression.emit((node1_id,expression_1.clone()));
@@ -147,7 +143,6 @@
             graph_editor.frp.set_expression_type.emit((node2_id,expr_id,dummy_type));
         }
     });
->>>>>>> d4bc6896
 
     world.add_child(&text_area);
 
