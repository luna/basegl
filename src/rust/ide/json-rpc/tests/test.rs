--- conflicted
+++ resolved
@@ -244,16 +244,9 @@
 fn test_notification(mock_notif:MockNotification) {
     let mut fixture = Fixture::new();
     let message     = Message::new(mock_notif.clone());
-<<<<<<< HEAD
     fixture.client.events_stream.expect_pending();
-    fixture.transport.mock_peer_json_message(message.clone());
+    fixture.transport.mock_peer_json_message(message);
     fixture.client.events_stream.expect_pending();
-=======
-    assert!(fixture.client.try_get_notification().is_none());
-    fixture.transport.mock_peer_json_message(message);
-    assert!(fixture.client.try_get_notification().is_none());
-
->>>>>>> 3b28c0c1
     fixture.pool.run_until_stalled();
 
     let notification = fixture.client.expect_notification();
