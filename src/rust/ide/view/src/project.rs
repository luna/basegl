//! The main view of single project opened in IDE.

use crate::prelude::*;

use crate::code_editor;
use crate::graph_editor::component::node;
use crate::graph_editor::component::node::Expression;
use crate::graph_editor::component::visualization;
use crate::graph_editor::GraphEditor;
use crate::graph_editor::NodeId;
use crate::searcher;
use crate::status_bar;

use enso_args::ARGS;
use enso_frp as frp;
use ensogl::application;
use ensogl::application::Application;
use ensogl::application::shortcut;
use ensogl::display;
use ensogl::display::shape::StyleWatch;
use ensogl::DEPRECATED_Animation;
use ensogl::system::web;
use ensogl::system::web::dom;
use ensogl_theme::Theme as Theme;



// =============
// === Model ===
// =============

#[derive(Clone,CloneRef,Debug)]
struct Model {
    app                    : Application,
    logger                 : Logger,
    display_object         : display::object::Instance,
    /// These buttons are present only in a cloud environment.
    window_control_buttons : Immutable<Option<crate::window_control_buttons::View>>,
    graph_editor           : GraphEditor,
    searcher               : searcher::View,
    code_editor            : code_editor::View,
    status_bar             : status_bar::View,
    fullscreen_vis         : Rc<RefCell<Option<visualization::fullscreen::Panel>>>,
}

impl Model {
    fn new(app:&Application) -> Self {
        let logger                 = Logger::new("project::View");
        let display_object         = display::object::Instance::new(&logger);
        let searcher               = app.new_view::<searcher::View>();
        let graph_editor           = app.new_view::<GraphEditor>();
        let code_editor            = app.new_view::<code_editor::View>();
        let status_bar             = status_bar::View::new(app);
        let fullscreen_vis         = default();
        let window_control_buttons = ARGS.is_in_cloud.unwrap_or_default().as_some_from(|| {
            let window_control_buttons = app.new_view::<crate::window_control_buttons::View>();
            display_object.add_child(&window_control_buttons);
            app.display.scene().layers.breadcrumbs_text.add_exclusive(&window_control_buttons);
            window_control_buttons
        });
        let window_control_buttons = Immutable(window_control_buttons);

        display_object.add_child(&graph_editor);
        display_object.add_child(&code_editor);
        display_object.add_child(&searcher);
        display_object.add_child(&status_bar);
        display_object.remove_child(&searcher);
        let app = app.clone_ref();
        Self{app,logger,display_object,window_control_buttons,graph_editor,searcher,code_editor,
            status_bar,fullscreen_vis}
    }

    /// Sets style of IDE to the one defined by parameter `theme`.
    pub fn set_style(&self, theme:Theme) {
        match theme {
            Theme::Light => { self.set_light_style() },
            _            => { self.set_dark_style()  },
        }
    }

    fn set_light_style(&self) {
        ensogl_theme::builtin::light::enable(&self.app);
        self.set_html_style("light-theme");
    }

    fn set_dark_style(&self) {
        ensogl_theme::builtin::dark::enable(&self.app);
        self.set_html_style("dark-theme");
    }

    fn set_html_style(&self, style:&'static str) {
        web::with_element_by_id_or_warn(&self.logger,"root",|root| root.set_class_name(style));
    }

    fn searcher_left_top_position_when_under_node_at(position:Vector2<f32>) -> Vector2<f32> {
        let x = position.x;
        let y = position.y - node::HEIGHT/2.0;
        Vector2(x,y)
    }

    fn searcher_left_top_position_when_under_node(&self, node_id:NodeId) -> Vector2<f32> {
        if let Some(node) = self.graph_editor.model.nodes.get_cloned_ref(&node_id) {
            Self::searcher_left_top_position_when_under_node_at(node.position().xy())
        } else {
            error!(self.logger, "Trying to show searcher under nonexisting node");
            default()
        }
    }

    /// Update Searcher View - its visibility and position - when edited node changed.
    fn update_searcher_view
    (&self, edited_node:Option<NodeId>, searcher_left_top_position:&DEPRECATED_Animation<Vector2<f32>>) {
        if let Some(id) = edited_node {
            self.searcher.show();
            let new_position = self.searcher_left_top_position_when_under_node(id);
            searcher_left_top_position.set_target_value(new_position);
        } else {
            self.searcher.hide();
            self.searcher.clear_actions();
        }
    }

    fn add_node_and_edit(&self) {
        let graph_editor_inputs = &self.graph_editor.frp.input;
        let node_id = if let Some(selected) = self.graph_editor.model.nodes.selected.first_cloned() {
            let selected_pos = self.graph_editor.model.get_node_position(selected).unwrap_or_default();
            let styles       = StyleWatch::new(&self.app.display.scene().style_sheet);
            let offset_y     = styles.get_number(ensogl_theme::project::default_gap_between_nodes);
            let y            = selected_pos.y - offset_y;
            let pos          = Vector2(selected_pos.x,y);
            graph_editor_inputs.add_node.emit(());
            let node_id = self.graph_editor.frp.output.node_added.value();
            self.graph_editor.set_node_position((node_id,pos));
            node_id
        } else {
            graph_editor_inputs.add_node_at_cursor.emit(());
            self.graph_editor.frp.output.node_added.value()
        };
        graph_editor_inputs.set_node_expression.emit(&(node_id,Expression::default()));
        graph_editor_inputs.edit_node.emit(&node_id);
    }

    fn show_fullscreen_visualization(&self, node_id:NodeId) {
        let node = self.graph_editor.model.model.nodes.all.get_cloned_ref(&node_id);
        if let Some(node) = node {
            let visualization = node.view.model.visualization.fullscreen_visualization().clone_ref();
            self.display_object.remove_child(&self.graph_editor);
            self.display_object.add_child(&visualization);
            *self.fullscreen_vis.borrow_mut() = Some(visualization);
        }
    }

    fn hide_fullscreen_visualization(&self) {
        if let Some(visualization) = std::mem::take(&mut *self.fullscreen_vis.borrow_mut()) {
            self.display_object.remove_child(&visualization);
            self.display_object.add_child(&self.graph_editor);
        }
    }

    fn on_dom_shape_changed(&self, shape:&dom::shape::Shape) {
        // Top buttons must always stay in top-left corner.
        if let Some(window_control_buttons) = &*self.window_control_buttons {
            let pos = Vector2(-shape.width, shape.height) / 2.0;
            window_control_buttons.set_position_xy(pos);
        }
    }

    fn on_close_clicked(&self) {
        js::close(enso_config::CONFIG.window_app_scope_name);
    }

    fn on_fullscreen_clicked(&self) {
        js::fullscreen();
    }
}



// ===========
// === FRP ===
// ===========

ensogl::define_endpoints! {
    Input {
        /// Add new node and start editing it's expression.
        add_new_node(),
        /// Abort currently node edit. If it was added node, it will be removed, if the existing node was edited, its old expression will be restored.
        abort_node_editing(),
        /// Simulates a style toggle press event.
        toggle_style(),
        /// Saves the currently opened module to file.
        save_module(),
    }

    Output {
        adding_new_node                (bool),
        node_being_edited              (Option<NodeId>),
        editing_node                   (bool),
        old_expression_of_edited_node  (Expression),
        editing_aborted                (NodeId),
        editing_committed              (NodeId, Option<searcher::entry::Id>),
        code_editor_shown              (bool),
        style                          (Theme),
        fullscreen_visualization_shown (bool),
        default_gap_between_nodes      (f32)
    }
}




mod js {
    // use super::*;
    use wasm_bindgen::prelude::*;

    #[wasm_bindgen(inline_js="
    export function close(windowAppScopeConfigName) {
        try { window[windowAppScopeConfigName].close(); }
        catch(e) {
            console.error(`Exception thrown from window.${windowAppScopeConfigName}.close:`,e)
        }
    }")]
    extern "C" {
        #[allow(unsafe_code)]
        pub fn close(window_app_scope_name:&str);
    }


    #[wasm_bindgen(inline_js="
    export function fullscreen() {
        try {
            if(document.fullscreenElement === null)
                document.documentElement.requestFullscreen()
            else
                document.exitFullscreen()
        } catch (e) {
            console.error('Exception thrown when toggling fullscreen display mode:',e)
        }
    }
    ")]
    extern "C" {
        #[allow(unsafe_code)]
        pub fn fullscreen();
    }
}



// ============
// === View ===
// ============

/// The main view of single project opened in IDE.
#[allow(missing_docs)]
#[derive(Clone,CloneRef,Debug)]
pub struct View {
    model   : Model,
    pub frp : Frp,
}

impl Deref for View {
    type Target = Frp;
    fn deref(&self) -> &Self::Target {
        &self.frp
    }
}

impl View {
    /// Constructor.
    pub fn new(app:&Application) -> Self {
        ensogl_theme::builtin::dark::register(app);
        ensogl_theme::builtin::light::register(app);
        let theme = match ARGS.theme.as_ref().map(|s|s.as_str()) {
            Some("dark") => {
                ensogl_theme::builtin::dark::enable(app);
                Theme::Dark
            }
            _ => {
                ensogl_theme::builtin::light::enable(app);
                Theme::Light
            }
        };

        display::style::javascript::expose_to_window(&app.themes);

        let model                      = Model::new(app);
        let frp                        = Frp::new();
        let searcher                   = &model.searcher.frp;
        let graph                      = &model.graph_editor.frp;
        let network                    = &frp.network;
        let searcher_left_top_position = DEPRECATED_Animation::<Vector2<f32>>::new(network);

        // FIXME[WD]: Think how to refactor it, as it needs to be done before model, as we do not
        //   want shader recompilation. Model uses styles already.
        model.set_style(theme);
        // TODO[WD]: This should not be needed after the theme switching issue is implemented.
        //   See: https://github.com/enso-org/ide/issues/795
        app.themes.update();

<<<<<<< HEAD
        let style_sheet                    = &model.app.display.scene().style_sheet;
        let styles                         = StyleWatch::new(style_sheet);
        let default_gap_between_nodes_path = ensogl_theme::project::default_gap_between_nodes;
        let default_gap_between_nodes      = styles.get_number(default_gap_between_nodes_path);
        frp.source.default_gap_between_nodes.emit(default_gap_between_nodes);

=======
        if let Some(window_control_buttons) = &*model.window_control_buttons {
            let initial_size = &window_control_buttons.size.value();
            model.graph_editor.input.space_for_window_buttons(initial_size);
            frp::extend! { network
                graph.space_for_window_buttons <+ window_control_buttons.size;
                eval_ window_control_buttons.close      (model.on_close_clicked());
                eval_ window_control_buttons.fullscreen (model.on_fullscreen_clicked());
            }
        }

        let shape = app.display.scene().shape().clone_ref();
>>>>>>> 71c3b391
        frp::extend!{ network
            eval shape ((shape) model.on_dom_shape_changed(shape));

            // === Searcher Position and Size ===

            _eval <- all_with(&searcher_left_top_position.value,&searcher.size,f!([model](lt,size) {
                let x = lt.x + size.x / 2.0;
                let y = lt.y - size.y / 2.0;
                model.searcher.set_position_xy(Vector2(x,y));
            }));

            eval searcher.is_visible ([model](is_visible) {
                let is_attached = model.searcher.has_parent();
                if !is_attached && *is_visible {
                    model.display_object.add_child(&model.searcher);
                } else if is_attached && !is_visible {
                    model.display_object.remove_child(&model.searcher);
                }
            });

            // === Searcher Selection ===

            eval searcher.is_selected ((is_selected) graph.set_navigator_disabled(is_selected));


            // === Editing ===

            // The order of instructions below is important to properly distinguish between
            // committing and aborting node editing.

            frp.source.editing_committed <+ searcher.editing_committed
                .map2(&graph.output.node_being_edited, |entry,id| (*id,*entry))
                .filter_map(|(id,entry)| Some(((*id)?, *entry)));

            // This node is true when received "abort_node_editing" signal, and should get false
            // once processing of "node_being_edited" event from graph is performed.
            editing_aborted              <- any(...);
            editing_aborted              <+ frp.abort_node_editing.constant(true);
            editing_commited_in_searcher <- searcher.editing_committed.constant(());
            should_finish_editing_if_any <-
                any(frp.abort_node_editing,editing_commited_in_searcher,frp.add_new_node);
            should_finish_editing <- should_finish_editing_if_any.gate(&graph.output.node_editing);
            eval should_finish_editing ((()) graph.input.stop_editing.emit(()));

            _eval <- graph.output.node_being_edited.map2(&searcher.is_visible,
                f!([model,searcher_left_top_position](node_id,is_visible) {
                    model.update_searcher_view(*node_id,&searcher_left_top_position);
                    if !is_visible {
                        // Do not animate
                        searcher_left_top_position.skip();
                    }
                })
            );
            _eval <- graph.output.node_position_set.map2(&graph.output.node_being_edited,
                f!([searcher_left_top_position]((node_id,position),edited_node_id) {
                    if edited_node_id.contains(node_id) {
                        let new = Model::searcher_left_top_position_when_under_node_at(*position);
                        searcher_left_top_position.set_target_value(new);
                    }
                })
            );
            let editing_finished         =  graph.output.node_editing_finished.clone_ref();
            editing_finished_no_entry    <- editing_finished.gate_not(&editing_aborted);
            frp.source.editing_committed <+ editing_finished_no_entry.map(|id| (*id,None));
            frp.source.editing_aborted   <+ editing_finished.gate(&editing_aborted);
            editing_aborted              <+ graph.output.node_editing_finished.constant(false);

            frp.source.node_being_edited <+ graph.output.node_being_edited;
            frp.source.editing_node      <+ frp.node_being_edited.map(|n| n.is_some());


            // === Adding New Node ===

            frp.source.adding_new_node <+ frp.add_new_node.constant(true);
            eval frp.add_new_node ((()) model.add_node_and_edit());

            adding_committed           <- frp.editing_committed.gate(&frp.adding_new_node).map(|(id,_)| *id);
            adding_aborted             <- frp.editing_aborted.gate(&frp.adding_new_node);
            frp.source.adding_new_node <+ any(&adding_committed,&adding_aborted).constant(false);

            eval adding_committed ([graph](node) {
                graph.deselect_all_nodes();
                graph.select_node(node);
            });
            eval adding_aborted  ((node) graph.remove_node(node));


            // === Style toggle ===

            let style_toggle_ev   = frp.toggle_style.clone_ref();
            style_pressed        <- style_toggle_ev.toggle() ;
            style_was_pressed    <- style_pressed.previous();
            style_press          <- style_toggle_ev.gate_not(&style_was_pressed);
            style_press_on_off   <- style_press.map2(&frp.style, |_,s| match s {
                Theme::Light => Theme::Dark ,
                _            => Theme::Light,
            });
            frp.source.style     <+ style_press_on_off;
            eval frp.style ((style) model.set_style(style.clone()));


            // === Fullscreen Visualization ===

            // TODO[ao]: All DOM elements in visualizations ale displayed below canvas, because
            //     The mouse cursor must be displayed over them. But fullscreen visualization should
            //     be displayed "above" nodes. The workaround is to hide whole graph editor except
            //     fullscreen visualization, and bring it back when fullscreen is closed.
            //
            //     The workaround should be replaced with proper solution being a part of
            //     https://github.com/enso-org/ide/issues/526
            eval  graph.visualization_fullscreen ([model](node_id) {
                if let Some(node_id) = node_id {
                    model.show_fullscreen_visualization(*node_id)
                } else {
                    model.hide_fullscreen_visualization()
                }
            });
        }

        Self{model,frp}
    }

    /// Graph Editor View.
    pub fn graph(&self) -> &GraphEditor { &self.model.graph_editor }

    /// Searcher View.
    pub fn searcher(&self) -> &searcher::View { &self.model.searcher }

    /// Code Editor View.
    pub fn code_editor(&self) -> &code_editor::View { &self.model.code_editor }

    /// Status Bar View.
    pub fn status_bar(&self) -> &status_bar::View { &self.model.status_bar }
}

impl display::Object for View {
    fn display_object(&self) -> &display::object::Instance { &self.model.display_object }
}

impl application::command::FrpNetworkProvider for View {
    fn network(&self) -> &frp::Network { &self.frp.network }
}

impl application::View for View {
    fn label() -> &'static str { "ProjectView" }

    fn new(app:&Application) -> Self { View::new(app) }

    fn app(&self) -> &Application {
        &self.model.app
    }

    fn default_shortcuts() -> Vec<application::shortcut::Shortcut> {
        use shortcut::ActionType::*;
        (&[ (Press   , "!editing_node"                 , "tab"             , "add_new_node")
          , (Press   , "editing_node"                  , "escape"          , "abort_node_editing")
          , (Press   , ""                              , "cmd alt shift t" , "toggle_style")
          , (Press   , ""                              , "cmd s"           , "save_module")
          ]).iter().map(|(a,b,c,d)|Self::self_shortcut_when(*a,*c,*d,*b)).collect()
    }
}<|MERGE_RESOLUTION|>--- conflicted
+++ resolved
@@ -297,14 +297,12 @@
         //   See: https://github.com/enso-org/ide/issues/795
         app.themes.update();
 
-<<<<<<< HEAD
         let style_sheet                    = &model.app.display.scene().style_sheet;
         let styles                         = StyleWatch::new(style_sheet);
         let default_gap_between_nodes_path = ensogl_theme::project::default_gap_between_nodes;
         let default_gap_between_nodes      = styles.get_number(default_gap_between_nodes_path);
         frp.source.default_gap_between_nodes.emit(default_gap_between_nodes);
 
-=======
         if let Some(window_control_buttons) = &*model.window_control_buttons {
             let initial_size = &window_control_buttons.size.value();
             model.graph_editor.input.space_for_window_buttons(initial_size);
@@ -316,7 +314,6 @@
         }
 
         let shape = app.display.scene().shape().clone_ref();
->>>>>>> 71c3b391
         frp::extend!{ network
             eval shape ((shape) model.on_dom_shape_changed(shape));
 
