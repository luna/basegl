/** Histogram Visualization. */
// TODO refactor this to avoid loading on startup. See issue #985 .
loadScript('https://d3js.org/d3.v4.min.js')
loadStyle('https://fontlibrary.org/face/dejavu-sans-mono')

let shortcuts = {
    zoomIn: e => (e.ctrlKey || e.metaKey) && e.key === 'z',
    showAll: e => (e.ctrlKey || e.metaKey) && e.key === 'a',
    debugPreprocessor: e => (e.ctrlKey || e.metaKey) && e.key === 'd',
}

const LABEL_STYLE = 'font-family: DejaVuSansMonoBook; font-size: 10px;'
const MARGIN = 25
const X_AXIS_LABEL_WIDTH = 10
const Y_AXIS_LABEL_WIDTH = 10
const ANIMATION_DURATION = 1000
const LINEAR_SCALE = 'linear'
const LIGHT_PLOT_COLOR = '#00E890'
const DARK_PLOT_COLOR = '#E0A63B'
const DEFAULT_NUMBER_OF_BINS = 50
const BUTTON_HEIGHT = 25

/**
 * A d3.js histogram visualization.
 *
 *
 * Data format (JSON):
 {
   "axis" : {
      "x" : { "label" : "x-axis label", "scale" : "linear" },
      "y" : { "label" : "y-axis label", "scale" : "logarithmic" },
   },
   "focus" : { "x" : 1.7, "y" : 2.1, "zoom" : 3.0 },
   "color" : "rgb(1.0,0.0,0.0)",
   "bins"  : 10,
   "data"  : [
      "values" : [0.1, 0.2, 0.1, 0.15, 0.7],
   ]
 }
 */
class Histogram extends Visualization {
    static inputType = 'Any'
    static label = 'Histogram'

    constructor(data) {
        super(data)
        this.setPreprocessor('here.process_to_json_text', 'Standard.Visualization.Histogram')
    }

    onDataReceived(data) {
        const { parsedData, isUpdate } = this.parseData(data)
        if (!ok(parsedData)) {
            console.error('Histogram got invalid data: ' + data.toString())
        }
        this.updateState(parsedData, isUpdate)

        if (!this.isInitialised()) {
            this.initCanvas()
            this.initLabels()
            this.initHistogram()
            this.initDebugShortcut()
        }

        this.updateLabels()
        this.updateHistogram()
    }

    parseData(data) {
        let parsedData
        if (typeof data === 'string' || data instanceof String) {
            parsedData = JSON.parse(data)
        } else {
            parsedData = data
        }
        const isUpdate = parsedData?.update === 'diff'
        return { parsedData, isUpdate }
    }

    /**
     * Indicates whether this visualisation has been initialised.
     */
    isInitialised() {
        ok(this.svg)
    }

    /**
     * Update the internal data and plot settings with the ones from the new incoming data.
     * If no new settings/data have been provided the old ones will be kept.
     */
    updateState(data, isUpdate) {
        if (isUpdate) {
            this._axisSpec = data.axis ?? this._axisSpec
            this._focus = data.focus ?? this._focus
            this._dataValues = this.extractValues(data.data.values ?? this.data)
            this._bins = data.bins ?? this._bins
        } else {
            this._axisSpec = data.axis
            this._focus = data.focus
            this._dataValues = this.extractValues(data)
            this._bins = data.bins
        }

        this._dataValues = this._dataValues.filter(value => isValidNumber(value))
    }

    extractValues(rawData) {
        /// Note this is a workaround for #1006, we allow raw arrays and JSON objects to be consumed.
        if (Array.isArray(rawData)) {
            return rawData
        } else {
            return rawData.data.values ?? []
        }
    }

    /**
     * Return the focus area of the histogram. If none is set, returns undefined.
     */
    focus() {
        return this._focus
    }

    /**
     * Return specification for the axis. This includes scales (logarithmic/linear) and labels.
     */
    axisSpec() {
        return (
            this._axisSpec ?? {
                x: { scale: LINEAR_SCALE },
                y: { scale: LINEAR_SCALE },
            }
        )
    }

    /**
     * Return vales to plot.
     */
    data() {
        return this._dataValues ?? {}
    }

    /**
     * Return the number of bins to use for the histogram.
     */
    binCount() {
        return Math.max(1, self._bins ?? DEFAULT_NUMBER_OF_BINS)
    }

    /**
     * Return the layout measurements for the plot. This includes the outer dimensions of the
     * drawing area as well as the inner dimensions of the plotting area and the margins.
     */
    canvasDimensions() {
        const width = this.dom.getAttributeNS(null, 'width')
        let height = this.dom.getAttributeNS(null, 'height')
        height = height - BUTTON_HEIGHT
        const margin = this.margins()
        return {
            inner: {
                width: width - margin.left - margin.right,
                height: height - margin.top - margin.bottom,
            },
            outer: { width, height },
            margin,
        }
    }

    /**
     * Initialise the drawing svg and related properties, e.g., canvas size and margins.
     */
    initCanvas() {
        while (this.dom.firstChild) {
            this.dom.removeChild(this.dom.lastChild)
        }

        this.canvas = this.canvasDimensions()
        const container = this.createOuterContainerWithStyle(
            this.canvas.outer.width,
            this.canvas.outer.height
        )
        this.dom.appendChild(container)

        this.svg = d3
            .select(container)
            .append('svg')
            .attr('width', this.canvas.outer.width)
            .attr('height', this.canvas.outer.height)
            .append('g')
            .attr(
                'transform',
                'translate(' + this.canvas.margin.left + ',' + this.canvas.margin.top + ')'
            )

        this.yAxis = this.svg.append('g').attr('style', LABEL_STYLE)
        this.xAxis = this.svg.append('g').attr('style', LABEL_STYLE)

        this.plot = this.svg.append('g').attr('clip-path', 'url(#hist-clip-path)')

        // Create clip path
        const defs = this.svg.append('defs')
        defs.append('clipPath')
            .attr('id', 'hist-clip-path')
            .append('rect')
            .attr('width', this.canvas.inner.width)
            .attr('height', this.canvas.inner.height)
    }

    /**
     * Initialise the histogram with the current data and settings.
     */
    initHistogram() {
        this.updateHistogram()
        const zoom = this.initPanAndZoom()
        // TODO [MM]: In task specification buttons were on top of the visualization, but because
        //            the visualization selector obfuscated them, they're now on the bottom.
        //            This should be fixed in (#898).
        this.createButtonFitAll(zoom)
        const selectedZoomBtn = this.createButtonScaleToPoints()
        this.initBrushing(selectedZoomBtn, zoom)
    }

    initDebugShortcut() {
        document.addEventListener('keydown', e => {
            if (shortcuts.debugPreprocessor(e)) {
                this.setPreprocessor('x -> "[1,2,3,4]"')
                e.preventDefault()
            }
        })
    }

    /**
     * Initialise panning and zooming functionality on the visualization.
     */
    initPanAndZoom() {
        const canvas = this.canvas
        const minScale = 0.5
        const maxScale = 20
        const rightButton = 2
        const midButton = 1
        const scrollWheel = 0
        const extent = [minScale, maxScale]
        let startPos
        const zoom = d3
            .zoom()
            .filter(function () {
                switch (d3.event.type) {
                    case 'mousedown':
                        return d3.event.button === rightButton || d3.event.button === midButton
                    case 'wheel':
                        return d3.event.button === scrollWheel
                    default:
                        return false
                }
            })
            .wheelDelta(function () {
                const event = d3.event
                const minDelta = 0.002
                const medDelta = 0.05
                const maxDelta = 1
                const wheelSpeedMultiplier =
                    event.deltaMode === 1 ? medDelta : event.deltaMode ? maxDelta : minDelta
                return -event.deltaY * wheelSpeedMultiplier
            })
            .scaleExtent(extent)
            .extent([
                [0, 0],
                [canvas.inner.width, canvas.inner.height],
            ])
            .on('zoom', zoomed)
            .on('start', startZoom)

        const zoomElem = this.svg
            .append('g')
            .attr('class', 'zoom')
            .attr('width', canvas.inner.width)
            .attr('height', canvas.inner.height)
            .style('fill', 'none')
            .style('pointer-events', 'all')
            .call(zoom)

        const self = this

        let transformedScale = Object.assign({}, self.scale)

        /**
         * Helper function called on pan/scroll.
         */
        function zoomed() {
            if (d3.event.sourceEvent != null && d3.event.sourceEvent.buttons === rightButton) {
                const rmbDivider = 5000.0
                const zoomAmount = rmbZoomValue(d3.event.sourceEvent) / rmbDivider
                const scale = Math.exp(zoomAmount)
                const focus = startPos
                const distanceScale = d3.zoomIdentity
                    .translate(focus.x - (Y_AXIS_LABEL_WIDTH + MARGIN), focus.y - MARGIN)
                    .scale(scale)
                    .translate(-focus.x + (Y_AXIS_LABEL_WIDTH + MARGIN), -focus.y + MARGIN)
                transformedScale.x = distanceScale.rescaleX(transformedScale.x)
                transformedScale.zoom = transformedScale.zoom * scale
            } else if (d3.event.sourceEvent != null && d3.event.sourceEvent.type === 'wheel') {
                if (d3.event.sourceEvent.ctrlKey) {
                    const pinchDivider = 100.0
                    const zoomAmount = -d3.event.sourceEvent.deltaY / pinchDivider
                    const scale = Math.exp(zoomAmount)
                    const focus = startPos
                    const distanceScale = d3.zoomIdentity
                        .translate(focus.x - (Y_AXIS_LABEL_WIDTH + MARGIN), focus.y - MARGIN)
                        .scale(scale)
                        .translate(-focus.x + (Y_AXIS_LABEL_WIDTH + MARGIN), -focus.y + MARGIN)
                    transformedScale.x = distanceScale.rescaleX(transformedScale.x)
                    transformedScale.zoom = transformedScale.zoom * scale
                } else {
                    const distanceScale = d3.zoomIdentity.translate(
                        -d3.event.sourceEvent.deltaX,
                        -d3.event.sourceEvent.deltaY
                    )
                    transformedScale.x = distanceScale.rescaleX(transformedScale.x)
                    if (distanceScale.rescaleY(transformedScale.y).domain()[0] >= 0) {
                        transformedScale.y = distanceScale.rescaleY(transformedScale.y)
                    }
                }
            } else {
                transformedScale.x = d3.event.transform.rescaleX(transformedScale.x)
                if (d3.event.transform.rescaleY(transformedScale.y).domain()[0] >= 0) {
                    transformedScale.y = d3.event.transform.rescaleY(transformedScale.y)
                }
            }

            self.rescale(transformedScale, false)
        }

        /**
         * Return the position of this event in local canvas coordinates.
         */
        function getPos(event) {
            return { x: event.offsetX, y: event.offsetY }
        }

        /**
         * Return the zoom value computed from the initial right-mouse-button event to the current
         * right-mouse event.
         */
        function rmbZoomValue(event) {
            const end = getPos(event)
            const dX = end.x - startPos.x
            const dY = end.y - startPos.y
            return dX - dY
        }

        /**
         * Helper function called when starting to pan/scroll.
         */
        function startZoom() {
            startPos = getPos(d3.event.sourceEvent)
        }

        return { zoomElem, zoom, transformedScale }
    }

    /**
     * Initialise brushing functionality on the visualization.
     *
     * Brush is a tool which enables user to select points, and zoom into selection via
     * keyboard shortcut or button event.
     */
    initBrushing(selectedZoomBtn, zoom) {
        let extent
        const brushClass = 'brush'

        const brush = d3
            .brushX()
            .extent([
                [0, 0],
                [this.canvas.inner.width, this.canvas.inner.height],
            ])
            .on('start ' + brushClass, updateChartOnBrush)

        // The brush element must be child of zoom element - this is only way we found to have both
        // zoom and brush events working at the same time. See https://stackoverflow.com/a/59757276 .
        const brushElem = zoom.zoomElem.append('g').attr('class', brushClass).call(brush)

        const self = this

        /**
         * Zooms into selected fragment of plot.
         *
         * Based on https://www.d3-graph-gallery.com/graph/interactivity_brush.html
         * Section "Brushing for zooming".
         */
        const zoomIn = () => {
            const xMin = zoom.transformedScale.x.invert(extent[0])
            const xMax = zoom.transformedScale.x.invert(extent[1])

            zoom.transformedScale.x.domain([xMin, xMax])
            const dx = extent[1] - extent[0]
            zoom.transformedScale.zoom = zoom.transformedScale.zoom * (self.canvas.inner.width / dx)

            self.rescale(zoom.transformedScale, true)
        }

        const zoomInKeyEvent = event => {
            if (shortcuts.zoomIn(event)) {
                zoomIn()
                endBrushing()
            }
        }

        /**
         * Updates plot when brushing.
         */
        function updateChartOnBrush() {
            const selectionEvent = d3.event.selection
            selectedZoomBtn.style.display = 'inline-block'
            selectedZoomBtn.addEventListener('click', zoomIn, true)
            document.addEventListener('keydown', zoomInKeyEvent, true)
            extent = selectionEvent
        }

        /**
         * Removes brush, keyboard event and zoom button when end event is captured.
         */
        const endBrushing = () => {
            brushElem.call(brush.move, null)
            selectedZoomBtn.style.display = 'none'
            selectedZoomBtn.removeEventListener('click', zoomIn, true)
            document.removeEventListener('keydown', zoomInKeyEvent, true)
        }

        let endEvents = ['click', 'auxclick', 'contextmenu', 'scroll']
        endEvents.forEach(e => document.addEventListener(e, endBrushing, false))
    }

    /**
     * Helper function for rescaling the data points with a new scale.
     */
<<<<<<< HEAD
    rescale(scale, with_animation) {
        const animation_duration = with_animation ? ANIMATION_DURATION : 0.0
        this.xAxis.transition().duration(animation_duration).call(d3.axisBottom(scale.x))
=======
    rescale(scale, withAnimation) {
        const duration = withAnimation ? ANIMATION_DURATION : 0.0
        this.xAxis
            .transition()
            .duration(duration)
            .call(d3.axisBottom(scale.x).ticks(this.binCount()))
        this.yAxis.transition().duration(duration).call(d3.axisLeft(scale.y))
>>>>>>> a1b0a0d8
        this.plot
            .selectAll('rect')
            .transition()
            .duration(duration)
            .attr(
                'transform',
                d =>
                    'translate(' +
                    scale.x(d.x0) +
                    ',' +
                    scale.y(d.length) +
                    ')scale(' +
                    scale.zoom +
                    ',1)'
            )
    }

    /**
     * Update the d3 histogram with the current data.
     *
     * Binds the new data to the plot, creating new bars, removing old ones and
     * updates the axes accordingly.
     */
    updateHistogram() {
        const extremesAndDeltas = this.extremesAndDeltas()
        const dataPoints = this.data()
        const focus = this.focus()

        let domainX = [
            extremesAndDeltas.xMin - extremesAndDeltas.paddingX,
            extremesAndDeltas.xMax + extremesAndDeltas.paddingX,
        ]

        if (focus !== undefined) {
            if (focus.x !== undefined && focus.zoom !== undefined) {
                let paddingX = extremesAndDeltas.dx * (1 / (2 * focus.zoom))
                domainX = [focus.x - paddingX, focus.x + paddingX]
            }
        }

        const x = d3.scaleLinear().domain(domainX).range([0, this.canvas.inner.width])

        this.xAxis
            .attr('transform', 'translate(0,' + this.canvas.inner.height + ')')
            .call(d3.axisBottom(x))

        const histogram = d3
            .histogram()
            .value(d => d)
            .domain(x.domain())
            .thresholds(x.ticks(this.binCount()))

        const bins = histogram(dataPoints)

        const y = d3.scaleLinear().range([this.canvas.inner.height, 0])
        y.domain([0, d3.max(bins, d => d.length)])

        const yAxisTicks = y.ticks().filter(tick => Number.isInteger(tick))

        const yAxis = d3.axisLeft(y).tickValues(yAxisTicks).tickFormat(d3.format('d'))

        this.yAxis.call(yAxis)

        let accentColor = LIGHT_PLOT_COLOR

        if (document.getElementById('root').classList.contains('dark')) {
            accentColor = DARK_PLOT_COLOR
        }

        const items = this.plot.selectAll('rect').data(bins)

        this.bars = items
            .enter()
            .append('rect')
            .attr('x', 1)
            .attr('transform', d => 'translate(' + x(d.x0) + ',' + y(d.length) + ')')
            .attr('width', d => x(d.x1) - x(d.x0))
            .attr('height', d => this.canvas.inner.height - y(d.length))
            .style('fill', accentColor)

        items.exit().remove()

        this.scale = { x, y, zoom: 1.0 }
    }

    /**
     * Creates labels on axes if they are defined.
     */
    initLabels() {
        this.yAxisLabel = this.svg
            .append('text')
            .attr('text-anchor', 'end')
            .attr('style', LABEL_STYLE)
            .attr('transform', 'rotate(-90)')
        this.xAxisLabel = this.svg
            .append('text')
            .attr('text-anchor', 'end')
            .attr('style', LABEL_STYLE)
    }

    /**
     * Update labels with current data.
     */
    updateLabels() {
        const axis = this.axisSpec()
        const canvas = this.canvas

        const fontStyle = '10px DejaVuSansMonoBook'
        if (axis?.x?.label !== undefined) {
            this.xAxisLabel
                .attr('y', canvas.inner.height + canvas.margin.bottom - X_AXIS_LABEL_WIDTH / 2.0)
                .attr('x', canvas.inner.width / 2.0 + this.textWidth(axis.x.label, fontStyle) / 2)
                .text(axis.x.label)
        }
        // Note: y axis is rotated by 90 degrees, so x/y is switched.
        if (axis?.y?.label !== undefined) {
            this.yAxisLabel
                .attr('y', -canvas.margin.left + Y_AXIS_LABEL_WIDTH)
                .attr('x', -canvas.inner.height / 2 + this.textWidth(axis.y.label, fontStyle) / 2)
                .text(axis.y.label)
        }
    }

    /**
     * Return the text width. Ensures that labels on x axis wont overlap to keeps them readable.
     */
    textWidth(text, font) {
        const canvas = document.createElement('canvas')
        const context = canvas.getContext('2d')
        context.font = font
        const metrics = context.measureText('  ' + text)
        return metrics.width
    }

    /**
     * Return the extrema of the data and and paddings that ensure data will fit into the
     * drawing area.
     *
     * It traverses through data getting minimal and maximal values, and calculates padding based on
     * span calculated from above values, multiplied by 10% so that the plot is a little bit smaller
     * than the container.
     */
    extremesAndDeltas() {
        const dataPoints = this.data()
        let xMin = dataPoints[0] ?? 0
        let xMax = dataPoints[0] ?? 0

        dataPoints.forEach(value => {
            if (value < xMin) {
                xMin = value
            }
            if (value > xMax) {
                xMax = value
            }
        })

        const dx = xMax - xMin
        const paddingX = 0.1 * dx

        return { xMin, xMax, paddingX, dx }
    }

    /**
     * Return margins for plots drawing area.
     */
    margins() {
        const axis = this.axisSpec()
        const noXAxis = axis?.x?.label === undefined
        const noYAxis = axis?.y?.label === undefined

        const top = MARGIN / 2.0
        const right = MARGIN / 2.0
        const bottom = MARGIN + (noXAxis ? 0 : X_AXIS_LABEL_WIDTH)
        const left = MARGIN + (noYAxis ? 0 : Y_AXIS_LABEL_WIDTH)

        return { top, right, bottom, left }
    }

    /**
     * Creates HTML div element as container for plot.
     */
    createOuterContainerWithStyle(width, height) {
        const divElem = document.createElementNS(null, 'div')
        divElem.setAttributeNS(null, 'class', 'vis-histogram')
        divElem.setAttributeNS(null, 'viewBox', 0 + ' ' + 0 + ' ' + width + ' ' + height)
        divElem.setAttributeNS(null, 'width', '100%')
        divElem.setAttributeNS(null, 'height', '100%')

        const addStyleToElem = (attr, stl) => {
            const style = document.createElement('style')
            style.innerText = attr + '{' + stl + '}'

            divElem.appendChild(style)
        }

        const darkStrokeColor = `rgba(255,255,255,0.7)`
        const buttonLightColor = `#333`
        const darkBtnHoverColor = `rgba(255,255,255,0.5)`
        const darkSelectionFill = `#efefef`

        addStyleToElem('.selection', 'rx: 4px;stroke: transparent;')
        addStyleToElem(
            'button',
            `
            margin-left: 5px; 
            margin-bottom: 5px;
            display: inline-block;
            padding: 2px 10px;
            outline: none;
            background-color: transparent;
            border: 1px solid ${buttonLightColor};
            color: ${buttonLightColor};
            border-radius: 14px;
            font-size: 10px;
            font-family: DejaVuSansMonoBook;
            vertical-align: top;
            transition: all 0.3s ease;
        `
        )
        addStyleToElem(
            'button:hover',
            `
            background-color: ${buttonLightColor};
            color: ${darkSelectionFill};
        `
        )

        addStyleToElem(
            '.dark button',
            `
            border: 0;
            background-color: ${darkStrokeColor};
        `
        )
        addStyleToElem(
            '.dark button:hover',
            `
            background-color: ${darkBtnHoverColor};
        `
        )
        addStyleToElem('.dark .selection', `fill: ${darkSelectionFill}`)
        addStyleToElem('.dark line', `stroke: ${darkStrokeColor};`)
        addStyleToElem('.dark .domain', `stroke: ${darkStrokeColor};`)
        addStyleToElem('.dark text', `fill: ${darkStrokeColor};`)

        return divElem
    }

    /**
     * Create a button HTML element with default size.
     */
    createButtonElement() {
        const btn = document.createElement('button')
        btn.setAttribute('width', '80px')
        btn.setAttribute('height', '20px')
        return btn
    }

    /**
     * Creates a button that when clicked pans and zooms the plot to fit all data points.
     */
    createButtonFitAll(zoom) {
        const extremesAndDeltas = this.extremesAndDeltas()
        const btn = this.createButtonElement()

        let text = document.createTextNode('Fit all')
        btn.appendChild(text)

        const self = this
        const resetZoomAndPan = () => {
            zoom.zoomElem.transition().duration(0).call(zoom.zoom.transform, d3.zoomIdentity)

            let domainX = [
                extremesAndDeltas.xMin - extremesAndDeltas.paddingX,
                extremesAndDeltas.xMax + extremesAndDeltas.paddingX,
            ]

            zoom.transformedScale.x.domain(domainX)
            self.scale.zoom = 1.0
            zoom.transformedScale.zoom = self.scale.zoom
            self.rescale(zoom.transformedScale, true)
        }

        document.addEventListener('keydown', e => {
            if (shortcuts.showAll(e)) {
                resetZoomAndPan()
            }
        })

        btn.addEventListener('click', resetZoomAndPan)
        this.dom.appendChild(btn)
    }

    /**
     * Creates a button to zoom into brushed fragment of plot.
     */
    createButtonScaleToPoints() {
        const btn = this.createButtonElement()
        const text = document.createTextNode('Zoom to selected')
        btn.appendChild(text)
        btn.setAttribute('width', '120px')
        btn.style.display = 'none'
        this.dom.appendChild(btn)
        return btn
    }

    /**
     * Sets size of the main parent DOM object.
     */
    setSize(size) {
        this.dom.setAttributeNS(null, 'width', size[0])
        this.dom.setAttributeNS(null, 'height', size[1])
    }
}

/**
 * Checks if `t` has defined type and is not null.
 */
function ok(t) {
    return t !== undefined && t !== null
}

return Histogram<|MERGE_RESOLUTION|>--- conflicted
+++ resolved
@@ -432,19 +432,10 @@
     /**
      * Helper function for rescaling the data points with a new scale.
      */
-<<<<<<< HEAD
-    rescale(scale, with_animation) {
-        const animation_duration = with_animation ? ANIMATION_DURATION : 0.0
-        this.xAxis.transition().duration(animation_duration).call(d3.axisBottom(scale.x))
-=======
     rescale(scale, withAnimation) {
         const duration = withAnimation ? ANIMATION_DURATION : 0.0
-        this.xAxis
-            .transition()
-            .duration(duration)
-            .call(d3.axisBottom(scale.x).ticks(this.binCount()))
+        this.xAxis.transition().duration(duration).call(d3.axisBottom(scale.x))
         this.yAxis.transition().duration(duration).call(d3.axisLeft(scale.y))
->>>>>>> a1b0a0d8
         this.plot
             .selectAll('rect')
             .transition()
