--- conflicted
+++ resolved
@@ -33,8 +33,6 @@
 // === Script & Style Initialisation ===
 // =====================================
 
-<<<<<<< HEAD
-=======
 function loadScript(url) {
     const script = document.createElement('script')
     script.src = url
@@ -50,17 +48,16 @@
     document.head.appendChild(link)
 }
 
->>>>>>> c8bc4f0f
 loadScript('https://unpkg.com/deck.gl@latest/dist.min.js')
 loadScript('https://api.tiles.mapbox.com/mapbox-gl-js/v1.6.1/mapbox-gl.js')
 loadStyle('https://api.tiles.mapbox.com/mapbox-gl-js/v1.6.1/mapbox-gl.css')
 
-const mapboxStyle = `
+const styleHead = document.createElement('style')
+styleHead.innerText = `
 .mapboxgl-map {
     border-radius: 14px;
 }`
-
-loadStyleFromString(mapboxStyle)
+document.head.appendChild(styleHead)
 
 // ====================
 // === Id Generator ===
