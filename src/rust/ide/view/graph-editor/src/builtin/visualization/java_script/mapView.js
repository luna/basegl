--- conflicted
+++ resolved
@@ -88,12 +88,8 @@
         }
 
         let defaultMapStyle = 'mapbox://styles/mapbox/light-v9';
-<<<<<<< HEAD
-        if (document.getElementById("root").classList.contains("dark-theme")){
-=======
         let accentColor     = LIGHT_ACCENT_COLOR;
         if (document.getElementById("root").classList.contains("dark")){
->>>>>>> 91158405
             defaultMapStyle = 'mapbox://styles/mapbox/dark-v9';
             accentColor     = DARK_ACCENT_COLOR;
         }
