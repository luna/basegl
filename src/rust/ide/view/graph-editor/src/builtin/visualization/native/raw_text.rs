--- conflicted
+++ resolved
@@ -13,11 +13,8 @@
 use ensogl::display;
 use ensogl::system::web;
 use ensogl::system::web::StyleSetter;
-<<<<<<< HEAD
+use ensogl_theme;
 use ensogl::system::web::AttributeSetter;
-=======
-use ensogl_theme;
->>>>>>> 36fd6c4a
 
 
 
@@ -85,18 +82,6 @@
         let dom     = DomSymbol::new(&div);
         let size    = Rc::new(Cell::new(Vector2(200.0,200.0)));
 
-<<<<<<< HEAD
-        dom.dom().set_attribute_or_warn("class","visualization scrollable",&logger);
-
-        dom.dom().set_style_or_warn("white-space"   ,"pre"                  ,&logger);
-        dom.dom().set_style_or_warn("overflow-y"    ,"auto"                 ,&logger);
-        dom.dom().set_style_or_warn("overflow-x"    ,"auto"                 ,&logger);
-        dom.dom().set_style_or_warn("font-family"   ,"dejavuSansMono"       ,&logger);
-        dom.dom().set_style_or_warn("font-size"     ,"11px"                 ,&logger);
-        dom.dom().set_style_or_warn("margin-left"   ,"12px"                 ,&logger);
-        dom.dom().set_style_or_warn("color"         ,"rgba(255,255,255,0.7)",&logger);
-        dom.dom().set_style_or_warn("pointer-events","auto"                 ,&logger);
-=======
         // FIXME : StyleWatch is unsuitable here, as it was designed as an internal tool for shape system (#795)
         let styles     = StyleWatch::new(&scene.style_sheet);
         let text_color = styles.get_color(ensogl_theme::vars::graph_editor::visualization::text::color);
@@ -106,6 +91,8 @@
         let _blue      = text_color.blue * 255.0;
         let text_color = format!("rgba({},{},{},{})",_red,_green,_blue,text_color.alpha);
 
+        dom.dom().set_attribute_or_warn("class","visualization scrollable",&logger);
+
         dom.dom().set_style_or_warn("white-space"   ,"pre"           ,&logger);
         dom.dom().set_style_or_warn("overflow-y"    ,"auto"          ,&logger);
         dom.dom().set_style_or_warn("overflow-x"    ,"auto"          ,&logger);
@@ -114,7 +101,6 @@
         dom.dom().set_style_or_warn("margin-left"   ,"12px"          ,&logger);
         dom.dom().set_style_or_warn("color"         ,text_color      ,&logger);
         dom.dom().set_style_or_warn("pointer-events","auto"          ,&logger);
->>>>>>> 36fd6c4a
 
         scene.dom.layers.back.manage(&dom);
         RawTextModel{dom,logger,size}.init()
