/** ScatterPlot Visualization. */
// TODO refactor this to avoid loading on startup. See issue #985 .
loadScript('https://d3js.org/d3.v4.min.js')
loadStyle('https://fontlibrary.org/face/dejavu-sans-mono')

let shortcuts = {
    zoomIn: e => (e.ctrlKey || e.metaKey) && e.key === 'z',
    showAll: e => (e.ctrlKey || e.metaKey) && event.key === 'a',
}

const LABEL_STYLE = 'font-family: DejaVuSansMonoBook; font-size: 10px;'
const X_AXIS_LABEL_WIDTH = 30
const POINT_LABEL_PADDING_X = 7
const POINT_LABEL_PADDING_Y = 2
const ANIMATION_DURATION = 1000
const LINEAR_SCALE = 'linear'
const VISIBLE_POINTS = 'visible'
const BUTTONS_HEIGHT = 25

/**
 * A d3.js ScatterPlot visualization.
 *
 * To zoom use scroll wheel.
 * To select click and swipe with LMB.
 * To deselect click outside of selection with LMB.
 * To pan click and swipe with RMB.
 * To zoom out click "Fit all" or use key combination "ctrl/cmd+a".
 * To zoom into selection click appropriate button or use key combination "ctrl/cmd+z".
 *
 * Data format (JSON):
 * {
 *  "axis":{
 *     "x":{"label":"x-axis label""scale":"linear"},
 *     "y":{"label":"y-axis label","scale":"logarithmic"},
 *  },
 *  "focus":{"x":1.7,"y":2.1,"zoom":3.0},
 *  "points":{"labels":"visible" | "invisible"},
 *  "data":[
 *     {"x":0.1,"y":0.7,"label":"foo","color":"FF0000","shape":"circle","size":0.2},
 *     ...
 *     {"x":0.4,"y":0.2,"label":"baz","color":"0000FF","shape":"square","size":0.3}
 *  ]
 * }
 */
class ScatterPlot extends Visualization {
    static inputType = 'Any'
    static label = 'Scatter Plot'

    /**
     * Presents a scatterplot visualization after receiving `data`.
     */
    onDataReceived(data) {
        while (this.dom.firstChild) {
            this.dom.removeChild(this.dom.lastChild)
        }
        let parsedData = this.parseData(data)
        this.updateState(parsedData)
        this.drawScatterplot()
    }

    canvasWidth() {
        return this.dom.getAttributeNS(null, 'width')
    }

    canvasHeight() {
        let height = this.dom.getAttributeNS(null, 'height')
        return height - buttonsHeight
    }

    updateState(parsedData) {
        this.axis = parsedData.axis || {
            x: { scale: linear_scale },
            y: { scale: linear_scale },
        }
        this.focus = parsedData.focus
        this.points = parsedData.points || { labels: 'invisible' }
        this.dataPoints = this.extractValues(parsedData)
        this.updateBox()
    }

    updateBox() {
        this.margin = this.getMargins(this.axis)
        this.box_width = this.canvasWidth() - this.margin.left - this.margin.right
        this.box_height = this.canvasHeight() - this.margin.top - this.margin.bottom
    }

    extractValues(data) {
        /// Note this is a workaround for #1006, we allow raw arrays and JSON objects to be consumed.
        if (Array.isArray(data)) {
            return this.arrayAsValues(data)
        }
        return data.data || {}
    }

    /**
     * Return a array of values as valid scatterplot input.
     * Uses the values of the array as y-coordinate and the index of the value as its x-coordinate.
     */
    arrayAsValues(dataArray) {
        return dataArray.map((y, ix) => {
            return { x: ix, y }
        })
    }

    parseData(data) {
        let parsedData
        /// Note this is a workaround for #1006, we allow raw arrays and JSON objects to be consumed.
        if (typeof data === 'string' || data instanceof String) {
            parsedData = JSON.parse(data)
        } else {
            parsedData = data
        }
        return parsedData
    }

    drawScatterplot() {
        const divElem = this.createDivElem(this.canvasWidth(), this.canvasHeight())
        this.dom.appendChild(divElem)
        let svg = d3
            .select(divElem)
            .append('svg')
            .attr('width', this.canvasWidth())
            .attr('height', this.canvasHeight())
            .append('g')
            .attr('transform', 'translate(' + this.margin.left + ',' + this.margin.top + ')')

        let extremesAndDeltas = this.getExtremesAndDeltas(this.dataPoints)
        let scaleAndAxis = this.createAxes(
            this.axis,
            extremesAndDeltas,
            this.boxWidth,
            this.boxHeight,
            svg,
            focus
        )
        this.createLabels(this.axis, svg, this.boxWidth, this.margin, this.boxHeight)
        let scatter = this.createScatter(
            svg,
            this.boxWidth,
            this.boxHeight,
            this.points,
            this.dataPoints,
            scaleAndAxis
        )
        let zoom = this.addPanAndZoom(
            this.boxWidth,
            this.boxHeight,
            svg,
            this.margin,
            scaleAndAxis,
            scatter,
            this.points
        )

        // TODO [MM]: In task specification buttons were on top of the visualization, but because
        //            the visualization selector obfuscated them, they're now on the bottom.
        //            This should be fixed in (#898).
        this.createButtonFitAll(scatter, this.points, extremesAndDeltas, zoom, this.boxWidth)
        let selectedZoomBtn = this.createButtonScaleToPoints()
        this.addBrushing(this.boxWidth, this.boxHeight, scatter, selectedZoomBtn, this.points, zoom)
    }

<<<<<<< HEAD
=======
    canvasWidth() {
        return this.dom.getAttributeNS(null, 'width')
    }

    canvasHeight() {
        let height = this.dom.getAttributeNS(null, 'height')
        return height - BUTTONS_HEIGHT
    }

    updateState(parsedData) {
        this.axis = parsedData.axis || {
            x: { scale: LINEAR_SCALE },
            y: { scale: LINEAR_SCALE },
        }
        this.focus = parsedData.focus
        this.points = parsedData.points || { labels: 'invisible' }
        this.dataPoints = this.extractValues(parsedData)

        this.margin = this.getMargins(this.axis)
        this.boxWidth = this.canvasWidth() - this.margin.left - this.margin.right
        this.boxHeight = this.canvasHeight() - this.margin.top - this.margin.bottom
    }

    extractValues(data) {
        /// Note this is a workaround for #1006, we allow raw arrays and JSON objects to be consumed.
        if (Array.isArray(data)) {
            return this.arrayAsValues(data)
        }
        return data.data || {}
    }

    /**
     * Return a array of values as valid scatterplot input.
     * Uses the values of the array as y-coordinate and the index of the value as its x-coordinate.
     */
    arrayAsValues(dataArray) {
        return dataArray.map((y, ix) => {
            return { x: ix, y }
        })
    }

    parseData(data) {
        let parsedData
        /// Note this is a workaround for #1006, we allow raw arrays and JSON objects to be consumed.
        if (typeof data === 'string' || data instanceof String) {
            parsedData = JSON.parse(data)
        } else {
            parsedData = data
        }
        return parsedData
    }

>>>>>>> a1b0a0d8
    /**
     * Adds panning and zooming functionality to the visualization.
     */
    addPanAndZoom(boxWidth, boxHeight, svg, margin, scaleAndAxis, scatter, points) {
        const minScale = 0.5
        const maxScale = 20
        const rightButton = 2
        const midButton = 1
        const scrollWheel = 0
        const extent = [minScale, maxScale]
        let startPos
        const zoom = d3
            .zoom()
            .filter(function () {
                switch (d3.event.type) {
                    case 'mousedown':
                        return d3.event.button === rightButton || d3.event.button === midButton
                    case 'wheel':
                        return d3.event.button === scrollWheel
                    default:
                        return false
                }
            })
            .wheelDelta(function () {
                const event = d3.event
                const minDelta = 0.002
                const medDelta = 0.05
                const maxDelta = 1
                const wheelSpeedMultiplier =
                    event.deltaMode === 1 ? medDelta : event.deltaMode ? maxDelta : minDelta
                return -event.deltaY * wheelSpeedMultiplier
            })
            .scaleExtent(extent)
            .extent([
                [0, 0],
                [boxWidth, boxHeight],
            ])
            .on('zoom', zoomed)
            .on('start', startZoom)

        const zoomElem = scatter
            .append('g')
            .attr('class', 'zoom')
            .attr('width', boxWidth)
            .attr('height', boxHeight)
            .style('fill', 'none')
            .style('pointer-events', 'all')
            .call(zoom)

        let transformedScale = Object.assign({}, scaleAndAxis)
        const self = this

        /**
         * Helper function called on pan/scroll.
         */
        function zoomed() {
            if (d3.event.sourceEvent != null && d3.event.sourceEvent.buttons === rightButton) {
                const rmbDivider = 5000.0
                const zoomAmount = rmbZoomValue(d3.event.sourceEvent) / rmbDivider
                const scale = Math.exp(zoomAmount)
                const focus = startPos
                const distanceScale = d3.zoomIdentity
                    .translate(focus.x - self.margin.left, focus.y - self.margin.top)
                    .scale(scale)
                    .translate(-focus.x + self.margin.left, -focus.y + self.margin.top)
                transformedScale.xScale = distanceScale.rescaleX(transformedScale.xScale)
                transformedScale.yScale = distanceScale.rescaleY(transformedScale.yScale)
            } else if (d3.event.sourceEvent != null && d3.event.sourceEvent.type === 'wheel') {
                if (d3.event.sourceEvent.ctrlKey) {
                    const pinchDivider = 100.0
                    const zoomAmount = -d3.event.sourceEvent.deltaY / pinchDivider
                    const scale = Math.exp(zoomAmount)
                    const focus = startPos
                    const distanceScale = d3.zoomIdentity
                        .translate(focus.x - self.margin.left, focus.y - self.margin.top)
                        .scale(scale)
                        .translate(-focus.x + self.margin.left, -focus.y + self.margin.top)
                    transformedScale.xScale = distanceScale.rescaleX(transformedScale.xScale)
                    transformedScale.yScale = distanceScale.rescaleY(transformedScale.yScale)
                } else {
                    const distanceScale = d3.zoomIdentity.translate(
                        -d3.event.sourceEvent.deltaX,
                        -d3.event.sourceEvent.deltaY
                    )
                    transformedScale.xScale = distanceScale.rescaleX(transformedScale.xScale)
                    transformedScale.yScale = distanceScale.rescaleY(transformedScale.yScale)
                }
            } else {
                transformedScale.xScale = d3.event.transform.rescaleX(transformedScale.xScale)
                transformedScale.yScale = d3.event.transform.rescaleY(transformedScale.yScale)
            }

            scaleAndAxis.xAxis.call(
                d3.axisBottom(transformedScale.xScale).ticks(boxWidth / X_AXIS_LABEL_WIDTH)
            )
            scaleAndAxis.yAxis.call(d3.axisLeft(transformedScale.yScale))
            scatter
                .selectAll('path')
                .attr(
                    'transform',
                    d =>
                        'translate(' +
                        transformedScale.xScale(d.x) +
                        ',' +
                        transformedScale.yScale(d.y) +
                        ')'
                )

            if (points.labels === VISIBLE_POINTS) {
                scatter
                    .selectAll('text')
                    .attr('x', d => transformedScale.xScale(d.x) + POINT_LABEL_PADDING_X)
                    .attr('y', d => transformedScale.yScale(d.y) + POINT_LABEL_PADDING_Y)
            }
        }

        /**
         * Return the position of this event in local canvas coordinates.
         */
        function getPos(event) {
            return { x: event.offsetX, y: event.offsetY }
        }

        /**
         * Return the zoom value computed from the initial right-mouse-button event to the current
         * right-mouse event.
         */
        function rmbZoomValue(event) {
            const end = getPos(event)
            const dX = end.x - startPos.x
            const dY = end.y - startPos.y
            return dX - dY
        }

        /**
         * Helper function called when starting to pan/scroll.
         */
        function startZoom() {
            startPos = getPos(d3.event.sourceEvent)
        }

        return { zoomElem, zoom, transformedScale }
    }

    /**
     * Adds brushing functionality to the plot.
     *
     * Brush is a tool which enables user to select points, and zoom into selection via
     * keyboard shortcut or button event.
     */
    addBrushing(boxWidth, boxHeight, scatter, selectedZoomBtn, points, zoom) {
        let extent
        let brushClass = 'brush'

        let brush = d3
            .brush()
            .extent([
                [0, 0],
                [boxWidth, boxHeight],
            ])
            .on('start ' + brushClass, updateChart)

        // The brush element must be child of zoom element - this is only way we found to have both zoom and brush
        // events working at the same time. See https://stackoverflow.com/a/59757276 .
        let brushElem = zoom.zoomElem.append('g').attr('class', brushClass).call(brush)

        let self = this

        /**
         * Zooms into selected fragment of plot.
         *
         * Based on https://www.d3-graph-gallery.com/graph/interactivity_brush.html
         * Section "Brushing for zooming".
         */
        const zoomIn = () => {
            let xMin = zoom.transformedScale.xScale.invert(extent[0][0])
            let xMax = zoom.transformedScale.xScale.invert(extent[1][0])
            let yMin = zoom.transformedScale.yScale.invert(extent[1][1])
            let yMax = zoom.transformedScale.yScale.invert(extent[0][1])

            zoom.transformedScale.xScale.domain([xMin, xMax])
            zoom.transformedScale.yScale.domain([yMin, yMax])

            self.zoomingHelper(zoom.transformedScale, boxWidth, scatter, points)
        }

        const zoomInKeyEvent = event => {
            if (shortcuts.zoomIn(event)) {
                zoomIn()
                endBrushing()
            }
        }

        /**
         * Updates plot when brushing.
         */
        function updateChart() {
            let selectionEvent = d3.event.selection
            selectedZoomBtn.style.display = 'inline-block'
            selectedZoomBtn.addEventListener('click', zoomIn, true)
            document.addEventListener('keydown', zoomInKeyEvent, true)
            extent = selectionEvent
        }

        /**
         * Removes brush, keyboard event and zoom button when end event is captured.
         */
        const endBrushing = () => {
            brushElem.call(brush.move, null)
            selectedZoomBtn.style.display = 'none'
            selectedZoomBtn.removeEventListener('click', zoomIn, true)
            document.removeEventListener('keydown', zoomInKeyEvent, true)
        }

        let endEvents = ['click', 'auxclick', 'contextmenu', 'scroll']
        endEvents.forEach(e => document.addEventListener(e, endBrushing, false))
    }

    /**
     * Helper function for zooming in after the scale has been updated.
     */
    zoomingHelper(scaleAndAxis, boxWidth, scatter, points) {
        scaleAndAxis.xAxis
            .transition()
            .duration(ANIMATION_DURATION)
            .call(d3.axisBottom(scaleAndAxis.xScale).ticks(boxWidth / X_AXIS_LABEL_WIDTH))
        scaleAndAxis.yAxis
            .transition()
            .duration(ANIMATION_DURATION)
            .call(d3.axisLeft(scaleAndAxis.yScale))

        scatter
            .selectAll('path')
            .transition()
            .duration(ANIMATION_DURATION)
            .attr(
                'transform',
                d => 'translate(' + scaleAndAxis.xScale(d.x) + ',' + scaleAndAxis.yScale(d.y) + ')'
            )

        if (points.labels === VISIBLE_POINTS) {
            scatter
                .selectAll('text')
                .transition()
                .duration(ANIMATION_DURATION)
                .attr('x', d => scaleAndAxis.xScale(d.x) + POINT_LABEL_PADDING_X)
                .attr('y', d => scaleAndAxis.yScale(d.y) + POINT_LABEL_PADDING_Y)
        }
    }

    /**
     * Creates a plot object and populates it with given data.
     */
    createScatter(svg, boxWidth, boxHeight, points, dataPoints, scaleAndAxis) {
        let clip = svg
            .append('defs')
            .append('svg:clipPath')
            .attr('id', 'clip')
            .append('svg:rect')
            .attr('width', boxWidth)
            .attr('height', boxHeight)
            .attr('x', 0)
            .attr('y', 0)

        let symbol = d3.symbol()

        let scatter = svg.append('g').attr('clip-path', 'url(#clip)')

        let sizeScaleMultiplier = 100

        scatter
            .selectAll('dataPoint')
            .data(dataPoints)
            .enter()
            .append('path')
            .attr(
                'd',
                symbol.type(this.matchShape()).size(d => (d.size || 1.0) * sizeScaleMultiplier)
            )
            .attr(
                'transform',
                d => 'translate(' + scaleAndAxis.xScale(d.x) + ',' + scaleAndAxis.yScale(d.y) + ')'
            )
            .style('fill', d => '#' + (d.color || '000000'))
            .style('opacity', 0.5)

        if (points.labels === VISIBLE_POINTS) {
            scatter
                .selectAll('dataPoint')
                .data(dataPoints)
                .enter()
                .append('text')
                .text(d => d.label)
                .attr('x', d => scaleAndAxis.xScale(d.x) + POINT_LABEL_PADDING_X)
                .attr('y', d => scaleAndAxis.yScale(d.y) + POINT_LABEL_PADDING_Y)
                .attr('style', LABEL_STYLE)
                .attr('fill', 'black')
        }

        return scatter
    }

    /**
     * Helper function to match d3 shape from string.
     */
    matchShape() {
        return d => {
            if (d.shape === 'cross') {
                return d3.symbolCross
            }
            if (d.shape === 'diamond') {
                return d3.symbolDiamond
            }
            if (d.shape === 'square') {
                return d3.symbolSquare
            }
            if (d.shape === 'star') {
                return d3.symbolStar
            }
            if (d.shape === 'triangle') {
                return d3.symbolTriangle
            }
            return d3.symbolCircle
        }
    }

    /**
     * Creates labels on axes if they're defined.
     */
    createLabels(axis, svg, boxWidth, margin, boxHeight) {
        let fontStyle = '10px DejaVuSansMonoBook'
        if (axis.x.label !== undefined) {
            let paddingY = 20
            svg.append('text')
                .attr('text-anchor', 'end')
                .attr('style', LABEL_STYLE)
                .attr('x', margin.left + this.getTextWidth(axis.x.label, fontStyle) / 2)
                .attr('y', boxHeight + margin.top + paddingY)
                .text(axis.x.label)
        }

        if (axis.y.label !== undefined) {
            let paddingY = 15
            svg.append('text')
                .attr('text-anchor', 'end')
                .attr('style', LABEL_STYLE)
                .attr('transform', 'rotate(-90)')
                .attr('y', -margin.left + paddingY)
                .attr(
                    'x',
                    -margin.top - boxHeight / 2 + this.getTextWidth(axis.y.label, fontStyle) / 2
                )
                .text(axis.y.label)
        }
    }

    /**
     * Helper function to get text width to make sure that labels on x axis wont overlap,
     * and keeps it readable.
     */
    getTextWidth(text, font) {
        const canvas = document.createElement('canvas')
        const context = canvas.getContext('2d')
        context.font = font
        const metrics = context.measureText('  ' + text)
        return metrics.width
    }

    /**
     * Creates plot's axes.
     */
    createAxes(axis, extremesAndDeltas, boxWidth, boxHeight, svg, focus) {
        let { domainX, domainY } = this.getDomains(extremesAndDeltas, focus)

        let xScale = d3.scaleLinear()
        if (axis.x.scale !== LINEAR_SCALE) {
            xScale = d3.scaleLog()
        }

        xScale.domain(domainX).range([0, boxWidth])
        let xAxis = svg
            .append('g')
            .attr('transform', 'translate(0,' + boxHeight + ')')
            .attr('style', LABEL_STYLE)
            .call(d3.axisBottom(xScale).ticks(boxWidth / X_AXIS_LABEL_WIDTH))

        let yScale = d3.scaleLinear()
        if (axis.y.scale !== LINEAR_SCALE) {
            yScale = d3.scaleLog()
        }

        yScale.domain(domainY).range([boxHeight, 0])
        let yAxis = svg.append('g').attr('style', LABEL_STYLE).call(d3.axisLeft(yScale))
        return { xScale: xScale, yScale: yScale, xAxis: xAxis, yAxis: yAxis }
    }

    /**
     * Helper function calculating domains for x and y axes.
     *
     * Example:
     * Lets say we have a bunch of points. Those points will have some minimum and maximum value,
     * from which we can calculate the span of points on X and Y axis, hence domain, with added
     * padding to make sure points will fit nicely on the chart.
     */
    getDomains(extremesAndDeltas, focus) {
        let domainX = [
            extremesAndDeltas.xMin - extremesAndDeltas.paddingX,
            extremesAndDeltas.xMax + extremesAndDeltas.paddingX,
        ]
        let domainY = [
            extremesAndDeltas.yMin - extremesAndDeltas.paddingY,
            extremesAndDeltas.yMax + extremesAndDeltas.paddingY,
        ]

        if (focus !== undefined) {
            if (focus.x !== undefined && focus.y !== undefined && focus.zoom !== undefined) {
                let newPaddingX = extremesAndDeltas.dx * (1 / (2 * focus.zoom))
                let newPaddingY = extremesAndDeltas.dy * (1 / (2 * focus.zoom))
                domainX = [focus.x - newPaddingY, focus.x + newPaddingY]
                domainY = [focus.y - newPaddingY, focus.y + newPaddingY]
            }
        }
        return { domainX, domainY }
    }

    /**
     * Helper function calculating extreme values and paddings to make sure data will fit nicely.
     *
     * It traverses through data getting minimal and maximal values, and calculates padding based on
     * span calculated from above values, multiplied by 10% so that the plot is a little bit smaller
     * than the container.
     */
    getExtremesAndDeltas(dataPoints) {
        let xMin = dataPoints[0].x
        let xMax = dataPoints[0].x
        let yMin = dataPoints[0].y
        let yMax = dataPoints[0].y

        dataPoints.forEach(d => {
            if (d.x < xMin) {
                xMin = d.x
            }
            if (d.x > xMax) {
                xMax = d.x
            }
            if (d.y < yMin) {
                yMin = d.y
            }
            if (d.y > yMax) {
                yMax = d.y
            }
        })

        let dx = xMax - xMin
        let dy = yMax - yMin

        let paddingX = 0.1 * dx
        let paddingY = 0.1 * dy

        return { xMin, xMax, yMin, yMax, paddingX, paddingY, dx, dy }
    }

    /**
     * Helper function getting margins for plot's box.
     */
    getMargins(axis) {
        if (axis.x.label === undefined && axis.y.label === undefined) {
            return { top: 20, right: 20, bottom: 20, left: 45 }
        } else if (axis.y.label === undefined) {
            return { top: 10, right: 20, bottom: 35, left: 35 }
        } else if (axis.x.label === undefined) {
            return { top: 20, right: 10, bottom: 20, left: 55 }
        }
        return { top: 10, right: 10, bottom: 35, left: 55 }
    }

    /**
     * Creates HTML div element as container for plot.
     */
    createDivElem(width, height) {
        const divElem = document.createElementNS(null, 'div')
        divElem.setAttributeNS(null, 'class', 'vis-scatterplot')
        divElem.setAttributeNS(null, 'viewBox', 0 + ' ' + 0 + ' ' + width + ' ' + height)
        divElem.setAttributeNS(null, 'width', '100%')
        divElem.setAttributeNS(null, 'height', '100%')
        divElem.setAttributeNS(null, 'transform', 'matrix(1 0 0 -1 0 0)')

        const addStyleToElem = (attr, stl) => {
            let style = document.createElement('style')
            style.innerText = attr + '{' + stl + '}'

            divElem.appendChild(style)
        }

        let darkStrokeColor = `rgba(255,255,255,0.7)`
        let buttonLightColor = `#333`
        let darkBtnHoverColor = `rgba(255,255,255,0.5)`
        let darkSelectionFill = `#efefef`

        addStyleToElem('.selection', 'rx: 4px;stroke: transparent;')
        addStyleToElem(
            'button',
            `
            margin-left: 5px; 
            margin-bottom: 5px;
            display: inline-block;
            padding: 2px 10px;
            outline: none;
            background-color: transparent;
            border: 1px solid ${buttonLightColor};
            color: ${buttonLightColor};
            border-radius: 14px;
            font-size: 10px;
            font-family: DejaVuSansMonoBook;
            vertical-align: top;
            transition: all 0.3s ease;
        `
        )
        addStyleToElem(
            'button:hover',
            `
            background-color: ${buttonLightColor};
            color: ${darkSelectionFill};
        `
        )

        addStyleToElem(
            '.dark-theme button',
            `
            border: 0;
            background-color: ${darkStrokeColor};
        `
        )
        addStyleToElem(
            '.dark-theme button:hover',
            `
            background-color: ${darkBtnHoverColor};
        `
        )
        addStyleToElem('.dark-theme .selection', `fill: ${darkSelectionFill}`)
        addStyleToElem('.dark-theme line', `stroke: ${darkStrokeColor};`)
        addStyleToElem('.dark-theme .domain', `stroke: ${darkStrokeColor};`)
        addStyleToElem('.dark-theme text', `fill: ${darkStrokeColor};`)

        return divElem
    }

    /**
     * Helper function for button creation.
     */
    createBtnHelper() {
        const btn = document.createElement('button')
        btn.setAttribute('width', '80px')
        btn.setAttribute('height', '20px')
        return btn
    }

    /**
     * Creates a button to fit all points on plot.
     */
    createButtonFitAll(scatter, points, extremesAndDeltas, zoom, boxWidth) {
        const btn = this.createBtnHelper()

        let text = document.createTextNode('Fit all')
        btn.appendChild(text)

        let self = this
        const unzoom = () => {
            zoom.zoomElem.transition().duration(0).call(zoom.zoom.transform, d3.zoomIdentity)

            let domainX = [
                extremesAndDeltas.xMin - extremesAndDeltas.paddingX,
                extremesAndDeltas.xMax + extremesAndDeltas.paddingX,
            ]
            let domainY = [
                extremesAndDeltas.yMin - extremesAndDeltas.paddingY,
                extremesAndDeltas.yMax + extremesAndDeltas.paddingY,
            ]

            zoom.transformedScale.xScale.domain(domainX)
            zoom.transformedScale.yScale.domain(domainY)

            self.zoomingHelper(zoom.transformedScale, boxWidth, scatter, points)
        }

        document.addEventListener('keydown', e => {
            if (shortcuts.showAll(e)) {
                unzoom()
            }
        })

        btn.addEventListener('click', unzoom)
        this.dom.appendChild(btn)
    }

    /**
     * Creates a button to zoom into brushed fragment of plot.
     */
    createButtonScaleToPoints() {
        const btn = this.createBtnHelper()
        let text = document.createTextNode('Zoom to selected')
        btn.appendChild(text)
        btn.setAttribute('width', '120px')
        btn.style.display = 'none'
        this.dom.appendChild(btn)
        return btn
    }

    /**
     * Sets size of this DOM object.
     */
    setSize(size) {
        while (this.dom.firstChild) {
            this.dom.removeChild(this.dom.lastChild)
        }

        this.dom.setAttributeNS(null, 'width', size[0])
        this.dom.setAttributeNS(null, 'height', size[1])
        this.updateBox()
        this.drawScatterplot()
    }
}

return ScatterPlot<|MERGE_RESOLUTION|>--- conflicted
+++ resolved
@@ -64,13 +64,13 @@
 
     canvasHeight() {
         let height = this.dom.getAttributeNS(null, 'height')
-        return height - buttonsHeight
+        return height - BUTTONS_HEIGHT
     }
 
     updateState(parsedData) {
         this.axis = parsedData.axis || {
-            x: { scale: linear_scale },
-            y: { scale: linear_scale },
+            x: { scale: LINEAR_SCALE },
+            y: { scale: LINEAR_SCALE },
         }
         this.focus = parsedData.focus
         this.points = parsedData.points || { labels: 'invisible' }
@@ -160,61 +160,7 @@
         this.addBrushing(this.boxWidth, this.boxHeight, scatter, selectedZoomBtn, this.points, zoom)
     }
 
-<<<<<<< HEAD
-=======
-    canvasWidth() {
-        return this.dom.getAttributeNS(null, 'width')
-    }
-
-    canvasHeight() {
-        let height = this.dom.getAttributeNS(null, 'height')
-        return height - BUTTONS_HEIGHT
-    }
-
-    updateState(parsedData) {
-        this.axis = parsedData.axis || {
-            x: { scale: LINEAR_SCALE },
-            y: { scale: LINEAR_SCALE },
-        }
-        this.focus = parsedData.focus
-        this.points = parsedData.points || { labels: 'invisible' }
-        this.dataPoints = this.extractValues(parsedData)
-
-        this.margin = this.getMargins(this.axis)
-        this.boxWidth = this.canvasWidth() - this.margin.left - this.margin.right
-        this.boxHeight = this.canvasHeight() - this.margin.top - this.margin.bottom
-    }
-
-    extractValues(data) {
-        /// Note this is a workaround for #1006, we allow raw arrays and JSON objects to be consumed.
-        if (Array.isArray(data)) {
-            return this.arrayAsValues(data)
-        }
-        return data.data || {}
-    }
-
-    /**
-     * Return a array of values as valid scatterplot input.
-     * Uses the values of the array as y-coordinate and the index of the value as its x-coordinate.
-     */
-    arrayAsValues(dataArray) {
-        return dataArray.map((y, ix) => {
-            return { x: ix, y }
-        })
-    }
-
-    parseData(data) {
-        let parsedData
-        /// Note this is a workaround for #1006, we allow raw arrays and JSON objects to be consumed.
-        if (typeof data === 'string' || data instanceof String) {
-            parsedData = JSON.parse(data)
-        } else {
-            parsedData = data
-        }
-        return parsedData
-    }
-
->>>>>>> a1b0a0d8
+
     /**
      * Adds panning and zooming functionality to the visualization.
      */
