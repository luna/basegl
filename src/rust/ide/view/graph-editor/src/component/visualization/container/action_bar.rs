--- conflicted
+++ resolved
@@ -14,11 +14,9 @@
 use ensogl::display::shape::primitive::system::Shape;
 use ensogl::display::traits::*;
 use ensogl::display;
-<<<<<<< HEAD
-=======
 use ensogl::gui::component::ShapeView;
+use ensogl::display::shape::system::DynamicShape;
 use ensogl::gui::component;
->>>>>>> 9811d76a
 use ensogl_theme as theme;
 use ensogl_gui_components::drop_down_menu;
 
@@ -163,19 +161,18 @@
 struct Icons {
     display_object      : display::object::Instance,
     icon_root           : display::object::Instance,
-    reset_position_icon : ShapeView<pin_icon::Shape>,
-    drag_icon           : ShapeView<four_arrow_icon::Shape>,
+    reset_position_icon : pin_icon::View,
+    drag_icon           : four_arrow_icon::View,
     size                : Rc<Cell<Vector2>>,
 }
 
 impl Icons {
-    fn new(logger:impl AnyLogger, app:&Application) -> Self {
-        let scene               = app.display.scene();
+    fn new(logger:impl AnyLogger) -> Self {
         let logger              = Logger::sub(logger,"Icons");
         let display_object      = display::object::Instance::new(&logger);
         let icon_root           = display::object::Instance::new(&logger);
-        let reset_position_icon = component::ShapeView::new(&logger,scene);
-        let drag_icon           = component::ShapeView::new(&logger,scene);
+        let reset_position_icon = pin_icon::View::new(&logger);
+        let drag_icon           = four_arrow_icon::View::new(&logger);
         let size                = default();
 
         display_object.add_child(&icon_root);
@@ -184,11 +181,11 @@
         Self {display_object,reset_position_icon,drag_icon,size,icon_root}.init_layout()
     }
 
-    fn place_shape_in_slot<T:Shape>(&self, view:&ShapeView<T>, index:usize) {
+    fn place_shape_in_slot<T:DynamicShape>(&self, view:&ShapeView<T>, index:usize) {
         let icon_size = self.icon_size();
         let index     = index as f32;
         view.mod_position(|p| p.x = index * icon_size.x + node::CORNER_RADIUS);
-        view.shape.sprites().iter().for_each(move |sprite| sprite.size.set(icon_size))
+        view.size().set(icon_size)
     }
 
     fn icon_size(&self) -> Vector2 {
@@ -257,15 +254,9 @@
 
 #[derive(Clone,CloneRef,Debug)]
 struct Model {
-<<<<<<< HEAD
     hover_area            : hover_area::View,
     visualization_chooser : VisualizationChooser,
     background            : background::View,
-=======
-    hover_area            : ShapeView<hover_area::Shape>,
-    visualization_chooser : VisualizationChooser,
-    background            : ShapeView<background::Shape>,
->>>>>>> 9811d76a
     display_object        : display::object::Instance,
     size                  : Rc<Cell<Vector2>>,
     icons                 : Icons,
@@ -280,47 +271,30 @@
         let visualization_chooser = VisualizationChooser::new(&app,vis_registry);
         let display_object        = display::object::Instance::new(&logger);
         let size                  = default();
-<<<<<<< HEAD
+        let icons                 = Icons::new(logger);
+        let shapes                = compound::events::MouseEvents::default();
+
         app.display.scene().layers.below_main.add_exclusive(&hover_area);
         app.display.scene().layers.below_main.add_exclusive(&background);
-        Model {hover_area,visualization_chooser,display_object,size,background}.init()
-=======
-        let icons                 = Icons::new(logger,app);
-        let shapes                = compound::events::MouseEvents::default();
 
         shapes.add_sub_shape(&hover_area);
         shapes.add_sub_shape(&background);
         shapes.add_sub_shape(&icons.reset_position_icon);
         shapes.add_sub_shape(&icons.drag_icon);
 
-        Model{hover_area,visualization_chooser,display_object,size,background,icons,shapes}.init()
->>>>>>> 9811d76a
+        Model {hover_area,visualization_chooser,display_object,size,background,icons,shapes}.init()
     }
 
     fn init(self) -> Self {
         self.add_child(&self.hover_area);
-<<<<<<< HEAD
-=======
-        self.add_child(&self.visualization_chooser);
-        self.add_child(&self.icons);
-
-        // Remove default parent, then hide icons.
-        self.show();
-        self.hide();
->>>>>>> 9811d76a
         self
     }
 
     fn set_size(&self, size:Vector2) {
         self.size.set(size);
-<<<<<<< HEAD
         self.hover_area.size.set(size);
         self.background.size.set(size);
-=======
         self.icons.set_size(size);
-        self.hover_area.shape.size.set(size);
-        self.background.shape.size.set(size);
->>>>>>> 9811d76a
 
         let height        = size.y;
         let width         = size.x;
@@ -333,11 +307,8 @@
 
     fn show(&self) {
         self.add_child(&self.background);
-<<<<<<< HEAD
         self.add_child(&self.visualization_chooser);
-=======
         self.add_child(&self.icons);
->>>>>>> 9811d76a
     }
 
     fn hide(&self) {
