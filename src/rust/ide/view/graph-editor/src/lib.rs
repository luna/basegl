#![allow(missing_docs)]

//! NOTE
//! This file is under a heavy development. It contains commented lines of code and some code may
//! be of poor quality. Expect drastic changes.

#![feature(associated_type_defaults)]
#![feature(clamp)]
#![feature(drain_filter)]
#![feature(entry_insert)]
#![feature(fn_traits)]
#![feature(overlapping_marker_traits)]
#![feature(specialization)]
#![feature(trait_alias)]
#![feature(type_alias_impl_trait)]
#![feature(unboxed_closures)]
#![feature(vec_remove_item)]
#![feature(weak_into_raw)]

#![warn(missing_copy_implementations)]
#![warn(missing_debug_implementations)]
#![warn(trivial_casts)]
#![warn(trivial_numeric_casts)]
#![warn(unsafe_code)]
#![warn(unused_import_braces)]
#![warn(unused_qualifications)]

#![recursion_limit="1024"]

#[warn(missing_docs)]
pub mod component;

pub mod builtin;
pub mod data;

use crate::component::node;
use crate::component::visualization;
use crate::component::visualization::MockDataGenerator3D;
use crate::component::type_coloring;

use enso_frp as frp;
use ensogl::application::Application;
use ensogl::application::shortcut;
use ensogl::application;
use ensogl::data::color;
use ensogl::display;
use ensogl::display::object::Id;
use ensogl::display::Scene;
use ensogl::display::shape::StyleWatch;
use ensogl::gui::component::DEPRECATED_Animation;
use ensogl::gui::component::Tween;
use ensogl::gui::cursor;
use ensogl::prelude::*;
use ensogl::system::web;
use ensogl_theme as theme;



// ===============
// === Prelude ===
// ===============

/// Commonly used utilities.
pub mod prelude {
    pub use ensogl::application::command::View;
    pub use ensogl::prelude::*;
}



// =================
// === Constants ===
// =================

const SNAP_DISTANCE_THRESHOLD         : f32 = 10.0;
const VIZ_PREVIEW_MODE_TOGGLE_TIME_MS : f32 = 300.0;



#[derive(Clone,CloneRef,Debug,Derivative)]
#[derivative(Default(bound=""))]
pub struct SharedVec<T> {
    pub raw : Rc<RefCell<Vec<T>>>
}

impl<T> SharedVec<T> {
    /// Constructor.
    pub fn new() -> Self {
        default()
    }

    /// Append an element to the back of a collection.
    pub fn push(&self, t:T) {
        self.raw.borrow_mut().push(t);
    }

    /// Remove the first instance of `item` from the vector if the item exists.
    pub fn remove_item(&self, t:&T) where T:PartialEq {
        self.raw.borrow_mut().remove_item(t);
    }

    /// Return `true` if the slice contains an element with the given value.
    pub fn contains(&self, t:&T) -> bool where T:PartialEq {
        self.raw.borrow().contains(t)
    }

    /// Return clone of the first element of the slice, or `None` if it is empty.
    pub fn first_cloned(&self) -> Option<T> where T:Clone {
        self.raw.borrow().first().cloned()
    }

    /// Return clone of the last element of the slice, or `None` if it is empty.
    pub fn last_cloned(&self) -> Option<T> where T:Clone {
        self.raw.borrow().last().cloned()
    }

    /// Replace the collection with the default value, and return the previous value.
    pub fn mem_take(&self) -> Vec<T> {
        mem::take(&mut self.raw.borrow_mut())
    }
}

impl<T:Clone> SharedVec<T> {
    /// Return a vector of all items stored in the collection in order.
    pub fn items(&self) -> Vec<T> {
        self.raw.borrow().clone()
    }
}



// =====================
// === SharedHashSet ===
// =====================

#[derive(Derivative,CloneRef)]
#[derivative(Debug(bound="T:Eq+Hash+Debug, S:std::hash::BuildHasher"))]
pub struct SharedHashSet<T,S=std::collections::hash_map::RandomState> {
    pub raw : Rc<RefCell<HashSet<T,S>>>
}

impl<T,S> Clone for SharedHashSet<T,S> {
    fn clone(&self) -> Self {
        let raw = self.raw.clone();
        Self {raw}
    }
}

impl<T,S> Default for SharedHashSet<T,S>
where T:Eq+Hash, S:Default+std::hash::BuildHasher {
    fn default() -> Self {
        let raw = default();
        Self {raw}
    }
}

impl<T,S> SharedHashSet<T,S>
where T:Eq+Hash, S:Default+std::hash::BuildHasher {
    pub fn new() -> Self {
        default()
    }

    pub fn mem_take(&self) -> HashSet<T,S> {
        mem::take(&mut *self.raw.borrow_mut())
    }
}

impl<T,S> SharedHashSet<T,S>
where T:Eq+Hash, S:std::hash::BuildHasher {
    pub fn insert(&self, t:T) -> bool {
        self.raw.borrow_mut().insert(t)
    }

    pub fn remove(&self, t:&T) -> bool {
        self.raw.borrow_mut().remove(t)
    }

    pub fn contains(&self, value:&T) -> bool {
        self.raw.borrow().contains(value)
    }
}

impl<T,S> SharedHashSet<T,S> {
    pub fn is_empty(&self) -> bool {
        self.raw.borrow().is_empty()
    }

    pub fn clear(&self) {
        self.raw.borrow_mut().clear()
    }

    pub fn for_each<F>(&self, f:F)
    where F:FnMut(&T) {
        self.raw.borrow_mut().iter().for_each(f)
    }

    pub fn replace_with(&self, t:HashSet<T,S>) {
        *self.raw.borrow_mut() = t;
    }

    pub fn keys(&self) -> Vec<T>
    where T:Clone {
        self.raw.borrow().iter().cloned().collect_vec()
    }
}



// =====================
// === SharedHashMap ===
// =====================

#[derive(Derivative,CloneRef)]
#[derivative(Debug(bound="K:Eq+Hash+Debug, V:Debug, S:std::hash::BuildHasher"))]
pub struct SharedHashMap<K,V,S=std::collections::hash_map::RandomState> {
    pub raw : Rc<RefCell<HashMap<K,V,S>>>
}

impl<K,V,S> Clone for SharedHashMap<K,V,S> {
    fn clone(&self) -> Self {
        let raw = self.raw.clone();
        Self {raw}
    }
}

impl<K,V,S> Default for SharedHashMap<K,V,S>
where K:Eq+Hash, S:Default+std::hash::BuildHasher {
    fn default() -> Self {
        let raw = default();
        Self {raw}
    }
}

impl<K,V,S> SharedHashMap<K,V,S>
where K:Eq+Hash, S:Default+std::hash::BuildHasher {
    pub fn new() -> Self {
        default()
    }

    pub fn mem_take(&self) -> HashMap<K,V,S> {
        mem::take(&mut *self.raw.borrow_mut())
    }
}

impl<K,V,S> SharedHashMap<K,V,S>
where K:Eq+Hash, S:std::hash::BuildHasher {
    pub fn insert(&self, k:K, v:V) -> Option<V> {
        self.raw.borrow_mut().insert(k,v)
    }

    pub fn get_copied(&self, k:&K) -> Option<V>
    where V:Copy {
        self.raw.borrow().get(k).copied()
    }

    pub fn get_cloned(&self, k:&K) -> Option<V>
    where V:Clone {
        self.raw.borrow().get(k).cloned()
    }

    pub fn get_cloned_ref(&self, k:&K) -> Option<V>
    where V:CloneRef {
        self.raw.borrow().get(k).map(|t| t.clone_ref())
    }

    pub fn remove(&self, k:&K) -> Option<V> {
        self.raw.borrow_mut().remove(k)
    }
}

impl<K,V,S> SharedHashMap<K,V,S> {
    pub fn clear(&self) {
        self.raw.borrow_mut().clear()
    }

    pub fn for_each<F>(&self, f:F)
    where F:FnMut((&K,&V)) {
        self.raw.borrow_mut().iter().for_each(f)
    }

    pub fn keys(&self) -> Vec<K>
    where K:Clone {
        self.raw.borrow().keys().cloned().collect_vec()
    }
}



// =================
// === FrpInputs ===
// =================

ensogl::define_endpoints! {
    Input {
        // === General ===
        /// Cancel the operation being currently performed. Often mapped to the escape key.
        cancel(),


        // === Node Selection ===

        /// Node press event
        node_press(),
        /// Node press event
        node_release(),
        /// Enable nodes multi selection mode. It works like inverse mode for single node selection
        /// and like merge mode for multi node selection mode.
        enable_node_multi_select(),
        /// Disable nodes multi selection mode. It works like inverse mode for single node selection
        /// and like merge mode for multi node selection mode.
        disable_node_multi_select(),
        /// Toggle nodes multi selection mode. It works like inverse mode for single node selection
        /// and like merge mode for multi node selection mode.
        toggle_node_multi_select(),

        /// Enable nodes merge selection mode.
        enable_node_merge_select(),
        /// Disable nodes merge selection mode.
        disable_node_merge_select(),
        /// Toggles nodes merge selection mode.
        toggle_node_merge_select(),

        /// Enable nodes subtract selection mode.
        enable_node_subtract_select(),
        /// Disable nodes subtract selection mode.
        disable_node_subtract_select(),
        /// Toggle nodes subtract selection mode.
        toggle_node_subtract_select(),

        /// Enable nodes inverse selection mode.
        enable_node_inverse_select(),
        /// Disable nodes inverse selection mode.
        disable_node_inverse_select(),
        /// Toggle nodes inverse selection mode.
        toggle_node_inverse_select(),


        // === Navigation ===

        /// Enter the last selected node.
        enter_selected_node(),
        /// Steps out of the current node, popping the topmost stack frame from the crumb list.
        exit_node(),


        // === Node Editing ===

        /// Add a new node and place it in the origin of the workspace.
        add_node(),
        /// Add a new node and place it at the mouse cursor position.
        add_node_at_cursor(),
        /// Remove all selected nodes from the graph.
        remove_selected_nodes(),
        /// Remove all nodes from the graph.
        remove_all_nodes(),
        /// Enable mode in which the pressed node will be edited.
        edit_mode_on(),
        /// Disable mode in which the pressed node will be edited.
        edit_mode_off(),
        /// Stop node editing, whatever node is currently edited.
        stop_editing(),
        /// Remove all nodes from the graph.
        collapse_selected_nodes(),


        // === Visualization ===

        /// Toggle the visibility of the selected visualizations.
        toggle_visualization_visibility(),
        /// Simulates a visualization open press event. In case the event will be shortly followed by `release_visualization_visibility`, the visualization will be shown permanently. In other case, it will be disabled as soon as the `release_visualization_visibility` is emitted.
        press_visualization_visibility(),
        /// Simulates a visualization open double press event. This event toggles the visualization fullscreen mode.
        double_press_visualization_visibility(),
        /// Simulates a visualization open release event. See `press_visualization_visibility` to learn more.
        release_visualization_visibility(),
        /// Cycle the visualization for the selected nodes.
        cycle_visualization_for_selected_node(),
        /// Switches the selected visualisation to/from fullscreen mode.
        toggle_fullscreen_for_selected_visualization(),


        // === Debug ===

        /// Push a hardcoded breadcrumb without notifying the controller.
        debug_push_breadcrumb(),
        /// Pop a breadcrumb without notifying the controller.
        debug_pop_breadcrumb(),
        /// Set a test visualization data for the selected nodes. Useful for testing visualizations during their development.
        debug_set_test_visualization_data_for_selected_node(),


        set_detached_edge_targets    (EdgeTarget),
        set_detached_edge_sources    (EdgeTarget),
        set_edge_source              ((EdgeId,EdgeTarget)),
        set_edge_target              ((EdgeId,EdgeTarget)),
        unset_edge_source            (EdgeId),
        unset_edge_target            (EdgeId),
        connect_nodes                ((EdgeTarget,EdgeTarget)),
        deselect_all_nodes           (),
        press_node_input             (EdgeTarget),
        press_node_output            (EdgeTarget),
        remove_all_node_edges        (NodeId),
        remove_all_node_input_edges  (NodeId),
        remove_all_node_output_edges (NodeId),
        remove_edge                  (EdgeId),
        select_node                  (NodeId),
        remove_node                  (NodeId),
        edit_node                    (NodeId),
        collapse_nodes               ((Vec<NodeId>,NodeId)),
        set_node_expression          ((NodeId,node::Expression)),
        set_node_position            ((NodeId,Vector2)),
        set_expression_usage_type    ((NodeId,ast::Id,Option<Type>)),
        set_method_pointer           ((ast::Id,Option<MethodPointer>)),
        cycle_visualization          (NodeId),
        set_visualization            ((NodeId,Option<visualization::Path>)),
        register_visualization       (Option<visualization::Definition>),
        set_visualization_data       ((NodeId,visualization::Data)),

        hover_node_input            (Option<EdgeTarget>),
        hover_node_output           (Option<EdgeTarget>),

        // FIXME[WD]: These FRP endpoints look like output endpoints, but are used in some strange
        //            cyclic way. To be refactored / removed.
        some_edge_targets_detached  (),
        some_edge_sources_detached  (),
        all_edge_targets_attached   (),
        all_edge_sources_attached   (),
        all_edges_attached          (), // FIXME: wrong name! Its all sources and targets of a single edge!

    }
    Output {
        node_added                (NodeId),
        node_removed              (NodeId),
        nodes_collapsed           ((Vec<NodeId>,NodeId)),
        node_hovered              (Switch<NodeId>),
        node_selected             (NodeId),
        node_deselected           (NodeId),
        node_position_set         ((NodeId,Vector2)),
        node_position_set_batched ((NodeId,Vector2)),
        node_expression_set       ((NodeId,String)),
        node_entered              (NodeId),
        node_exited               (),
        node_editing_started      (NodeId),
        node_editing_finished     (NodeId),
        node_action_freeze        ((NodeId,bool)),
        node_action_skip          ((NodeId,bool)),
        node_edit_mode            (bool),

        edge_added         (EdgeId),
        edge_removed       (EdgeId),
        edge_source_set    ((EdgeId,EdgeTarget)),
        edge_target_set    ((EdgeId,EdgeTarget)),
        edge_source_unset  (EdgeId),
        edge_target_unset  (EdgeId),

        some_edge_targets_detached2 (bool),
        some_edge_sources_detached2 (bool),
        some_edges_detached         (bool),

        some_edge_targets_detached (),
        some_edge_sources_detached (),
        all_edge_targets_attached  (),
        all_edge_sources_attached  (),
        all_edges_attached         (),

        connection_added   (EdgeId),
        connection_removed (EdgeId),

        visualization_enabled           (NodeId),
        visualization_disabled          (NodeId),
        visualization_enable_fullscreen (NodeId),
        visualization_set_preprocessor  ((NodeId,data::EnsoCode)),

        node_being_edited (Option<NodeId>),
        node_editing (bool)
    }
}


impl application::command::FrpNetworkProvider for GraphEditor {
    fn network(&self) -> &frp::Network {
        &self.model.network
    }
}



// ============
// === Node ===
// ============

#[derive(Clone,CloneRef,Debug,Shrinkwrap)]
pub struct Node {
    #[shrinkwrap(main_field)]
    pub view      : component::Node,
    pub in_edges  : SharedHashSet<EdgeId>,
    pub out_edges : SharedHashSet<EdgeId>,
}

#[derive(Clone,CloneRef,Copy,Debug,Default,Display,Eq,From,Hash,Into,PartialEq)]
pub struct NodeId(pub Id);

impl Node {
    pub fn new(view:component::Node) -> Self {
        let in_edges  = default();
        let out_edges = default();
        Self {view,in_edges,out_edges}
    }

    pub fn id(&self) -> NodeId {
        self.view.id().into()
    }

    /// Return all edges connected to this node. Ingoing and outgoing both.
    pub fn all_edges(self) -> Vec<EdgeId> {
        self.in_edges.keys().extended(self.out_edges.keys())
    }

}

impl display::Object for Node {
    fn display_object(&self) -> &display::object::Instance {
        &self.view.display_object()
    }
}



// ============
// === Edge ===
// ============

#[derive(Clone,CloneRef,Debug,Shrinkwrap)]
pub struct Edge {
    #[shrinkwrap(main_field)]
    pub view : component::Edge,
    source   : Rc<RefCell<Option<EdgeTarget>>>,
    target   : Rc<RefCell<Option<EdgeTarget>>>,
}

#[derive(Clone,CloneRef,Copy,Debug,Default,Display,Eq,From,Hash,Into,PartialEq)]
pub struct EdgeId(pub Id);

impl Edge {
    pub fn new(view:component::Edge) -> Self {
        let source = default();
        let target = default();
        Self {view,source,target}
    }

    pub fn id(&self) -> EdgeId {
        self.view.id().into()
    }

    pub fn target(&self) -> Option<EdgeTarget> {
        self.target.borrow().as_ref().map(|t| t.clone_ref())
    }

    pub fn source(&self) -> Option<EdgeTarget> {
        self.source.borrow().as_ref().map(|t| t.clone_ref())
    }

    pub fn has_source(&self) -> bool {
        self.source.borrow().is_some()
    }

    pub fn has_target(&self) -> bool {
        self.target.borrow().is_some()
    }

    pub fn set_source(&self, source:EdgeTarget) {
        *self.source.borrow_mut() = Some(source)
    }

    pub fn set_target(&self, target:EdgeTarget) {
        *self.target.borrow_mut() = Some(target)
    }

    pub fn take_source(&self) -> Option<EdgeTarget> {
        mem::take(&mut *self.source.borrow_mut())
    }

    pub fn take_target(&self) -> Option<EdgeTarget> {
        mem::take(&mut *self.target.borrow_mut())
    }

}

impl display::Object for Edge {
    fn display_object(&self) -> &display::object::Instance {
        &self.view.display_object()
    }
}



// ============
// === Type ===
// ============

/// Typename information that may be associated with the given Port.
///
/// `None` means that type for the port is unknown.
#[derive(Clone,Debug,Default,Hash)]
pub struct Type(pub ImString);

impl Deref for Type {
    type Target = ImString;
    fn deref(&self) -> &Self::Target {
        &self.0
    }
}

impl Type {
    /// Check whether this is any type, the most generic type in Enso. The empty string is
    /// considered to be an empty type as well.
    pub fn is_any(&self) -> bool {
        self.as_str() == "Any" || self.is_empty()
    }
}

impl From<String> for Type {
    fn from(s:String) -> Self {
        Type(s.into())
    }
}

impl Display for Type {
    fn fmt(&self, f:&mut std::fmt::Formatter<'_>) -> std::fmt::Result {
        write!(f,"{}",self.0)
    }
}



// =============================
// === OptionalMethodPointer ===
// =============================

/// Information about target definition for node entering.
// TODO [mwu]
//  As currently there is no good place to wrap Rc into a newtype that can be easily depended on
//  both by `ide-view` and `ide` crates, we put this as-is. Refactoring should be considered in the
//  future, once code organization and emerging patterns are more clear.
#[derive(Clone,Debug,Shrinkwrap,PartialEq,Eq)]
pub struct MethodPointer(pub Rc<enso_protocol::language_server::MethodPointer>);

impl From<enso_protocol::language_server::MethodPointer> for MethodPointer {
    fn from(method_pointer:enso_protocol::language_server::MethodPointer) -> Self {
        Self(Rc::new(method_pointer))
    }
}



// =================
// === LocalCall ===
// =================

/// A specific function call occurring within another function's definition body.
/// It's closely related to the `LocalCall` type defined in `Language Server` types, but uses the
/// new type `MethodPointer` defined in `GraphEditor`.
#[derive(Clone,Debug,Eq,PartialEq)]
pub struct LocalCall {
    /// An expression being a call to a method.
    pub call : enso_protocol::language_server::ExpressionId,
    /// A pointer to the called method.
    pub definition : MethodPointer,
}



// ==================
// === EdgeTarget ===
// ==================

#[derive(Clone,CloneRef,Debug,Default)]
pub struct EdgeTarget {
    pub node_id : NodeId,
    pub port    : span_tree::Crumbs,
}

impl EdgeTarget {
    pub fn new(node_id:impl Into<NodeId>, port:span_tree::Crumbs) -> Self {
        let node_id = node_id.into();
        Self {node_id,port}
    }

    pub fn is_connected_to(&self, node_id:NodeId) -> bool {
        self.node_id == node_id
    }
}



// ============
// === Grid ===
// ============

/// Defines a snapping grid for nodes. The grid implementation is currently very simple. For each
/// node, the grid records its position and allows querying for positions close to the recorded
/// ones.
#[derive(Debug,Clone,Default)]
pub struct Grid {
    sorted_xs : Vec<f32>,
    sorted_ys : Vec<f32>,
}

impl Grid {
    /// Query the grid for a close position to the provided using the provided threshold distance.
    pub fn close_to(&self, position:Vector2<f32>, threshold:f32) -> Vector2<Option<f32>> {
        let x = Self::axis_close_to(&self.sorted_xs,position.x,threshold);
        let y = Self::axis_close_to(&self.sorted_ys,position.y,threshold);
        Vector2(x,y)
    }

    fn axis_close_to(axis:&[f32], pos:f32, threshold:f32) -> Option<f32> {
        match axis.binary_search_by(|t| t.partial_cmp(&pos).unwrap()) {
            Ok (ix) => Some(axis[ix]),
            Err(ix) => {
                let max         = axis.len();
                let left_pos    = if ix == 0   { None } else { Some(axis[ix-1]) };
                let right_pos   = if ix == max { None } else { Some(axis[ix]) };
                let left_dist   = left_pos   . map(|t| (pos - t).abs());
                let right_dist  = right_pos  . map(|t| (pos - t).abs());
                let left_check  = left_dist  . map(|t| t < threshold).unwrap_or_default();
                let right_check = right_dist . map(|t| t < threshold).unwrap_or_default();
                match (left_check,right_check) {
                    ( false , false ) => None,
                    ( true  , false ) => left_pos,
                    ( false , true  ) => right_pos,
                    ( true  , true  ) => {
                        let left_dist  = left_dist.unwrap_or_default();
                        let right_dist = right_dist.unwrap_or_default();
                        if left_dist < right_dist { left_pos } else { right_pos }
                    }
                }
            }
        }
    }
}



// =============
// === Nodes ===
// =============

#[derive(Debug,Clone,CloneRef)]
pub struct Nodes {
    pub logger   : Logger,
    pub all      : SharedHashMap<NodeId,Node>,
    pub selected : SharedVec<NodeId>,
    pub grid     : Rc<RefCell<Grid>>,
}

impl Deref for Nodes {
    type Target = SharedHashMap<NodeId,Node>;
    fn deref(&self) -> &Self::Target {
        &self.all
    }
}

impl Nodes {
    pub fn new(logger:impl AnyLogger) -> Self {
        let logger   = Logger::sub(logger,"nodes");
        let all      = default();
        let selected = default();
        let grid     = default();
        Self {logger,all,selected,grid}
    }

    pub fn insert(&self, node_id:NodeId, node:Node) {
        self.all.insert(node_id,node);
        self.recompute_grid(default());
    }

    fn recompute_grid(&self, blacklist:HashSet<NodeId>) {
        let mut sorted_xs = Vec::new();
        let mut sorted_ys = Vec::new();
        for (id,node) in &*self.all.raw.borrow() {
            if !blacklist.contains(id) {
                let position = node.position();
                sorted_xs.push(position.x);
                sorted_ys.push(position.y);
            }
        }
        sorted_xs.sort_unstable_by(|a,b|a.partial_cmp(b).unwrap());
        sorted_ys.sort_unstable_by(|a,b|a.partial_cmp(b).unwrap());
        *self.grid.borrow_mut() = Grid {sorted_xs,sorted_ys};
    }

    pub fn check_grid_magnet(&self, position:Vector2<f32>) -> Vector2<Option<f32>> {
        self.grid.borrow().close_to(position,SNAP_DISTANCE_THRESHOLD)
    }
}




#[derive(Debug,Clone,CloneRef,Default)]
pub struct Edges {
    pub logger          : Logger,
    pub all             : SharedHashMap<EdgeId,Edge>,
    pub detached_source : SharedHashSet<EdgeId>,
    pub detached_target : SharedHashSet<EdgeId>,
}

impl Deref for Edges {
    type Target = SharedHashMap<EdgeId,Edge>;
    fn deref(&self) -> &Self::Target {
        &self.all
    }
}

impl Edges {
    pub fn new(logger:impl AnyLogger) -> Self {
        let logger   = Logger::sub(logger,"edges");
        let all      = default();
        let detached_source = default();
        let detached_target = default();
        Self {logger,all,detached_source,detached_target}
    }

    pub fn insert(&self, edge:Edge) {
        self.all.insert(edge.id(),edge);
    }

    pub fn detached_edges_iter(&self) -> impl Iterator<Item=EdgeId> {
        let detached_target      = self.detached_target.raw.borrow();
        let detached_source      = self.detached_source.raw.borrow();
        let mut detached         = detached_target.iter().copied().collect_vec();
        let detached_source_iter = detached_source.iter().copied();
        detached.extend(detached_source_iter);
        detached.into_iter()
    }
}






#[derive(Debug,CloneRef,Derivative)]
#[derivative(Clone(bound=""))]
pub struct TouchNetwork<T:frp::Data> {
    pub down     : frp::Source<T>,
    pub up       : frp::Stream<T>,
    pub is_down  : frp::Stream<bool>,
    pub selected : frp::Stream<T>
}

impl<T:frp::Data> TouchNetwork<T> {
    pub fn new(network:&frp::Network, mouse:&frp::io::Mouse) -> Self {
        frp::extend! { network
            down          <- source::<T> ();
            is_down       <- bool(&mouse.up,&down);
            was_down      <- is_down.previous();
            mouse_up      <- mouse.up.gate(&was_down);
            pos_on_down   <- mouse.position.sample(&down);
            pos_on_up     <- mouse.position.sample(&mouse_up);
            should_select <- pos_on_up.map3(&pos_on_down,&mouse.distance,Self::check);
            up            <- down.sample(&mouse_up);
            selected      <- up.gate(&should_select);
        }
        Self {down,up,is_down,selected}
    }

    #[allow(clippy::trivially_copy_pass_by_ref)]
    fn check(end:&Vector2, start:&Vector2, diff:&f32) -> bool {
        (end-start).norm() <= diff * 2.0
    }
}

#[derive(Debug,Clone,CloneRef)]
pub struct TouchState {
    pub nodes      : TouchNetwork::<NodeId>,
    pub background : TouchNetwork::<()>,
}

impl TouchState {
    pub fn new(network:&frp::Network, mouse:&frp::io::Mouse) -> Self {
        let nodes      = TouchNetwork::<NodeId>::new(&network,mouse);
        let background = TouchNetwork::<()>::new(&network,mouse);
        Self {nodes,background}
    }
}



pub fn is_sub_crumb_of(src:&[span_tree::Crumb], tgt:&[span_tree::Crumb]) -> bool {
    if src.len() < tgt.len() { return false }
    for (s,t) in src.iter().zip(tgt.iter()) {
        if s != t { return false }
    }
    true
}

pub fn crumbs_overlap(src:&[span_tree::Crumb], tgt:&[span_tree::Crumb]) -> bool {
    is_sub_crumb_of(src,tgt) || is_sub_crumb_of(tgt,src)
}




// ===================================
// === GraphEditorModelWithNetwork ===
// ===================================

#[derive(Debug,Clone,CloneRef)]
pub struct GraphEditorModelWithNetwork {
    pub model   : GraphEditorModel,
    pub network : frp::Network,
}

impl Deref for GraphEditorModelWithNetwork {
    type Target = GraphEditorModel;
    fn deref(&self) -> &Self::Target {
        &self.model
    }
}

impl GraphEditorModelWithNetwork {
    pub fn new(app:&Application, cursor:cursor::Cursor) -> Self {
        let network = frp::Network::new();
        let model   = GraphEditorModel::new(app,cursor,&network);
        Self {model,network}
    }

    #[allow(clippy::too_many_arguments)]
    fn new_node
    ( &self
    , pointer_style : &frp::Source<cursor::Style>
    , output_press  : &frp::Source<EdgeTarget>
    , input_press   : &frp::Source<EdgeTarget>
    , output        : &FrpEndpoints
    ) -> NodeId {
        let view    = component::Node::new(&self.app,self.visualizations.clone_ref());
        let node    = Node::new(view);
        let node_id = node.id();
        self.add_child(&node);

        let touch = &self.touch_state;
        let model = &self.model;

        frp::new_bridge_network! { [self.network, node.frp.network]
            eval_ node.frp.background_press(touch.nodes.down.emit(node_id));

            hovered <- node.output.hover.map (move |t| Switch::new(node_id,*t));
            output.source.node_hovered <+ hovered;

            // eval edit_mode_ready ((t) ports_frp.input.edit_mode_ready.emit(t));
            eval node.model.input.frp.pointer_style ((style) pointer_style.emit(style));
            eval node.model.output.frp.port_mouse_down ([output_press](crumbs){
                let target = EdgeTarget::new(node_id,crumbs.clone());
                output_press.emit(target);
            });

            eval node.model.input.frp.press ([input_press](crumbs)
                let target = EdgeTarget::new(node_id,crumbs.clone());
                input_press.emit(target);
            );

            eval node.model.input.frp.port_hover ([model](t) {
                let crumbs = t.on();
                let target = crumbs.map(|c| EdgeTarget::new(node_id,c.clone()));
                model.frp.hover_node_input.emit(target);
            });

            eval node.model.output.frp.port_mouse_over ([model](crumbs) {
               let target = EdgeTarget::new(node_id,crumbs.clone());
               model.frp.hover_node_output.emit(Some(target));
            });

            eval_ node.model.output.frp.port_mouse_out (
                model.frp.hover_node_output.emit(None)
            );

            eval node.frp.expression((t) output.source.node_expression_set.emit((node_id,t.into())));


            // === Actions ===

            eval node.view.frp.freeze ((is_frozen) {
                output.source.node_action_freeze.emit((node_id,*is_frozen));
            });

            let set_node_dimmed = &node.frp.set_dimmed;
            eval node.view.frp.skip ([set_node_dimmed,output](is_skipped) {
                output.source.node_action_skip.emit((node_id,*is_skipped));
                set_node_dimmed.emit(is_skipped);
            });


            // === Visualizations ===

            let vis_changed    =  node.model.visualization.frp.visualisation.clone_ref();
            let vis_visible    =  node.model.visualization.frp.set_visibility.clone_ref();
            let vis_fullscreen =  node.model.visualization.frp.enable_fullscreen.clone_ref();

            vis_enabled        <- vis_visible.gate(&vis_visible);
            vis_disabled       <- vis_visible.gate_not(&vis_visible);

<<<<<<< HEAD
            output.source.visualization_enabled           <+ vis_enabled.constant(node_id);
            output.source.visualization_disabled          <+ vis_disabled.constant(node_id);
            output.source.visualization_enable_fullscreen <+ vis_fullscreen.constant(node_id);
=======
            // Ensure the graph editor knows about internal changes to the visualisation. If the
            // visualisation changes that should indicate that the old one has been disabled and a
            // new one has been enabled.
            // TODO: Create a better API for updating the controller about visualisation changes
            // (see #896)
            output.visualization_disabled          <+ vis_changed.constant(node_id);
            output.visualization_enabled           <+ vis_changed.constant(node_id);
            
            output.visualization_enabled           <+ vis_enabled.constant(node_id);
            output.visualization_disabled          <+ vis_disabled.constant(node_id);
            output.visualization_enable_fullscreen <+ vis_fullscreen.constant(node_id);
>>>>>>> 2fa142a5
        }

        self.nodes.insert(node_id,node);
        node_id
    }

    fn is_node_connected_at_input(&self, node_id:NodeId, crumbs:&span_tree::Crumbs) -> bool {
        if let Some(node) = self.nodes.get_cloned(&node_id) {
            for in_edge_id in node.in_edges.raw.borrow().iter() {
                if let Some(edge) = self.edges.get_cloned(in_edge_id) {
                    if let Some(target) = edge.target() {
                        if target.node_id == node_id && target.port == crumbs {
                            return true
                        }
                    }
                }
            }
        }
        false
    }

    pub fn get_node_position(&self, node_id:NodeId) -> Option<Vector3<f32>> {
        self.nodes.get_cloned_ref(&node_id).map(|node| node.position())
    }

    fn create_edge
    ( &self
    , edge_click : &frp::Source<EdgeId>
    , edge_over  : &frp::Source<EdgeId>
    , edge_out   : &frp::Source<EdgeId>
    ) -> EdgeId {
        let edge    = Edge::new(component::Edge::new(&self.app));
        let edge_id = edge.id();
        self.add_child(&edge);
        self.edges.insert(edge.clone_ref());

        let network = &self.network;

        frp::extend! { network
            eval_ edge.view.frp.shape_events.mouse_down ( edge_click.emit(edge_id));
            eval_ edge.view.frp.shape_events.mouse_over ( edge_over.emit(edge_id));
            eval_ edge.view.frp.shape_events.mouse_out ( edge_out.emit(edge_id));
        }

        edge_id
    }

    fn new_edge_from_output
    ( &self
    , edge_click:&frp::Source<EdgeId>
    , edge_over:&frp::Source<EdgeId>
    , edge_out:&frp::Source<EdgeId>
    ) -> EdgeId {
        let edge_id        = self.create_edge(edge_click,edge_over,edge_out);
        let first_detached = self.edges.detached_target.is_empty();
        self.edges.detached_target.insert(edge_id);
        if first_detached {
            self.frp.some_edge_targets_detached.emit(());
        }
        edge_id
    }

    fn new_edge_from_input
    ( &self
    , edge_click : &frp::Source<EdgeId>
    , edge_over  : &frp::Source<EdgeId>
    , edge_out   : &frp::Source<EdgeId>
    ) -> EdgeId {
        let edge_id        = self.create_edge(edge_click,edge_over,edge_out);
        let first_detached = self.edges.detached_source.is_empty();
        self.edges.detached_source.insert(edge_id);
        if first_detached {
            self.frp.some_edge_sources_detached.emit(());
        }
        edge_id
    }

}



// ========================
// === GraphEditorModel ===
// ========================

#[derive(Debug,Clone,CloneRef)]
pub struct GraphEditorModel {
    pub logger         : Logger,
    pub display_object : display::object::Instance,
    pub app            : Application,
    pub breadcrumbs    : component::Breadcrumbs,
    pub cursor         : cursor::Cursor,
    pub nodes          : Nodes,
    pub edges          : Edges,
    pub visualizations : visualization::Registry,
    touch_state        : TouchState,
    frp                : FrpInputs,
}


// === Public ===

impl GraphEditorModel {
    pub fn new
    ( app           : &Application
    , cursor        : cursor::Cursor
    , network       : &frp::Network
    ) -> Self {
        let scene              = app.display.scene();
        let logger             = Logger::new("GraphEditor");
        let display_object     = display::object::Instance::new(&logger);
        let nodes              = Nodes::new(&logger);
        let edges              = default();
        let visualizations     = visualization::Registry::with_default_visualizations();
        let frp                = FrpInputs::new(network);
        let touch_state        = TouchState::new(network,&scene.mouse.frp);
        let breadcrumbs        = component::Breadcrumbs::new(app.clone_ref());
        let app                = app.clone_ref();
        Self {
            logger,display_object,app,cursor,nodes,edges,touch_state,frp,breadcrumbs,visualizations
        }.init()
    }

    fn init(self) -> Self {
        self.add_child(&self.breadcrumbs);
        self
    }

    pub fn all_nodes(&self) -> Vec<NodeId> {
        self.nodes.all.keys()
    }

    fn scene(&self) -> &Scene {
        self.app.display.scene()
    }

}


// === Selection ===

impl GraphEditorModel {
    fn select_node(&self, node_id:impl Into<NodeId>) {
        let node_id = node_id.into();
        if let Some(node) = self.nodes.get_cloned_ref(&node_id) {
            self.nodes.selected.push(node_id);
            node.frp.select.emit(());
        }
    }

    fn deselect_node(&self, node_id:impl Into<NodeId>) {
        let node_id = node_id.into();
        if let Some(node) = self.nodes.get_cloned_ref(&node_id) {
            self.nodes.selected.remove_item(&node_id);
            node.frp.deselect.emit(());
        }
    }

    pub fn selected_nodes(&self) -> Vec<NodeId> {
        self.nodes.selected.items()
    }

    pub fn last_selected_node(&self) -> Option<NodeId> {
        self.nodes.selected.last_cloned()
    }
}


// === Remove ===

impl GraphEditorModel {
    fn remove_edge<E:Into<EdgeId>>(&self, edge_id:E) {
        let edge_id = edge_id.into();
        if let Some(edge) = self.edges.remove(&edge_id) {
            if let Some(source) = edge.take_source() {
                if let Some(source_node) = self.nodes.get_cloned_ref(&source.node_id) {
                    source_node.out_edges.remove(&edge_id);
                }
            }

            if let Some(target) = edge.take_target() {
                self.set_input_connected(&target,false);
                if let Some(target_node) = self.nodes.get_cloned_ref(&target.node_id) {
                    target_node.in_edges.remove(&edge_id);
                }
            }
        }
    }

    fn set_input_connected(&self, target:&EdgeTarget, status:bool) {
        if let Some(node) = self.nodes.get_cloned(&target.node_id) {
            node.view.set_input_connected(&target.port,status);
        }
    }

    // FIXME: make nicer
    fn enable_visualization(&self, node_id:impl Into<NodeId>) {
        let node_id = node_id.into();
        if let Some(node) = self.nodes.get_cloned_ref(&node_id) {
            node.model.visualization.frp.set_visibility.emit(true);
        }
    }

    // FIXME: make nicer
    fn disable_visualization(&self, node_id:impl Into<NodeId>) {
        let node_id = node_id.into();
        if let Some(node) = self.nodes.get_cloned_ref(&node_id) {
            node.model.visualization.frp.set_visibility.emit(false);
        }
    }

    fn enable_visualization_fullscreen(&self, node_id:impl Into<NodeId>) {
        let node_id = node_id.into();
        if let Some(node) = self.nodes.get_cloned_ref(&node_id) {
            node.model.visualization.frp.enable_fullscreen.emit(());
        }
    }

    /// Warning! This function does not remove connected edges. It needs to be handled by the
    /// implementation.
    fn remove_node(&self, node_id:impl Into<NodeId>) {
        let node_id = node_id.into();
        self.nodes.remove(&node_id);
        self.nodes.selected.remove_item(&node_id);
    }

    fn node_in_edges(&self, node_id:impl Into<NodeId>) -> Vec<EdgeId> {
        let node_id = node_id.into();
        self.nodes.get_cloned_ref(&node_id).map(|node| {
            node.in_edges.keys()
        }).unwrap_or_default()
    }

    fn node_out_edges(&self, node_id:impl Into<NodeId>) -> Vec<EdgeId> {
        let node_id = node_id.into();
        self.nodes.get_cloned_ref(&node_id).map(|node| {
            node.out_edges.keys()
        }).unwrap_or_default()
    }

    fn node_in_and_out_edges(&self, node_id:impl Into<NodeId>) -> Vec<EdgeId> {
        let node_id = node_id.into();
        let mut edges = self.node_in_edges(node_id);
        edges.extend(&self.node_out_edges(node_id));
        edges
    }

    fn set_node_expression(&self, node_id:impl Into<NodeId>, expr:impl Into<node::Expression>) {
        let node_id = node_id.into();
        let expr    = expr.into();
        if let Some(node) = self.nodes.get_cloned_ref(&node_id) {
            node.frp.set_expression.emit(expr);
        }
        for edge_id in self.node_out_edges(node_id) {
            self.refresh_edge_source_size(edge_id);
        }
    }

    fn is_connection(&self, edge_id:impl Into<EdgeId>) -> bool {
        let edge_id = edge_id.into();
        match self.edges.get_cloned_ref(&edge_id) {
            None    => false,
            Some(e) => e.has_source() && e.has_target()
        }
    }
}


// === Connect ===

impl GraphEditorModel {
    fn set_edge_source(&self, edge_id:EdgeId, target:impl Into<EdgeTarget>) {
        let target = target.into();
        if let Some(edge) = self.edges.get_cloned_ref(&edge_id) {
            if let Some(node) = self.nodes.get_cloned_ref(&target.node_id) {
                node.out_edges.insert(edge_id);
                edge.set_source(target);
                edge.view.frp.source_attached.emit(true);
                // FIXME: both lines require edge to refresh. Let's make it more efficient.
                self.refresh_edge_color(edge_id);
                self.refresh_edge_position(edge_id);
                self.refresh_edge_source_size(edge_id);
            }

        }
    }

    fn remove_edge_source(&self, edge_id:EdgeId) {
        if let Some(edge) = self.edges.get_cloned_ref(&edge_id) {
            if let Some(source) = edge.take_source() {
                if let Some(node) = self.nodes.get_cloned_ref(&source.node_id) {
                    node.out_edges.remove(&edge_id);
                    edge.view.frp.source_attached.emit(false);
                    let first_detached = self.edges.detached_source.is_empty();
                    self.edges.detached_source.insert(edge_id);
                    // FIXME: both lines require edge to refresh. Let's make it more efficient.
                    self.refresh_edge_position(edge_id);
                    self.refresh_edge_source_size(edge_id);
                    if first_detached {
                        self.frp.some_edge_sources_detached.emit(());
                    }
                }
            }
        }
    }

    fn set_edge_target(&self, edge_id:EdgeId, target:impl Into<EdgeTarget>) {
        let target = target.into();
        if let Some(edge) = self.edges.get_cloned_ref(&edge_id) {
            if let Some(node) = self.nodes.get_cloned_ref(&target.node_id) {
                node.in_edges.insert(edge_id);
                edge.set_target(target);

                self.edges.detached_target.remove(&edge_id);
                let all_attached = self.edges.detached_target.is_empty();
                if all_attached {
                    self.frp.all_edge_targets_attached.emit(());
                }

                edge.view.frp.target_attached.emit(true);
                edge.view.frp.redraw.emit(());
                self.refresh_edge_color(edge_id);
                self.refresh_edge_position(edge_id);
            };
        }
    }

    fn remove_edge_target(&self, edge_id:EdgeId) {
        if let Some(edge) = self.edges.get_cloned_ref(&edge_id) {
            if let Some(target) = edge.take_target() {
                if let Some(node) = self.nodes.get_cloned_ref(&target.node_id) {
                    node.in_edges.remove(&edge_id);
                    let first_detached = self.edges.detached_target.is_empty();
                    self.edges.detached_target.insert(edge_id);
                    edge.view.frp.target_attached.emit(false);
                    self.refresh_edge_position(edge_id);
                    if first_detached {
                        self.frp.some_edge_targets_detached.emit(());
                    }
                };
            }
        }
    }

    fn take_edges_with_detached_targets(&self) -> HashSet<EdgeId> {
        let edges = self.edges.detached_target.mem_take();
        self.check_edge_attachment_status_and_emit_events();
        edges
    }

    fn take_edges_with_detached_sources(&self) -> HashSet<EdgeId> {
        let edges = self.edges.detached_source.mem_take();
        self.check_edge_attachment_status_and_emit_events();
        edges
    }

    pub fn clear_all_detached_edges(&self) -> Vec<EdgeId>{
        let source_edges = self.edges.detached_source.mem_take();
        source_edges.iter().for_each(|edge| {self.edges.all.remove(edge);});
        let target_edges = self.edges.detached_target.mem_take();
        target_edges.iter().for_each(|edge| {self.edges.all.remove(edge);});
        self.check_edge_attachment_status_and_emit_events();
        source_edges.into_iter().chain(target_edges).collect()
    }

    fn check_edge_attachment_status_and_emit_events(&self) {
        let no_detached_sources = self.edges.detached_source.is_empty();
        let no_detached_targets = self.edges.detached_target.is_empty();
        if no_detached_targets {
            self.frp.all_edge_targets_attached.emit(());
        }
        if no_detached_sources {
            self.frp.all_edge_sources_attached.emit(());
        }
        if no_detached_targets && no_detached_sources {
            self.frp.all_edges_attached.emit(());
        }
    }

    fn overlapping_edges(&self, target:&EdgeTarget) -> Vec<EdgeId> {
        let mut overlapping = vec![];
        if let Some(node) = self.nodes.get_cloned_ref(&target.node_id) {
            for edge_id in node.in_edges.raw.borrow().clone().into_iter() {
                if let Some(edge) = self.edges.get_cloned_ref(&edge_id) {
                    if let Some(edge_target) = edge.target() {
                        if crumbs_overlap(&edge_target.port,&target.port) {
                            overlapping.push(edge_id);
                        }
                    }
                }
            }
        }
        overlapping
    }

    fn set_edge_freeze<T:Into<EdgeId>>(&self, edge_id:T, is_frozen:bool) {
        let edge_id = edge_id.into();
        if let Some(edge) = self.edges.get_cloned_ref(&edge_id) {
            edge.view.frp.set_dimmed.emit(is_frozen);
        }
    }
}


// === Position ===

impl GraphEditorModel {
    pub fn set_node_position(&self, node_id:impl Into<NodeId>, position:Vector2) {
        let node_id  = node_id.into();
        if let Some(node) = self.nodes.get_cloned_ref(&node_id) {
            node.mod_position(|t| {
                t.x = position.x;
                t.y = position.y;
            });
            for edge_id in self.node_in_and_out_edges(node_id) {
                self.refresh_edge_position(edge_id);
            }
        }
    }

    fn set_node_expression_usage_type(&self, node_id:impl Into<NodeId>, ast_id:ast::Id, maybe_type:Option<Type>) {
        let node_id  = node_id.into();
        if let Some(node) = self.nodes.get_cloned_ref(&node_id) {
            node.view.frp.set_expression_usage_type.emit((ast_id,maybe_type))
        }
    }

    fn disable_grid_snapping_for(&self, node_ids:&[NodeId]) {
        self.nodes.recompute_grid(node_ids.iter().cloned().collect());
    }

    pub fn node_position(&self, node_id:impl Into<NodeId>) -> Vector2<f32> {
        let node_id = node_id.into();
        self.nodes.get_cloned_ref(&node_id).map(|node| node.position().xy()).unwrap_or_default()
    }

    pub fn node_pos_mod
    (&self, node_id:impl Into<NodeId>, pos_diff:Vector2) -> (NodeId,Vector2) {
        let node_id      = node_id.into();
        let new_position = if let Some(node) = self.nodes.get_cloned_ref(&node_id) {
            node.position().xy() + pos_diff
        } else {
            default()
        };
        (node_id,new_position)
    }

    pub fn refresh_edge_position(&self, edge_id:EdgeId) {
        self.refresh_edge_source_position(edge_id);
        self.refresh_edge_target_position(edge_id);
    }

    pub fn refresh_edge_source_size(&self, edge_id:EdgeId) {
        if let Some(edge) = self.edges.get_cloned_ref(&edge_id) {
            if let Some(edge_source) = edge.source() {
                if let Some(node) = self.nodes.get_cloned_ref(&edge_source.node_id) {
                    edge.view.frp.source_width.emit(node.model.width());
                    edge.view.frp.source_height.emit(node.model.height());
                    edge.view.frp.redraw.emit(());
                }
            }
        };
    }

    pub fn refresh_edge_color(&self, edge_id:EdgeId) {
        if let Some(edge) = self.edges.get_cloned_ref(&edge_id) {
            let color = self.edge_color(edge_id);
            let color = color::Rgba::from(color);
            edge.view.frp.set_color.emit(color);
        };
    }

    pub fn refresh_edge_source_position(&self, edge_id:EdgeId) {
        if let Some(edge) = self.edges.get_cloned_ref(&edge_id) {
            if let Some(edge_source) = edge.source() {
                if let Some(node) = self.nodes.get_cloned_ref(&edge_source.node_id) {
                    edge.mod_position(|p| {
                        p.x = node.position().x + node.model.width()/2.0;
                        p.y = node.position().y + node::HEIGHT/2.0;
                    });
                }
            }
        };
    }

    pub fn refresh_edge_target_position(&self, edge_id:EdgeId) {
        if let Some(edge) = self.edges.get_cloned_ref(&edge_id) {
            if let Some(edge_target) = edge.target() {
                if let Some(node) = self.nodes.get_cloned_ref(&edge_target.node_id) {
                    let offset = node.model.input.port_offset(&edge_target.port).unwrap_or_default();
                    let pos = node.position().xy() + offset;
                    edge.view.frp.target_position.emit(pos);
                    edge.view.frp.redraw.emit(());
                }
            }
        };
    }

    fn with_node<T>(&self, node_id:NodeId, f:impl FnOnce(Node)->T) -> Option<T> {
        self.nodes.get_cloned_ref(&node_id).map(f)
    }

    fn with_edge<T>(&self, edge_id:EdgeId, f:impl FnOnce(Edge)->T) -> Option<T> {
        self.edges.get_cloned_ref(&edge_id).map(f)
    }

    fn with_edge_source<T>(&self, edge_id:EdgeId, f:impl FnOnce(EdgeTarget)->T) -> Option<T> {
        self.with_edge(edge_id,|edge| edge.source.borrow().clone().map(f)).flatten()
    }

    fn with_edge_target<T>(&self, edge_id:EdgeId, f:impl FnOnce(EdgeTarget)->T) -> Option<T> {
        self.with_edge(edge_id,|edge| edge.target.borrow().clone().map(f)).flatten()
    }

    fn with_edge_source_node<T>
    (&self, edge_id:EdgeId, f:impl FnOnce(Node,span_tree::Crumbs)->T) -> Option<T> {
        self.with_edge_source(edge_id,|t| self.with_node(t.node_id,|node|f(node,t.port))).flatten()
    }

    fn with_edge_target_node<T>
    (&self, edge_id:EdgeId, f:impl FnOnce(Node,span_tree::Crumbs)->T) -> Option<T> {
        self.with_edge_target(edge_id,|t| self.with_node(t.node_id,|node|f(node,t.port))).flatten()
    }

    fn edge_source_type(&self, edge_id:EdgeId) -> Option<Type> {
        self.with_edge_source_node(edge_id,|n,c|n.model.input.port_type(&c)).flatten()
    }

    fn edge_target_type(&self, edge_id:EdgeId) -> Option<Type> {
        self.with_edge_target_node(edge_id,|n,c|n.model.input.port_type(&c)).flatten()
    }

    /// Return a color for the edge. Currently we query the edge target, and if missing, the edge
    /// source type and we compute the color based on that. This would need to be more sophisticated
    /// in the case of polymorphic types. For example, consider the edge source type to be
    /// `(a,Number)`, and target to be `(Text,a)`. These unify to `(Text,Number)`.
    fn edge_color(&self, edge_id:EdgeId) -> color::Lcha {
        // FIXME : StyleWatch is unsuitable here, as it was designed as an internal tool for shape system (#795)
        let styles    = StyleWatch::new(&self.scene().style_sheet);
        let tp        = self.edge_target_type(edge_id).or_else(||self.edge_source_type(edge_id));
        let opt_color = tp.map(|t|type_coloring::compute(&t,&styles));
        opt_color.unwrap_or_else(|| styles.get_color(theme::code::types::missing))
    }

    /// Return a color for the first detached edge.
    pub fn first_detached_edge_color(&self) -> Option<color::Lcha> {
        self.edges.detached_edges_iter().next().map(|t|self.edge_color(t))
    }
}

impl display::Object for GraphEditorModel {
    fn display_object(&self) -> &display::object::Instance {
        &self.display_object
    }
}



// ===================
// === GraphEditor ===
// ===================

#[derive(Debug,Clone,CloneRef)]
pub struct GraphEditor {
    pub model : GraphEditorModelWithNetwork,
    pub frp   : Frp,
}

impl Deref for GraphEditor {
    type Target = Frp;
    fn deref(&self) -> &Self::Target {
        &self.frp
    }
}

impl GraphEditor {
    /// Add a new node and returns its ID.
    pub fn add_node(&self) -> NodeId {
        self.frp.add_node.emit(());
        self.frp.output.node_added.value()
    }
}

impl application::View for GraphEditor {
    fn label() -> &'static str {
        "GraphEditor"
    }

    fn new(app:&Application) -> Self {
        new_graph_editor(app)
    }

    fn app(&self) -> &Application {
        &self.model.app
    }

    fn default_shortcuts() -> Vec<application::shortcut::Shortcut> {
        use shortcut::ActionType::*;
        (&[
          // === Drag ===
            (Press   , ""              , "left-mouse-button" , "node_press")
          , (Release , ""              , "left-mouse-button" , "node_release")
          , (Press   , "!node_editing" , "backspace"         , "remove_selected_nodes")
          , (Press   , ""              , "cmd g"             , "collapse_selected_nodes")

          // === Visualization ===
          , (Press       , "!node_editing" , "space" , "press_visualization_visibility")
          // , (DoublePress , "!node_editing" , "space" , "double_press_visualization_visibility")
          , (Release     , "!node_editing" , "space" , "release_visualization_visibility")

          // === Selection ===
          , (Press   , "" , "shift"          , "toggle_node_multi_select")
          , (Release , "" , "shift"          , "toggle_node_multi_select")
          , (Press   , "" , "shift ctrl"     , "toggle_node_merge_select")
          , (Release , "" , "shift ctrl"     , "toggle_node_merge_select")
          , (Press   , "" , "shift alt"      , "toggle_node_subtract_select")
          , (Release , "" , "shift alt"      , "toggle_node_subtract_select")
          , (Press   , "" , "shift ctrl alt" , "toggle_node_inverse_select")
          , (Release , "" , "shift ctrl alt" , "toggle_node_inverse_select")

          // === Navigation ===
          , (Press       , ""              , "ctrl space"        , "cycle_visualization_for_selected_node")
          , (DoublePress , ""              , "left-mouse-button" , "enter_selected_node")
          , (Press       , "!node_editing" , "enter"             , "enter_selected_node")
          , (Press       , ""              , "alt enter"         , "exit_node")

          // === Node Editing ===
          , (Press   , "" , "cmd"                   , "edit_mode_on")
          , (Release , "" , "cmd"                   , "edit_mode_off")
          , (Press   , "" , "cmd enter"             , "edit_selected_node")
          , (Press   , "" , "cmd left-mouse-button" , "edit_mode_on")
          , (Release , "" , "cmd left-mouse-button" , "edit_mode_off")
          , (Release , "" , "enter"                 , "stop_editing")

          // === Debug ===
          , (Press , "debug_mode" , "ctrl d"           , "debug_set_test_visualization_data_for_selected_node")
          , (Press , "debug_mode" , "ctrl shift enter" , "debug_push_breadcrumb")
          , (Press , "debug_mode" , "ctrl shift up"    , "debug_pop_breadcrumb")
          , (Press , "debug_mode" , "ctrl n"           , "add_node_at_cursor")

        ]).iter().map(|(a,b,c,d)|Self::self_shortcut_when(*a,*c,*d,*b)).collect()

    }
}

fn enable_disable_toggle
(network:&frp::Network, enable:&frp::Any, disable:&frp::Any, toggle:&frp::Any)
-> frp::Stream<bool> {
    // FIXME: the clone_refs bellow should not be needed.
    let enable  = enable.clone_ref();
    let disable = disable.clone_ref();
    let toggle  = toggle.clone_ref();
    frp::extend! { network
        out        <- any(...);
        on_toggle  <- toggle.map2(&out,|_,t| !t);
        on_enable  <- enable.constant(true);
        on_disable <- disable.constant(false);
        out        <+ on_toggle;
        out        <+ on_enable;
        out        <+ on_disable;
    }
    out.into()
}

#[derive(Clone,Copy,Debug,Eq,PartialEq)]
pub enum SelectionMode {
    Normal,Multi,Merge,Subtract,Inverse
}

impl SelectionMode {
    pub fn single_should_select(self, was_selected:bool) -> bool {
        match self {
            Self::Normal  => true,
            Self::Merge   => true,
            Self::Multi   => !was_selected,
            Self::Inverse => !was_selected,
            _             => false
        }
    }

    pub fn single_should_deselect(self, was_selected:bool) -> bool {
        match self {
            Self::Subtract => true,
            Self::Multi    => was_selected,
            Self::Inverse  => was_selected,
            _              => false
        }
    }
}

impl Default for SelectionMode {
    fn default() -> Self {
        Self::Normal
    }
}

#[allow(unused_parens)]
fn new_graph_editor(app:&Application) -> GraphEditor {
    let world          = &app.display;
    let scene          = world.scene();
    let cursor         = &app.cursor;
    let model          = GraphEditorModelWithNetwork::new(app,cursor.clone_ref());
    let network        = &model.network;
    let nodes          = &model.nodes;
    let edges          = &model.edges;
    let inputs         = &model.frp;
    let mouse          = &scene.mouse.frp;
    let touch          = &model.touch_state;
    let visualizations = &model.visualizations;
    let logger         = &model.logger;
    let out            = FrpEndpoints::new(&network,inputs.clone_ref());

    // FIXME : StyleWatch is unsuitable here, as it was designed as an internal tool for shape system (#795)
    let styles             = StyleWatch::new(&scene.style_sheet);
    let missing_type_color = styles.get_color(theme::code::types::missing);



    // =============================
    // === Breadcrumbs Debugging ===
    // =============================

    frp::extend! { network
        eval_ inputs.debug_push_breadcrumb(model.breadcrumbs.debug_push_breadcrumb.emit(None));
        eval_ inputs.debug_pop_breadcrumb (model.breadcrumbs.debug_pop_breadcrumb.emit(()));
    }



    // ============================
    // === Project Name Editing ===
    // ============================

    // === Commit project name edit ===

    frp::extend! { network
        deactivate_breadcrumbs <- any3_(&touch.background.selected,&inputs.edit_mode_on,&inputs.add_node_at_cursor);
        eval_ deactivate_breadcrumbs(model.breadcrumbs.outside_press());
    }



    // =========================
    // === User Interactions ===
    // =========================

    // === Mouse Cursor Transform ===
    frp::extend! { network
        cursor_pos_in_scene <- cursor.frp.screen_position.map(f!((position)
            scene.screen_to_scene_coordinates(*position).xy()
        ));
    }


    // === Selection Target Redirection ===

    frp::extend! { network
        mouse_down_target <- mouse.down.map(f_!(model.scene().mouse.target.get()));
        mouse_up_target   <- mouse.up.map(f_!(model.scene().mouse.target.get()));
        background_up     <- mouse_up_target.map(|t| if t==&display::scene::Target::Background {Some(())} else {None}).unwrap();

        eval mouse_down_target([touch,model](target) {
            match target {
                display::scene::Target::Background  => touch.background.down.emit(()),
                display::scene::Target::Symbol {..} => {
                    if let Some(target) = model.scene().shapes.get_mouse_target(*target) {
                        target.mouse_down().emit(());
                    }
                }
            }
        });
    }


    // === Node Editing ===

    frp::extend! { network
        node_in_edit_mode     <- out.node_being_edited.map(|n| n.is_some());
        edit_mode             <- bool(&inputs.edit_mode_off,&inputs.edit_mode_on);
        node_to_edit          <- touch.nodes.down.gate(&edit_mode);
        edit_node             <- any(&node_to_edit,&inputs.edit_node);
        stop_edit_on_bg_click <- touch.background.selected.gate(&node_in_edit_mode);
        stop_edit             <- any(&stop_edit_on_bg_click,&inputs.stop_editing);
        edit_switch           <- edit_node.gate(&node_in_edit_mode);
        node_being_edited     <- out.node_being_edited.map(|n| n.unwrap_or_default());

        // The "finish" events must be emitted before "start", to properly cover the "switch" case.
        out.source.node_editing_finished <+ node_being_edited.sample(&stop_edit);
        out.source.node_editing_finished <+ node_being_edited.sample(&edit_switch);
        out.source.node_editing_started  <+ edit_node;

        out.source.node_being_edited <+ out.node_editing_started.map(|n| Some(*n));;
        out.source.node_being_edited <+ out.node_editing_finished.constant(None);
        out.source.node_editing      <+ out.node_being_edited.map(|t|t.is_some());

        out.source.node_edit_mode <+ edit_mode;

        eval out.node_editing_started ([model] (id) {
            if let Some(node) = model.nodes.get_cloned_ref(&id) {
                node.model.input.frp.edit_mode.emit(true);
            }
        });
        eval out.node_editing_finished ([model](id) {
            if let Some(node) = model.nodes.get_cloned_ref(&id) {
                node.model.input.frp.edit_mode.emit(false);
            }
        });
    }


    // === Cursor Selection ===
    frp::extend! { network

    mouse_on_down_position <- mouse.position.sample(&mouse.down);
    selection_size_down    <- mouse.position.map2(&mouse_on_down_position,|m,n|{m-n});
    selection_size         <- selection_size_down.gate(&touch.background.is_down);

    on_press_style   <- mouse.down . constant(cursor::Style::new_press());
    on_release_style <- mouse.up   . constant(cursor::Style::default());


    cursor_selection_start <- selection_size.map(|p| cursor::Style::new_with_all_fields_default().press().box_selection(Vector2::new(p.x,p.y)));
    cursor_selection_end   <- mouse.up . constant(cursor::Style::default());
    cursor_selection       <- any (cursor_selection_start, cursor_selection_end);

    cursor_press     <- any (on_press_style, on_release_style);


    }


    // === Node Select ===

    frp::extend! { network

    deselect_all_nodes <- any_(...);

    let multi_select_flag = enable_disable_toggle
        ( network
        , &inputs.enable_node_multi_select
        , &inputs.disable_node_multi_select
        , &inputs.toggle_node_multi_select
        );

    let merge_select_flag = enable_disable_toggle
        ( network
        , &inputs.enable_node_merge_select
        , &inputs.disable_node_merge_select
        , &inputs.toggle_node_merge_select
        );

    let subtract_select_flag = enable_disable_toggle
        ( network
        , &inputs.enable_node_subtract_select
        , &inputs.disable_node_subtract_select
        , &inputs.toggle_node_subtract_select
        );

    let inverse_select_flag = enable_disable_toggle
        ( network
        , &inputs.enable_node_inverse_select
        , &inputs.disable_node_inverse_select
        , &inputs.toggle_node_inverse_select
        );


    selection_mode <- all_with4
        (&multi_select_flag,&merge_select_flag,&subtract_select_flag,&inverse_select_flag,
        |multi,merge,subtract,inverse| {
            if      *multi    { SelectionMode::Multi }
            else if *merge    { SelectionMode::Merge }
            else if *subtract { SelectionMode::Subtract }
            else if *inverse  { SelectionMode::Inverse }
            else              { SelectionMode::Normal }
        }
    );

    edit_mode               <- bool(&inputs.edit_mode_off,&inputs.edit_mode_on);
    node_to_select_non_edit <- touch.nodes.selected.gate_not(&edit_mode).gate_not(&out.some_edges_detached);
    node_to_select_edit     <- touch.nodes.down.gate(&edit_mode);
    node_to_select          <- any(node_to_select_non_edit,node_to_select_edit,inputs.select_node);
    node_was_selected       <- node_to_select.map(f!((id) model.nodes.selected.contains(id)));

    should_select <- node_to_select.map3(&selection_mode,&node_was_selected,
        |_,mode,was_selected| mode.single_should_select(*was_selected)
    );

    should_deselect <- node_to_select.map3(&selection_mode,&node_was_selected,
        |_,mode,was_selected| mode.single_should_deselect(*was_selected)
    );

    keep_selection          <- selection_mode.map(|t| *t != SelectionMode::Normal);
    deselect_on_select      <- node_to_select.gate_not(&keep_selection);
    deselect_all_nodes      <+ deselect_on_select;
    deselect_all_nodes      <+ inputs.deselect_all_nodes;

    deselect_on_bg_press    <- touch.background.selected.gate_not(&keep_selection);
    deselect_all_nodes      <+ deselect_on_bg_press;
    all_nodes_to_deselect   <= deselect_all_nodes.map(f_!(model.nodes.selected.mem_take()));
    out.source.node_deselected <+ all_nodes_to_deselect;

    node_selected           <- node_to_select.gate(&should_select);
    node_deselected         <- node_to_select.gate(&should_deselect);
    out.source.node_selected   <+ node_selected;
    out.source.node_deselected <+ node_deselected;
    }


    // === Add Node ===
    frp::extend! { network

    node_pointer_style <- source::<cursor::Style>();

    let node_input_touch  = TouchNetwork::<EdgeTarget>::new(&network,&mouse);
    let node_output_touch = TouchNetwork::<EdgeTarget>::new(&network,&mouse);
    node_expression_set <- source();
    out.source.node_expression_set <+ node_expression_set;

    on_output_connect_drag_mode   <- node_output_touch.down.constant(true);
    on_output_connect_follow_mode <- node_output_touch.selected.constant(false);
    on_input_connect_drag_mode    <- node_input_touch.down.constant(true);
    on_input_connect_follow_mode  <- node_input_touch.selected.constant(false);

    on_connect_drag_mode   <- any(on_output_connect_drag_mode,on_input_connect_drag_mode);
    on_connect_follow_mode <- any(on_output_connect_follow_mode,on_input_connect_follow_mode);
    connect_drag_mode      <- any(on_connect_drag_mode,on_connect_follow_mode);

    on_detached_edge    <- any(&inputs.some_edge_targets_detached,&inputs.some_edge_sources_detached);
    has_detached_edge   <- bool(&inputs.all_edges_attached,&on_detached_edge);

    eval node_input_touch.down ((target)   model.frp.press_node_input.emit(target));
    eval node_output_touch.down ((target)  model.frp.press_node_output.emit(target));


    // === Edge interactions  ===

    edge_mouse_down <- source::<EdgeId>();
    edge_over       <- source::<EdgeId>();
    edge_out        <- source::<EdgeId>();
    edge_hover      <- source::<Option<EdgeId>>();

    eval  edge_over((edge_id) edge_hover.emit(Some(*edge_id)));
    eval_ edge_out(edge_hover.emit(None));

    edge_over_pos <- map2(&cursor_pos_in_scene,&edge_hover,|pos, edge_id|
        edge_id.map(|id| (id, *pos))
    ).unwrap();

    // We do not want edge hover to occur for detached edges.
    set_edge_hover <- edge_over_pos.gate_not(&has_detached_edge);

    eval set_edge_hover ([model]((edge_id,pos)) {
         if let Some(edge) = model.edges.get_cloned_ref(edge_id){
            edge.frp.hover_position.emit(Some(*pos));
            edge.frp.redraw.emit(());
        }
    });

    remove_split <- any(&edge_out,&edge_mouse_down);
    eval remove_split ([model](edge_id) {
         if let Some(edge) = model.edges.get_cloned_ref(edge_id){
            edge.frp.hover_position.emit(None);
            edge.frp.redraw.emit(());
        }
    });
    edge_click <- map2(&edge_mouse_down,&cursor_pos_in_scene,|edge_id,pos|(*edge_id,*pos));
    valid_edge_disconnect_click <- edge_click.gate_not(&has_detached_edge);

    edge_is_source_click <- valid_edge_disconnect_click.map(f!([model]((edge_id,pos)) {
        if let Some(edge) = model.edges.get_cloned_ref(edge_id){
            edge.port_to_detach_for_position(*pos) == component::edge::PortType::OutputPort
        } else {
            false
        }
    }));

    edge_source_click <- valid_edge_disconnect_click.gate(&edge_is_source_click);
    edge_target_click <- valid_edge_disconnect_click.gate_not(&edge_is_source_click);

    // FIXME: make nicer - out.source.edge_source_unset should contain information from which node it ws unset
    eval edge_target_click((edge_id)
        model.with_edge_target(edge_id.0,|t| model.set_input_connected(&t,false)));

    eval edge_source_click (((edge_id, _)) model.remove_edge_source(*edge_id));
    eval edge_target_click (((edge_id, _)) model.remove_edge_target(*edge_id));

    out.source.edge_source_unset <+ edge_source_click.map(|(edge_id,_)| *edge_id);
    out.source.edge_target_unset <+ edge_target_click.map(|(edge_id,_)| *edge_id);
    }

    // === Edge creation  ===

    frp::extend! { network

    output_down <- node_output_touch.down.constant(());
    input_down  <- node_input_touch.down.constant(());

    has_detached_edge_on_output_down <- has_detached_edge.sample(&inputs.hover_node_output);

    port_input_mouse_up  <- inputs.hover_node_input.sample(&mouse.up).unwrap();
    port_output_mouse_up <- inputs.hover_node_output.sample(&mouse.up).unwrap();

    attach_all_edge_inputs  <- any (port_input_mouse_up, inputs.press_node_input, inputs.set_detached_edge_targets);
    attach_all_edge_outputs <- any (port_output_mouse_up, inputs.press_node_output, inputs.set_detached_edge_sources);

    create_edge_from_output <- node_output_touch.down.gate_not(&has_detached_edge_on_output_down);
    create_edge_from_input  <- node_input_touch.down.map(|value| value.clone());


    // === Edge creation  ===

    on_new_edge    <- any(&output_down,&input_down);
    deselect_edges <- on_new_edge.gate_not(&keep_selection);
    eval_ deselect_edges ( model.clear_all_detached_edges() );

    new_output_edge <- create_edge_from_output.map(f_!([model,edge_mouse_down,edge_over,edge_out] {
        Some(model.new_edge_from_output(&edge_mouse_down,&edge_over,&edge_out))
    })).unwrap();
    new_input_edge <- create_edge_from_input.map(f!([model,edge_mouse_down,edge_over,edge_out]((target)){
        model.set_input_connected(target,true);
        if model.is_node_connected_at_input(target.node_id,&target.port) {
            return None
        };
        Some(model.new_edge_from_input(&edge_mouse_down,&edge_over,&edge_out))
    })).unwrap();

    out.source.edge_added <+ new_output_edge;
    new_edge_source <- new_output_edge.map2(&node_output_touch.down, move |id,target| (*id,target.clone()));
    out.source.edge_source_set <+ new_edge_source;

    out.source.edge_added <+ new_input_edge;
    new_edge_target <- new_input_edge.map2(&node_input_touch.down, move |id,target| (*id,target.clone()));
    out.source.edge_target_set <+ new_edge_target;


    // === Edge Status ===

    out.source.some_edge_targets_detached2 <+ out.some_edge_targets_detached.to_true();
    out.source.some_edge_targets_detached2 <+ out.all_edge_targets_attached.to_false();

    out.source.some_edge_sources_detached2 <+ out.some_edge_sources_detached.to_true();
    out.source.some_edge_sources_detached2 <+ out.all_edge_sources_attached.to_false();

    some_edges_detached <- map2(&out.some_edge_targets_detached2,&out.some_edge_sources_detached2,|a,b|*a||*b);
    out.source.some_edges_detached <+ some_edges_detached;



    // ======================
    // === Node Creation  ===
    // ======================

    let add_node_at_cursor = inputs.add_node_at_cursor.clone_ref();
    add_node <- any (inputs.add_node,add_node_at_cursor);
    new_node <- add_node.map(f_!([model,node_pointer_style,out] {
        model.new_node(&node_pointer_style,&node_output_touch.down,&node_input_touch.down,&out)
    }));
    out.source.node_added <+ new_node;

    node_with_position <- add_node_at_cursor.map3(&new_node,&cursor_pos_in_scene,|_,id,pos| (*id,*pos));
    out.source.node_position_set         <+ node_with_position;
    out.source.node_position_set_batched <+ node_with_position;

    // === Event Propagation ===
    // See the docs of `Node` to learn about how the graph - nodes event propagation works.

    _eval <- all_with(&out.node_hovered,&edit_mode,f!((tgt,e)
        model.with_node(tgt.value,|t| t.model.input.edit_mode_ready(*e && tgt.is_on()))
    ));
    _eval <- all_with(&out.node_hovered,&out.some_edge_targets_detached2,f!((tgt,e)
        model.with_node(tgt.value,|t| t.model.input.ports_active(*e && tgt.is_on()))
    ));


    }


    // === Node Actions ===


    frp::extend! { network

        freeze_edges <= out.node_action_freeze.map (f!([model]((node_id,is_frozen)) {
            let edges = model.node_in_edges(node_id);
            edges.into_iter().map(|edge_id| (edge_id,*is_frozen)).collect_vec()
        }));

        eval freeze_edges (((edge_id,is_frozen)) model.set_edge_freeze(edge_id,*is_frozen) );
    }


    // === Edge Connect ===

    frp::extend! { network

    out.source.edge_source_set <+ inputs.set_edge_source;
    out.source.edge_target_set <+ inputs.set_edge_target;

    let endpoints            = inputs.connect_nodes.clone_ref();
    edge                    <- endpoints . map(f_!(model.new_edge_from_output(&edge_mouse_down,&edge_over,&edge_out)));
    new_edge_source         <- endpoints . _0() . map2(&edge, |t,id| (*id,t.clone()));
    new_edge_target         <- endpoints . _1() . map2(&edge, |t,id| (*id,t.clone()));
    out.source.edge_added      <+ edge;
    out.source.edge_source_set <+ new_edge_source;
    out.source.edge_target_set <+ new_edge_target;

    detached_edges_without_targets <= attach_all_edge_inputs.map(f_!(model.take_edges_with_detached_targets()));
    detached_edges_without_sources <= attach_all_edge_outputs.map(f_!(model.take_edges_with_detached_sources()));

    new_edge_target <- detached_edges_without_targets.map2(&attach_all_edge_inputs, |id,t| (*id,t.clone()));
    out.source.edge_target_set <+ new_edge_target;
    new_edge_source <- detached_edges_without_sources.map2(&attach_all_edge_outputs, |id,t| (*id,t.clone()));
    out.source.edge_source_set <+ new_edge_source;

    on_new_edge_source <- new_edge_source.constant(());
    on_new_edge_target <- new_edge_target.constant(());

    overlapping_edges       <= out.edge_target_set._1().map(f!((t) model.overlapping_edges(t)));
    out.source.edge_removed <+ overlapping_edges;

    drop_on_bg_up  <- background_up.gate(&connect_drag_mode);
    drop_edges     <- any (drop_on_bg_up,touch.background.down);
    edge_to_drop_without_targets <= drop_edges.map(f_!(model.take_edges_with_detached_targets()));
    edge_to_drop_without_sources <= drop_edges.map(f_!(model.take_edges_with_detached_sources()));
    edge_to_drop <- any(edge_to_drop_without_targets,edge_to_drop_without_sources);
    eval edge_to_drop ((id) model.remove_edge(id));

    }


    // === Remove Node ===
    frp::extend! { network

    all_nodes       <= inputs.remove_all_nodes      . map(f_!(model.all_nodes()));
    selected_nodes  <= inputs.remove_selected_nodes . map(f_!(model.selected_nodes()));
    nodes_to_remove <- any (all_nodes, selected_nodes);
    eval nodes_to_remove ((node_id) inputs.remove_all_node_edges.emit(node_id));

    out.source.node_removed <+ nodes_to_remove;
    }


    // === Collapse Nodes ===
    frp::extend! { network
    // TODO [mwu] https://github.com/enso-org/ide/issues/760
    //   This is currently the provisional code to enable collapse nodes refactoring. While the APIs
    //   are as-intended, their behavior isn't. Please refer to the issue for details.
    let empty_id       = NodeId::default();
    let model_clone    = model.clone_ref();
    nodes_to_collapse <- inputs.collapse_selected_nodes . map(move |_|
        (model_clone.selected_nodes(),empty_id)
    );
    out.source.nodes_collapsed <+ nodes_to_collapse;
    }


    // === Set Node Expression ===
    frp::extend! { network

    set_node_expression_string  <- inputs.set_node_expression.map(|(id,expr)| (*id,expr.code.clone()));
    out.source.node_expression_set <+ set_node_expression_string;



    // ==================
    // === Move Nodes ===
    // ==================

    mouse_pos <- mouse.position.map(|p| Vector2(p.x,p.y));

    // === Discovering drag targets ===

    let node_down      = touch.nodes.down.clone_ref();
    let node_is_down   = touch.nodes.is_down.clone_ref();
    node_in_edit_mode <- node_down.map2(&out.node_being_edited,|t,s| Some(*t) == *s);
    node_was_selected <- node_down.map(f!((id) model.nodes.selected.contains(id)));
    tgts_if_non_sel   <- node_down.map(|id|vec![*id]).gate_not(&node_was_selected);
    tgts_if_sel       <- node_down.map(f_!(model.nodes.selected.items())).gate(&node_was_selected);
    tgts_if_non_edit  <- any(tgts_if_non_sel,tgts_if_sel).gate_not(&node_in_edit_mode);
    tgts_if_edit      <- node_down.map(|_|default()).gate(&node_in_edit_mode);
    drag_tgts         <- any(tgts_if_non_edit,tgts_if_edit);
    any_drag_tgt      <- drag_tgts.map(|t|!t.is_empty());
    node_pos_on_down  <- node_down.map(f!((id) model.node_position(id)));
    mouse_pos_on_down <- mouse_pos.sample(&node_down);
    mouse_pos_diff    <- mouse_pos.map2(&mouse_pos_on_down,|t,s|t-s).gate(&node_is_down);
    node_pos_diff     <- mouse_pos_diff.map(f!([scene](t) t / scene.camera().zoom()));
    node_tgt_pos_rt   <- node_pos_diff.map2(&node_pos_on_down,|t,s|t+s);
    just_pressed      <- bool (&node_tgt_pos_rt,&node_pos_on_down);
    node_tgt_pos_rt   <- any  (&node_tgt_pos_rt,&node_pos_on_down);


    // === Snapping ===

    eval drag_tgts ((ids) model.disable_grid_snapping_for(ids));
    let node_tgt_pos_anim = DEPRECATED_Animation::<Vector2<f32>>::new(&network);
    let x_snap_strength   = Tween::new(&network);
    let y_snap_strength   = Tween::new(&network);
    x_snap_strength.set_duration(300.0);
    y_snap_strength.set_duration(300.0);

    _eval <- node_tgt_pos_rt.map2(&just_pressed,
        f!([model,x_snap_strength,y_snap_strength,node_tgt_pos_anim](pos,just_pressed) {
            let snapped = model.nodes.check_grid_magnet(*pos);
            let x = snapped.x.unwrap_or(pos.x);
            let y = snapped.y.unwrap_or(pos.y);
            x_snap_strength.set_target_value(if snapped.x.is_none() { 0.0 } else { 1.0 });
            y_snap_strength.set_target_value(if snapped.y.is_none() { 0.0 } else { 1.0 });
            node_tgt_pos_anim.set_target_value(Vector2::new(x,y));
            if *just_pressed {
                node_tgt_pos_anim.set_target_value(*pos);
                x_snap_strength.skip();
                y_snap_strength.skip();
                node_tgt_pos_anim.skip();
            }
    }));

    node_tgt_pos <- all_with4
        ( &node_tgt_pos_rt
        , &node_tgt_pos_anim.value
        , &x_snap_strength.value
        , &y_snap_strength.value
        , |rt,snap,xw,yw| {
            let w     = Vector2(*xw,*yw);
            let w_inv = Vector2(1.0,1.0) - w;
            rt.component_mul(&w_inv) + snap.component_mul(&w)
        });


    // === Update All Target Nodes Positions ===

    main_tgt_pos_prev <- node_tgt_pos.previous();
    main_tgt_pos_diff <- node_tgt_pos.map2(&main_tgt_pos_prev,|t,s|t-s).gate_not(&just_pressed);
    drag_tgt          <= drag_tgts.sample(&main_tgt_pos_diff);
    tgt_new_pos       <- drag_tgt.map2(&main_tgt_pos_diff,f!((id,tx) model.node_pos_mod(id,*tx)));
    out.source.node_position_set <+ tgt_new_pos;


    // === Batch Update ===

    after_drag             <- touch.nodes.up.gate_not(&just_pressed);
    tgt_after_drag         <= drag_tgts.sample(&after_drag);
    tgt_after_drag_new_pos <- tgt_after_drag.map(f!([model](id)(*id,model.node_position(id))));
    out.source.node_position_set_batched <+ tgt_after_drag_new_pos;


    // === Mouse style ===

    node_down_on_drag   <- node_down.gate(&any_drag_tgt);
    cursor_on_drag_down <- node_down_on_drag.map(|_| cursor::Style::new_with_all_fields_default().press());
    cursor_on_drag_up   <- touch.nodes.up.map(|_| cursor::Style::default());
    pointer_on_drag     <- any (&cursor_on_drag_down,&cursor_on_drag_up);


    // === Set Node Position ===

    out.source.node_position_set         <+ inputs.set_node_position;
    out.source.node_position_set_batched <+ inputs.set_node_position;
    eval out.node_position_set (((id,pos)) model.set_node_position(id,*pos));

    }


    // === Set Expression Type ===
    frp::extend! { network

    node_to_refresh <- inputs.set_expression_usage_type.map(f!([model]((node_id,ast_id,maybe_type)) {
        model.set_node_expression_usage_type(*node_id,*ast_id,maybe_type.clone());
        *node_id
    }));
    edges_to_refresh <= node_to_refresh.map(f!([nodes](node_id)
         nodes.get_cloned_ref(node_id).map(|node| node.all_edges())
    )).unwrap();
    eval edges_to_refresh ((edge) model.refresh_edge_position(*edge));

    }


    // === Move Edges ===

    frp::extend! { network

    detached_edge           <- any(&inputs.some_edge_targets_detached,&inputs.some_edge_sources_detached);
    update_edge             <- any(detached_edge,on_new_edge_source,on_new_edge_target);
    cursor_pos_on_update    <- cursor_pos_in_scene.sample(&update_edge);
    edge_refresh_cursor_pos <- any(cursor_pos_on_update,cursor_pos_in_scene);

    is_hovering_output <- inputs.hover_node_output.map(|target| target.is_some()).sampler();
    hover_node         <- inputs.hover_node_output.unwrap();

    edge_refresh_on_node_hover        <- all(edge_refresh_cursor_pos,hover_node).gate(&is_hovering_output);
    edge_refresh_cursor_pos_no_hover  <- edge_refresh_cursor_pos.gate_not(&is_hovering_output);
    edge_refresh_cursor_pos_on_hover  <- edge_refresh_on_node_hover._0();

    refresh_target      <- any(&edge_refresh_cursor_pos_on_hover,&edge_refresh_cursor_pos_no_hover);
    let refresh_source  = edge_refresh_cursor_pos_no_hover.clone_ref();
    snap_source_to_node <- edge_refresh_on_node_hover._1();

    eval refresh_target ([edges](position) {
       edges.detached_target.for_each(|id| {
            if let Some(edge) = edges.get_cloned_ref(id) {
                edge.view.frp.target_position.emit(position.xy());
                edge.view.frp.redraw.emit(());
            }
        });
    });

    eval refresh_source ([edges,model](position) {
        edges.detached_source.for_each(|edge_id| {
            if let Some(edge) = edges.get_cloned_ref(edge_id) {
                edge.view.frp.source_width.emit(cursor::DEFAULT_RADIUS);
                edge.view.frp.source_height.emit(cursor::DEFAULT_RADIUS);
                edge.view.frp.target_position.emit(-position.xy());
                edge.view.frp.redraw.emit(());
                edge.mod_position(|p| {
                    p.x = position.x;
                    p.y = position.y;
                });
                model.refresh_edge_position(*edge_id);
            }
        });
    });

    eval snap_source_to_node ([nodes,edges,model](target) {
        edges.detached_source.for_each(|edge_id| {
            if let Some(node) = nodes.get_cloned_ref(&target.node_id) {
                if let Some(edge) = edges.get_cloned_ref(edge_id) {
                    let node_width  = node.view.model.width();
                    let node_height = node.view.model.height();
                    let node_pos    = node.position();

                    edge.view.frp.source_width.emit(node_width);
                    edge.view.frp.source_height.emit(node_height);
                    edge.view.frp.target_position.emit(-node_pos.xy());
                    edge.view.frp.redraw.emit(());
                    edge.mod_position(|p| {
                        p.x = node_pos.x + node_width/2.0;
                        p.y = node_pos.y + node::HEIGHT/2.0;
                    });
                    model.refresh_edge_position(*edge_id);
                }
            }
        });
    });

    }


   // === Vis Set ===
   frp::extend! { network

   def _update_vis_data = inputs.set_visualization.map(f!([logger,nodes,visualizations]((node_id,vis_path)) {
       match (&nodes.get_cloned_ref(node_id), vis_path) {
            (Some(node), Some(vis_path)) => {
                let vis_definition = visualizations.definition_from_path(vis_path);
                node.model.visualization.frp.set_visualization.emit(vis_definition);
            },
            (Some(node), None) => node.model.visualization.frp.set_visualization.emit(None),
             _                 => logger.warning(|| format!("Failed to get node: {:?}",node_id)),

       }
   }));


    // === Vis Update Data ===

    // TODO remove this once real data is available.
    let sample_data_generator = MockDataGenerator3D::default();
    def _set_dumy_data = inputs.debug_set_test_visualization_data_for_selected_node.map(f!([nodes,inputs](_) {
        for node_id in &*nodes.selected.raw.borrow() {
            let data    = Rc::new(sample_data_generator.generate_data()); // FIXME: why rc?
            let content = serde_json::to_value(data).unwrap();
            let data    = visualization::Data::from(content);
            inputs.set_visualization_data.emit((*node_id,data));
        }
    }));

    def _set_data = inputs.set_visualization_data.map(f!([nodes]((node_id,data)) {
         if let Some(node) = nodes.get_cloned(node_id) {
             node.model.visualization.frp.set_data.emit(data);
         }
     }));

     nodes_to_cycle <= inputs.cycle_visualization_for_selected_node.map(f_!(model.selected_nodes()));
     node_to_cycle  <- any(nodes_to_cycle,inputs.cycle_visualization);

    let cycle_count = Rc::new(Cell::new(0));
    def _cycle_visualization = node_to_cycle.map(f!([inputs,visualizations,logger](node_id) {
        let visualizations = visualizations.valid_sources(&"Any".into());
        cycle_count.set(cycle_count.get() % visualizations.len());
        if let Some(vis) = visualizations.get(cycle_count.get()) {
            let path = vis.signature.path.clone();
            inputs.set_visualization.emit((*node_id,Some(path)));
        } else {
            logger.warning(|| "Failed to get visualization while cycling.".to_string());
        };
        cycle_count.set(cycle_count.get() + 1);
    }));


    // === Visualization toggle ===
    //
    // Algorithm:
    //     - Press key. If all selected nodes have enabled vis, disable them.
    //     - If not, enable vis on missing nodes.
    //     - Release key. If the time passed from key press was short, do nothing.
    //     - If it was long, disable vis which were disabled (preview mode).

    let viz_press_ev      = inputs.press_visualization_visibility.clone_ref();
    let viz_d_press_ev    = inputs.double_press_visualization_visibility.clone_ref();
    let viz_release       = inputs.release_visualization_visibility.clone_ref();
    viz_pressed          <- bool(&viz_release,&viz_press_ev);
    viz_was_pressed      <- viz_pressed.previous();
    viz_press            <- viz_press_ev.gate_not(&viz_was_pressed);
    viz_press_time       <- viz_press   . map(|_| web::performance().now() as f32);
    viz_release_time     <- viz_release . map(|_| web::performance().now() as f32);
    viz_press_time_diff  <- viz_release_time.map2(&viz_press_time,|t1,t0| t1-t0);
    viz_preview_mode     <- viz_press_time_diff.map(|t| *t > VIZ_PREVIEW_MODE_TOGGLE_TIME_MS);
    viz_preview_mode_end <- viz_release.gate(&viz_preview_mode);
    viz_tgt_nodes        <- viz_press.map(f_!(model.selected_nodes()));
    viz_tgt_nodes_off    <- viz_tgt_nodes.map(f!([model](node_ids) {
        node_ids.iter().cloned().filter(|node_id| {
            model.nodes.get_cloned_ref(node_id)
                .map(|node| !node.model.visualization.is_active())
                .unwrap_or_default()
        }).collect_vec()
    }));

    viz_tgt_nodes_all_on <- viz_tgt_nodes_off.map(|t| t.is_empty());
    viz_enable           <= viz_tgt_nodes.gate_not(&viz_tgt_nodes_all_on);
    viz_disable          <= viz_tgt_nodes.gate(&viz_tgt_nodes_all_on);
    viz_preview_disable  <= viz_tgt_nodes_off.sample(&viz_preview_mode_end);
    viz_fullscreen_on    <= viz_d_press_ev.map(f_!(model.last_selected_node()));

    eval viz_enable          ((id) model.enable_visualization(id));
    eval viz_disable         ((id) model.disable_visualization(id));
    eval viz_preview_disable ((id) model.disable_visualization(id));
    eval viz_fullscreen_on   ((id) model.enable_visualization_fullscreen(id));


    // === Register Visualization ===

    def _register_visualization = inputs.register_visualization.map(f!([visualizations](handle) {
        if let Some(handle) = handle {
            visualizations.add(handle);
        }
    }));


    // === Entering and Exiting Nodes ===

    node_to_enter           <= inputs.enter_selected_node.map(f_!(model.last_selected_node()));
    out.source.node_entered <+ node_to_enter;
    removed_edges_on_enter  <= out.node_entered.map(f_!(model.model.clear_all_detached_edges()));
    out.source.node_exited  <+ inputs.exit_node;
    removed_edges_on_exit   <= out.node_exited.map(f_!(model.model.clear_all_detached_edges()));
    out.source.edge_removed <+ any(removed_edges_on_enter,removed_edges_on_exit);


    // === OUTPUTS REBIND ===

    out.source.some_edge_targets_detached <+ inputs.some_edge_targets_detached;
    out.source.some_edge_sources_detached <+ inputs.some_edge_sources_detached;
    out.source.all_edge_targets_attached  <+ inputs.all_edge_targets_attached;
    out.source.all_edges_attached         <+ inputs.all_edges_attached;

    eval out.edge_source_set        (((id,tgt)) model.set_edge_source(*id,tgt));
    eval out.edge_target_set        (((id,tgt)) model.set_edge_target(*id,tgt));
    eval out.node_selected          ((id) model.select_node(id));
    eval out.node_deselected        ((id) model.deselect_node(id));
    eval out.edge_removed           ((id) model.remove_edge(id));
    eval out.node_removed           ((id) model.remove_node(id));
    // TODO[ao] This one action is triggered by input frp node event instead of output, because
    //  the output emits the string and we need the expression with span-trees here.
    eval inputs.set_node_expression     (((id,expr)) model.set_node_expression(id,expr));



    // === Edge discovery ===

    edge_endpoint_set          <- any (out.edge_source_set, out.edge_target_set)._0();
    both_endpoints_set         <- edge_endpoint_set.map(f!((id) model.is_connection(id)));
    new_connection             <- edge_endpoint_set.gate(&both_endpoints_set);
    out.source.connection_added   <+ new_connection;
    out.source.connection_removed <+ any(out.edge_removed,out.edge_source_unset,out.edge_target_unset);


    // === Remove implementation ===
    out.source.node_removed <+ inputs.remove_node;
    }


    // === Remove Edge ===
    frp::extend! { network

    rm_input_edges       <- any (inputs.remove_all_node_edges, inputs.remove_all_node_input_edges);
    rm_output_edges      <- any (inputs.remove_all_node_edges, inputs.remove_all_node_output_edges);
    input_edges_to_rm    <= rm_input_edges  . map(f!((node_id) model.node_in_edges(node_id)));
    output_edges_to_rm   <= rm_output_edges . map(f!((node_id) model.node_out_edges(node_id)));
    edges_to_rm          <- any (inputs.remove_edge, input_edges_to_rm, output_edges_to_rm);
    out.source.edge_removed <+ edges_to_rm;
    }



    // =====================
    // === Pointer Style ===
    // =====================

    frp::extend! { network

    cursor_style_edge_drag <- edge_endpoint_set.map(f_!([model]{
        if let Some(color) = model.first_detached_edge_color() {
            cursor::Style::new_color(color).press()
        } else {
            cursor::Style::new_color_no_animation(missing_type_color).press()
        }
    }));
    cursor_style_on_edge_drag_stop <- out.all_edges_attached.constant(default());
    cursor_style_edge_drag         <- any (cursor_style_edge_drag,cursor_style_on_edge_drag_stop);

    let breadcrumb_style = model.breadcrumbs.pointer_style.clone_ref();

    pointer_style <- all
        [ pointer_on_drag
        , cursor_selection
        , cursor_press
        , node_pointer_style
        , cursor_style_edge_drag
        , breadcrumb_style
        ].fold();

    eval pointer_style ((style) cursor.frp.set_style.emit(style));

    }


    let frp = Frp::deprecated_new(network.clone(),out); // fixme clone

    GraphEditor {model,frp}
}




impl display::Object for GraphEditor {
    fn display_object(&self) -> &display::object::Instance {
        self.model.display_object()
    }
}

<|MERGE_RESOLUTION|>--- conflicted
+++ resolved
@@ -1001,23 +1001,17 @@
             vis_enabled        <- vis_visible.gate(&vis_visible);
             vis_disabled       <- vis_visible.gate_not(&vis_visible);
 
-<<<<<<< HEAD
-            output.source.visualization_enabled           <+ vis_enabled.constant(node_id);
-            output.source.visualization_disabled          <+ vis_disabled.constant(node_id);
-            output.source.visualization_enable_fullscreen <+ vis_fullscreen.constant(node_id);
-=======
             // Ensure the graph editor knows about internal changes to the visualisation. If the
             // visualisation changes that should indicate that the old one has been disabled and a
             // new one has been enabled.
             // TODO: Create a better API for updating the controller about visualisation changes
             // (see #896)
-            output.visualization_disabled          <+ vis_changed.constant(node_id);
-            output.visualization_enabled           <+ vis_changed.constant(node_id);
+            output.source.visualization_disabled          <+ vis_changed.constant(node_id);
+            output.source.visualization_enabled           <+ vis_changed.constant(node_id);
             
-            output.visualization_enabled           <+ vis_enabled.constant(node_id);
-            output.visualization_disabled          <+ vis_disabled.constant(node_id);
-            output.visualization_enable_fullscreen <+ vis_fullscreen.constant(node_id);
->>>>>>> 2fa142a5
+            output.source.visualization_enabled           <+ vis_enabled.constant(node_id);
+            output.source.visualization_disabled          <+ vis_disabled.constant(node_id);
+            output.source.visualization_enable_fullscreen <+ vis_fullscreen.constant(node_id);
         }
 
         self.nodes.insert(node_id,node);
