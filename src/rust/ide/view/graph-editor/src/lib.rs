--- conflicted
+++ resolved
@@ -2358,23 +2358,10 @@
     edge_endpoint_set          <- any (out.edge_source_set, out.edge_target_set)._0();
     both_endpoints_set         <- edge_endpoint_set.map(f!((id) model.is_connection(id)));
     new_connection             <- edge_endpoint_set.gate(&both_endpoints_set);
-<<<<<<< HEAD
     out.source.connection_added   <+ new_connection;
     out.source.connection_removed <+ out.edge_removed;
-=======
-    outputs.connection_added   <+ new_connection;
-    outputs.connection_removed <+ any
+    outputs.source.connection_removed <+ any
         (outputs.edge_removed,outputs.edge_source_unset,outputs.edge_target_unset);
-    trace outputs.connection_removed;
-
-
-    // === Status ===
-
-    def is_active_src = source::<bool>();
-    def is_empty_src  = source::<bool>();
-    def is_active = is_active_src.sampler();
-    def is_empty  = is_empty_src.sampler();
->>>>>>> 55d8eea0
 
 
     // === Remove implementation ===
