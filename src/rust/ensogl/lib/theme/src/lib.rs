//! Application theme setup.
//!
#![warn(missing_docs)]
#![warn(trivial_casts)]
#![warn(trivial_numeric_casts)]
#![warn(unused_import_braces)]
#![warn(unused_qualifications)]
#![warn(unsafe_code)]
#![warn(missing_copy_implementations)]
#![warn(missing_debug_implementations)]

/// `define_theme` helper.
macro_rules! _define_theme_literals {
    ([$theme_name:ident $($path:ident)*] $var_name:ident = $e:expr) => {
        $theme_name.insert(stringify!($($path.)*$var_name), $e);
    };

    ([$($path:ident)*] $var_name:ident = $e:expr; $($rest:tt)*) => {
        _define_theme_literals!([$($path)*] $var_name = $e);
        _define_theme_literals!([$($path)*] $($rest)*);
    };

    ([$($path:ident)*] $path_segment:ident {$($t:tt)*}) => {
        _define_theme_literals!([$($path)* $path_segment] $($t)*);
    };

    ([$($path:ident)*] $path_segment:ident {$($t:tt)*} $($rest:tt)*) => {
        _define_theme_literals!([$($path)*] $path_segment {$($t)*});
        _define_theme_literals!([$($path)*] $($rest)*);
    };
}

macro_rules! _define_theme_modules {
    ([$theme_name:ident $($path:ident)*] $var_name:ident = $e:expr) => {
        pub const $var_name : &str = stringify!($($path.)*$var_name);
    };

    ([$($path:ident)*] $var_name:ident = $e:expr; $($rest:tt)*) => {
        _define_theme_modules!([$($path)*] $var_name = $e);
        _define_theme_modules!([$($path)*] $($rest)*);
    };

    ([$($path:ident)*] $path_segment:ident {$($t:tt)*}) => {
        pub mod $path_segment {
            _define_theme_modules!([$($path)* $path_segment] $($t)*);
        }
    };

    ([$($path:ident)*] $path_segment:ident {$($t:tt)*} $($rest:tt)*) => {
        _define_theme_modules!([$($path)*] $path_segment {$($t)*});
        _define_theme_modules!([$($path)*] $($rest)*);
    };
}

/// Used to define default theme. This one aside from generating code for `StyleManager` also creates
/// nested public modules that makes accessing values much better than with bare string literals.
/// It adds the `var` module with string constants, so now, instead of having to get data by string
/// literal - like `style.get("foo.bar.baz",fallback)`, you can do
/// `style.get(theme::vars::foo::bar::baz,fallback)`.
#[macro_export]
macro_rules! define_default_theme {
    ($name:ident $($t:tt)*) => {
        define_theme!($name $($t)*);

        #[allow(non_upper_case_globals)]
        #[allow(missing_docs)]
        pub mod vars {
            _define_theme_modules!([$name] $($t)*);
        }
    };
}

/// Used to define any theme.
/// Generates code for `StyleManager` from given cascade style definition.
/// It generates module equal to the theme name and there will be function `setup` which creates a
/// theme definition in `app`.
#[macro_export]
macro_rules! define_theme {
    ($name:ident $($t:tt)*) => {
        #[allow(missing_docs)]
        pub mod $name {
            use ensogl_core::application::Application;
            use ensogl_core::data::color;
            use ensogl_core::display::style::theme;

            /// Setup the `$name` theme in application.
            pub fn setup(app:&Application) {
                let mut $name = theme::Theme::new();
                _define_theme_literals!([$name] $($t)*);
                app.themes.register(stringify!($name),$name);
                app.themes.set_enabled(&[stringify!($name)]);
            }
        }
    };
}

define_theme! { dark
    application {
        background {
            color = color::Lcha::new(0.13,0.013,0.18,1.0)
        }
    }
    text_editor {
        text {
            color = color::Lcha::new(1.0,0.0,0.0,0.7);
            selection {
                color = color::Lcha::new(0.7,0.0,0.125,0.7)
            }
        }
    }
    graph_editor {
        node {
            background {
                color = color::Lcha::new(0.2,0.013,0.18,1.0);
                variant {
                    dimmed = color::Lcha::new(0.15,0.013,0.18,1.0)
                }
            }
            shadow {
                color        = color::Lcha::new(0.0,0.0,0.0,0.20);
                fading_color = color::Lcha::new(0.0,0.0,0.0,0.0);
                exponent     = 2.0
            }
            selection {
                color = color::Lcha::new(0.72,0.5,0.22,1.0);
                size = 7.0
            }
            text {
<<<<<<< HEAD
                color = color::Lcha::new(1.0,0.0,0.0,0.7);
                variant {
                    dimmed = color::Lcha::new(0.25,0.013,0.18,1.0)
                }
=======
                color             = color::Lcha::new(1.0,0.0,0.0,0.7);
                missing_arg_color = color::Lcha::new(1.0,0.0,0.0,0.3);
>>>>>>> 49bdc4e8
                selection {
                    color = color::Lcha::new(0.7,0.0,0.125,0.7)
                }
            }
            actions {
                icon {
                    color = color::Lcha::new(1.0,0.0,0.0,0.7);
                    variant {
                        dimmed = color::Lcha::new(0.4,0.00,0.0,1.0)
                    }
                }
            }
        }
        visualization {
            background {
                color = color::Lcha::new(0.2,0.013,0.18,1.0)
            }
            shadow {
                color        = color::Lcha::new(0.0,0.0,0.0,0.20);
                fading_color = color::Lcha::new(0.0,0.0,0.0,0.0);
                exponent     = 2.0;
                html {
                    alpha = 0.16;
                    size  = 16.0
                }
            }
            text {
                color = color::Lcha::new(1.0,0.0,0.0,0.7);
                selection {
                    color = color::Lcha::new(0.7,0.0,0.125,0.7)
                }
            }
            action_bar {
                background {
                    color = color::Lcha::new(0.3,0.013,0.18,1.0)
                }
                icon {
                    color = color::Lcha::new(1.0,0.0,0.0,0.7)
                }
                text {
                    color = color::Lcha::new(1.0,0.0,0.0,0.7)
                }
            }
        }
        breadcrumbs {
            full {
                color = color::Lcha::new(1.0,0.0,0.0,0.7)
            }
            transparent {
                color = color::Lcha::new(1.0,0.0,0.0,0.4)
            }
            selected {
                color = color::Lcha::new(1.0,0.0,0.0,0.6)
            }
            deselected{
                left {
                    color = color::Lcha::new(1.0,0.0,0.0,0.6)
                }
                right {
                    color = color::Lcha::new(1.0,0.0,0.0,0.2)
                }
            }
            hover {
                color = color::Lcha::new(1.0,0.0,0.0,0.6)
            }
        }
        edge {
            split_color {
                lightness_factor = 0.2;
                chroma_factor = 1.0
            }
            _type {
                missing {
                     color = color::Lcha::new(0.5,0.0,0.0,1.0)
                }
                color {
                    luminance = 0.5;
                    chroma = 0.8
                }
            }
        }
    }
    widget {
        list_view {
            background {
                color = color::Lcha::new(0.2,0.013,0.18,1.0)
            }
            shadow {
                color        = color::Lcha::new(0.0,0.0,0.0,0.20);
                fading_color = color::Lcha::new(0.0,0.0,0.0,0.0);
                exponent     = 2.0
            }
            highlight {
                color = color::Lcha::new(0.72,0.5,0.22,1.0)
            }
            text {
                color = color::Lcha::new(1.0,0.0,0.0,0.7);
                highlight {
                    color = color::Lcha::new(0.7,0.0,0.0,1.0)
                }
                selection {
                    color = color::Lcha::new(0.7,0.0,0.125,0.7)
                }
            }
        }
    }
    shadow {
        color        = color::Lcha::new(0.0,0.0,0.0,0.20);
        fading_color = color::Lcha::new(0.0,0.0,0.0,0.0);
        exponent     = 2.0
    }
    colors {
        dimming {
            lightness_factor = 0.8;
            chroma_factor    = 0.2
        }
    }
}

define_default_theme! { light
    application {
        background {
            color = color::Lcha::new(0.96,0.013,0.18,1.0)
        }
    }
    text_editor {
        text {
            color = color::Lcha::new(0.0,0.0,0.0,0.7);
            selection {
                color = color::Lcha::new(0.7,0.0,0.125,0.7)
            }
        }
    }
    graph_editor {
        node {
            background {
                color = color::Lcha::new(0.98,0.013,0.18,1.0);
                variant {
                    dimmed = color::Lcha::new(0.98,0.013,0.18,1.0)
                }
            }
            shadow {
                color        = color::Lcha::new(0.0,0.0,0.0,0.20);
                fading_color = color::Lcha::new(0.0,0.0,0.0,0.0);
                exponent     = 2.0
            }
            selection {
                color = color::Lcha::new(0.83,0.58,0.436,1.0);
                size = 7.0
            }
            text {
<<<<<<< HEAD
                color = color::Lcha::new(0.0,0.0,0.0,0.7);
                variant {
                    dimmed = color::Lcha::new(0.7,0.0,0.0,0.7)
                }
=======
                color             = color::Lcha::new(0.0,0.0,0.0,0.7);
                missing_arg_color = color::Lcha::new(0.0,0.0,0.0,0.3);
>>>>>>> 49bdc4e8
                selection {
                    color = color::Lcha::new(0.7,0.0,0.125,0.7)
                }
            }
            actions {
                icon {
                    color = color::Lcha::new(0.0,0.0,0.0,0.7);
                    variant {
                        dimmed = color::Lcha::new(0.7,0.0,0.0,0.7)
                    }
                }
            }
        }
        visualization {
            background {
                color = color::Lcha::new(0.98,0.013,0.18,1.0)
            }
            shadow {
                color        = color::Lcha::new(0.0,0.0,0.0,0.20);
                fading_color = color::Lcha::new(0.0,0.0,0.0,0.0);
                exponent     = 2.0;
                html {
                    alpha = 0.16;
                    size  = 16.0
                }
            }
            text {
                color = color::Lcha::new(0.0,0.0,0.0,0.7);
                selection {
                    color = color::Lcha::new(0.7,0.0,0.125,0.7)
                }
            }
            action_bar {
                background {
                    color = color::Lcha::new(0.94,0.013,0.18,1.0)
                }
                icon {
                    color = color::Lcha::new(0.0,0.0,0.0,0.7)
                }
                text {
                    color = color::Lcha::new(0.0,0.0,0.0,0.7)
                }
            }
        }
        breadcrumbs {
            full {
                color = color::Lcha::new(0.0,0.0,0.0,0.7)
            }
            transparent {
                color = color::Lcha::new(0.0,0.0,0.0,0.4)
            }
            selected {
                color = color::Lcha::new(0.0,0.0,0.0,0.6)
            }
            deselected{
                left {
                    color = color::Lcha::new(0.0,0.0,0.0,0.6)
                }
                right {
                    color = color::Lcha::new(0.0,0.0,0.0,0.2)
                }
            }
            hover {
                color = color::Lcha::new(0.0,0.0,0.0,0.6)
            }
        }
        edge {
            split_color {
                lightness_factor = 1.2;
                chroma_factor = 0.8
            }
            _type {
                missing {
                    color = color::Lcha::new(0.8,0.0,0.0,1.0)
                }
                color {
                    luminance = 0.8;
                    chroma = 0.6
                }
            }
        }
    }
    widget {
        list_view {
            background {
                color = color::Lcha::new(0.98,0.013,0.18,1.0)
            }
            shadow {
                color        = color::Lcha::new(0.0,0.0,0.0,0.20);
                fading_color = color::Lcha::new(0.0,0.0,0.0,0.0);
                exponent     = 2.0
            }
            highlight {
                color = color::Lcha::new(0.83,0.58,0.436,1.0)
            }
            text {
                color = color::Lcha::new(0.0,0.0,0.0,0.7);
                highlight {
                    color = color::Lcha::new(0.8,0.0,0.0,1.0)
                }
                selection {
                    color = color::Lcha::new(0.7,0.0,0.125,0.7)
                }
            }
        }
    }
    colors {
        dimming {
            lightness_factor = 1.1;
            chroma_factor    = 0.2
        }
    }
}<|MERGE_RESOLUTION|>--- conflicted
+++ resolved
@@ -126,15 +126,11 @@
                 size = 7.0
             }
             text {
-<<<<<<< HEAD
-                color = color::Lcha::new(1.0,0.0,0.0,0.7);
+                color             = color::Lcha::new(1.0,0.0,0.0,0.7);
+                missing_arg_color = color::Lcha::new(1.0,0.0,0.0,0.3);
                 variant {
                     dimmed = color::Lcha::new(0.25,0.013,0.18,1.0)
                 }
-=======
-                color             = color::Lcha::new(1.0,0.0,0.0,0.7);
-                missing_arg_color = color::Lcha::new(1.0,0.0,0.0,0.3);
->>>>>>> 49bdc4e8
                 selection {
                     color = color::Lcha::new(0.7,0.0,0.125,0.7)
                 }
@@ -286,15 +282,11 @@
                 size = 7.0
             }
             text {
-<<<<<<< HEAD
-                color = color::Lcha::new(0.0,0.0,0.0,0.7);
+                color             = color::Lcha::new(0.0,0.0,0.0,0.7);
+                missing_arg_color = color::Lcha::new(0.0,0.0,0.0,0.3);
                 variant {
                     dimmed = color::Lcha::new(0.7,0.0,0.0,0.7)
                 }
-=======
-                color             = color::Lcha::new(0.0,0.0,0.0,0.7);
-                missing_arg_color = color::Lcha::new(0.0,0.0,0.0,0.3);
->>>>>>> 49bdc4e8
                 selection {
                     color = color::Lcha::new(0.7,0.0,0.125,0.7)
                 }
