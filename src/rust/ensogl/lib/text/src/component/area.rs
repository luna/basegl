--- conflicted
+++ resolved
@@ -340,115 +340,7 @@
 // === FRP ===
 // ===========
 
-<<<<<<< HEAD
 ensogl_core::define_endpoints! {
-=======
-ensogl_core::def_command_api! { Commands
-    /// Insert character of the last pressed key at every cursor.
-    insert_char_of_last_pressed_key,
-    /// Increase the indentation of all lines containing cursors.
-    increase_indentation,
-    /// Decrease the indentation of all lines containing cursors.
-    decrease_indentation,
-    /// Removes the character on the left of every cursor.
-    delete_left,
-    /// Removes the character on the right of every cursor.
-    delete_right,
-    /// Removes the word on the left of every cursor.
-    delete_word_left,
-    /// Removes the word on the right of every cursor.
-    delete_word_right,
-    /// Set the text cursor at the mouse cursor position.
-    set_cursor_at_mouse_position,
-    /// Set the text cursor at the end of text.
-    set_cursor_at_end,
-    /// Add a new cursor at the mouse cursor position.
-    add_cursor_at_mouse_position,
-    /// Remove all cursors.
-    remove_all_cursors,
-    /// Start changing the shape of the newest selection with the mouse position.
-    start_newest_selection_end_follow_mouse,
-    /// Stop changing the shape of the newest selection with the mouse position.
-    stop_newest_selection_end_follow_mouse,
-    /// Move the cursor to the left by one character.
-    cursor_move_left,
-    /// Move the cursor to the right by one character.
-    cursor_move_right,
-    /// Move the cursor to the left by one word.
-    cursor_move_left_word,
-    /// Move the cursor to the right by one word.
-    cursor_move_right_word,
-    /// Move the cursor to the beginning of the line.
-    cursor_move_left_of_line,
-    /// Move the cursor to the end of the line.
-    cursor_move_right_of_line,
-    /// Move the cursor down one line.
-    cursor_move_down,
-    /// Move the cursor up one line.
-    cursor_move_up,
-    /// Extend the cursor selection to the left by one character.
-    cursor_select_left,
-    /// Extend the cursor selection to the right by one character.
-    cursor_select_right,
-    /// Extend the cursor selection down one line.
-    cursor_select_down,
-    /// Extend the cursor selection up one line.
-    cursor_select_up,
-    /// Extend the cursor selection to the left by one word.
-    cursor_select_left_word,
-    /// Extend the cursor selection to the right by one word.
-    cursor_select_right_word,
-    /// Select all characters.
-    select_all,
-    /// Select the word at cursor position.
-    select_word_at_cursor,
-    /// Discard all but the first selection.
-    keep_first_selection_only,
-    /// Discard all but the last selection.
-    keep_last_selection_only,
-    /// Discard all but the first selection and convert it to cursor.
-    keep_first_cursor_only,
-    /// Discard all but the last selection and convert it to cursor.
-    keep_last_cursor_only,
-    /// Discard all but the newest selection.
-    keep_newest_selection_only,
-    /// Discard all but the oldest selection.
-    keep_oldest_selection_only,
-    /// Discard all but the newest selection and convert it to cursor.
-    keep_newest_cursor_only,
-    /// Discard all but the oldest selection and convert it to cursor.
-    keep_oldest_cursor_only,
-    /// Set the oldest selection end to mouse position.
-    set_newest_selection_end_to_mouse_position,
-    /// Set the newest selection end to mouse position.
-    set_oldest_selection_end_to_mouse_position,
-    /// Undo the last operation.
-    undo,
-    /// Redo the last operation.
-    redo,
-    /// Copy selected text to clipboard.
-    copy,
-    /// Paste selected text from clipboard.
-    paste,
-    /// Set the text area in active state. You should rather not need to control it manually, as it is automatically managed by the active state manager.
-    set_active_on,
-    /// Set the text area in non-active state. You should rather not need to control it manually, as it is automatically managed by the active state manager.
-    set_active_off,
-}
-
-impl application::command::CommandApi for Area {
-    fn command_api_docs() -> Vec<application::command::EndpointDocs> {
-        Commands::command_api_docs()
-    }
-
-    fn command_api(&self) -> Vec<application::command::CommandEndpoint> {
-        self.frp.input.command.command_api()
-    }
-}
-
-crate::define_endpoints! {
-    Commands { Commands }
->>>>>>> 4cf7d17a
     Input {
         /// Insert character of the last pressed key at every cursor.
         insert_char_of_last_pressed_key(),
@@ -462,6 +354,8 @@
         delete_right(),
         /// Removes the word on the left of every cursor.
         delete_word_left(),
+        /// Removes the word on the right of every cursor.
+        delete_word_right(),
         /// Set the text cursor at the mouse cursor position.
         set_cursor_at_mouse_position(),
         /// Set the text cursor at the end of text.
@@ -706,16 +600,10 @@
             eval_ input.select_all            (m.buffer.frp.cursors_select(Transform::All));
             eval_ input.select_word_at_cursor (m.buffer.frp.cursors_select(Transform::Word));
 
-<<<<<<< HEAD
-            eval_ input.delete_left      (m.buffer.frp.delete_left());
-            eval_ input.delete_right     (m.buffer.frp.delete_right());
-            eval_ input.delete_word_left (m.buffer.frp.delete_word_left());
-=======
-            eval_ cmd.delete_left       (m.buffer.frp.delete_left());
-            eval_ cmd.delete_right      (m.buffer.frp.delete_right());
-            eval_ cmd.delete_word_left  (m.buffer.frp.delete_word_left());
-            eval_ cmd.delete_word_right (m.buffer.frp.delete_word_right());
->>>>>>> 4cf7d17a
+            eval_ input.delete_left       (m.buffer.frp.delete_left());
+            eval_ input.delete_right      (m.buffer.frp.delete_right());
+            eval_ input.delete_word_left  (m.buffer.frp.delete_word_left());
+            eval_ input.delete_word_right (m.buffer.frp.delete_word_right());
 
             eval_ input.undo (m.buffer.frp.undo());
             eval_ input.redo (m.buffer.frp.redo());
