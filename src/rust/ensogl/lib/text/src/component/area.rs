--- conflicted
+++ resolved
@@ -949,7 +949,6 @@
 //            Should be resolved as part of https://github.com/enso-org/ide/issues/713
 impl application::shortcut::DefaultShortcutProvider for Area {
     fn default_shortcuts() -> Vec<shortcut::Shortcut> {
-<<<<<<< HEAD
         use shortcut::ActionType::*;
         (&[ (Press       , "left"                    , "cursor_move_left")
           , (Press       , "right"                   , "cursor_move_right")
@@ -976,7 +975,6 @@
           , (Press       , "meta a"                  , "select_all")
           , (Press       , "meta c"                  , "copy")
           , (Press       , "meta v"                  , "paste")
-          , (Press       , "escape"                  , "paste")
 //        , Self::self_shortcut(Press   (&[Key::Escape]                          , shortcut::Pattern::Any) , "keep_oldest_cursor_only"),
 //        , Self::self_shortcut(Press   (shortcut::Pattern::Any,&[])                                       , "insert_char_of_last_pressed_key"),
 //        , Self::self_shortcut(Release (&[Key::Meta,Key::Character("z".into())],&[])                      , "undo"),
@@ -985,48 +983,4 @@
 //        , Self::self_shortcut(Press   (&[Key::Escape]                          , shortcut::Pattern::Any) , "undo"),
           ]).iter().map(|(a,b,c)|Self::self_shortcut(*a,*b,*c)).collect()
     }
-}
-=======
-        use enso_frp::io::mouse;
-//        vec! [ Self::self_shortcut(shortcut::Action::press (&[],&[mouse::PrimaryButton]), "set_cursor_at_mouse_position")
-//        ]
-        vec! [ Self::self_shortcut(shortcut::Action::press   (&[Key::ArrowLeft]                       , shortcut::Pattern::Any) , "cursor_move_left"),
-               Self::self_shortcut(shortcut::Action::press   (&[Key::ArrowRight]                      , shortcut::Pattern::Any) , "cursor_move_right"),
-               Self::self_shortcut(shortcut::Action::press   (&[Key::ArrowUp]                         , shortcut::Pattern::Any) , "cursor_move_up"),
-               Self::self_shortcut(shortcut::Action::press   (&[Key::ArrowDown]                       , shortcut::Pattern::Any) , "cursor_move_down"),
-               Self::self_shortcut(shortcut::Action::press   (&[Key::Meta,Key::ArrowLeft]             , shortcut::Pattern::Any) , "cursor_move_left_word"),
-               Self::self_shortcut(shortcut::Action::press   (&[Key::Meta,Key::ArrowRight]            , shortcut::Pattern::Any) , "cursor_move_right_word"),
-               Self::self_shortcut(shortcut::Action::press   (&[Key::Shift,Key::ArrowLeft]            , shortcut::Pattern::Any) , "cursor_select_left"),
-               Self::self_shortcut(shortcut::Action::press   (&[Key::Shift,Key::ArrowRight]           , shortcut::Pattern::Any) , "cursor_select_right"),
-               Self::self_shortcut(shortcut::Action::press   (&[Key::Meta,Key::Shift,Key::ArrowLeft]  , shortcut::Pattern::Any) , "cursor_select_left_word"),
-               Self::self_shortcut(shortcut::Action::press   (&[Key::Meta,Key::Shift,Key::ArrowRight] , shortcut::Pattern::Any) , "cursor_select_right_word"),
-               Self::self_shortcut(shortcut::Action::press   (&[Key::Shift,Key::ArrowUp]              , shortcut::Pattern::Any) , "cursor_select_up"),
-               Self::self_shortcut(shortcut::Action::press   (&[Key::Shift,Key::ArrowDown]            , shortcut::Pattern::Any) , "cursor_select_down"),
-               Self::self_shortcut(shortcut::Action::press   (&[Key::Backspace]                       , shortcut::Pattern::Any) , "delete_left"),
-//               Self::self_shortcut(shortcut::Action::press   (&[Key::Tab]                             , shortcut::Pattern::Any) , "increase_indentation"),
-//               Self::self_shortcut(shortcut::Action::press   (&[Key::Shift,Key::Tab]                  , shortcut::Pattern::Any) , "decrease_indentation"),
-               Self::self_shortcut(shortcut::Action::press   (&[Key::Meta,Key::Backspace]             , shortcut::Pattern::Any) , "delete_word_left"),
-//               Self::self_shortcut(shortcut::Action::press   (&[Key::Escape]                          , shortcut::Pattern::Any) , "keep_oldest_cursor_only"),
-               Self::self_shortcut(shortcut::Action::press   (shortcut::Pattern::Any,&[])                                       , "insert_char_of_last_pressed_key"),
-               Self::self_shortcut(shortcut::Action::press   (&[Key::Shift],&[mouse::PrimaryButton])                            , "set_newest_selection_end_to_mouse_position"),
-               Self::self_shortcut(shortcut::Action::double_press (&[],&[mouse::PrimaryButton])                                 , "select_word_at_cursor"),
-               Self::self_shortcut(shortcut::Action::press   (&[],&[mouse::PrimaryButton])                                      , "set_cursor_at_mouse_position"),
-               Self::self_shortcut(shortcut::Action::press   (&[],&[mouse::PrimaryButton])                                      , "start_newest_selection_end_follow_mouse"),
-               Self::self_shortcut(shortcut::Action::release (&[],&[mouse::PrimaryButton])                                      , "stop_newest_selection_end_follow_mouse"),
-               Self::self_shortcut(shortcut::Action::press   (&[Key::Meta],&[mouse::PrimaryButton])                             , "add_cursor_at_mouse_position"),
-               Self::self_shortcut(shortcut::Action::press   (&[Key::Meta],&[mouse::PrimaryButton])                             , "start_newest_selection_end_follow_mouse"),
-               Self::self_shortcut(shortcut::Action::release (&[Key::Meta],&[mouse::PrimaryButton])                             , "stop_newest_selection_end_follow_mouse"),
-               Self::self_shortcut(shortcut::Action::press   (&[Key::Meta,Key::Character("a".into())],&[])                      , "select_all"),
-               Self::self_shortcut(shortcut::Action::press   (&[Key::Meta,Key::Character("c".into())],&[])                      , "copy"),
-               Self::self_shortcut(shortcut::Action::press   (&[Key::Meta,Key::Character("v".into())],&[])                      , "paste"),
-//               Self::self_shortcut(shortcut::Action::release (&[Key::Meta,Key::Character("z".into())],&[])                      , "undo"),
-//               Self::self_shortcut(shortcut::Action::release (&[Key::Meta,Key::Character("y".into())],&[])                      , "redo"),
-//               Self::self_shortcut(shortcut::Action::release (&[Key::Meta,Key::Shift,Key::Character("z".into())],&[])           , "redo"),
-//                Self::self_shortcut(shortcut::Action::press   (&[Key::Escape]                          , shortcut::Pattern::Any) , "undo"),
-        ]
-    }
-}
-
-// TODO[WD]: The following shortcuts are missing and its worth adding them in the future:
-// undo, redo, multicursor up/down, check with different views, scrolling, parens, lines indent
->>>>>>> 2220ea73
+}