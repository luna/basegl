#![allow(missing_docs)]

#[warn(missing_docs)]
pub mod dom;
#[warn(missing_docs)]
pub mod layer;

pub use layer::Layer;
pub use layer::Layers;

pub use crate::system::web::dom::Shape;

use crate::prelude::*;

use crate::animation;
use crate::control::callback;
use crate::control::io::mouse::MouseManager;
use crate::control::io::mouse;
use crate::data::dirty::traits::*;
use crate::data::dirty;
use crate::debug::stats::Stats;
use crate::display::camera::Camera2d;
use crate::display::render::RenderComposer;
use crate::display::render::RenderPipeline;
use crate::display::scene::dom::DomScene;
use crate::display::shape::ShapeSystemInstance;
use crate::display::shape::system::ShapeSystemOf;
use crate::display::shape::system::StaticShapeSystemInstance;
use crate::display::style::data::DataMatch;
use crate::display::style;
use crate::display::symbol::Symbol;
use crate::display::symbol::SymbolId;
use crate::display::symbol::registry::SymbolRegistry;
use crate::display;
use crate::system::gpu::data::attribute;
use crate::system::gpu::data::uniform::Uniform;
use crate::system::gpu::data::uniform::UniformScope;
use crate::system::gpu::shader::Context;
use crate::system::web::IgnoreContextMenuHandle;
use crate::system::web::NodeInserter;
use crate::system::web::StyleSetter;
use crate::system::web;

use enso_frp as frp;
use enso_frp::io::js::CurrentJsEvent;
use enso_shapely::shared;
use std::any::TypeId;
use web_sys::HtmlElement;


pub trait MouseTarget : Debug + 'static {
    fn mouse_down (&self) -> &frp::Source;
    fn mouse_up   (&self) -> &frp::Source;
    fn mouse_over (&self) -> &frp::Source;
    fn mouse_out  (&self) -> &frp::Source;
}




// =====================
// === ShapeRegistry ===
// =====================

shared! { ShapeRegistry
#[derive(Debug,Default)]
pub struct ShapeRegistryData {
    // FIXME[WD]: The only valid field here is the `mouse_target_map`. The rest should be removed
    //            after proper implementation of text depth sorting, which is the only component
    //            using the obsolete fields now.
    scene            : Option<Scene>,
    shape_system_map : HashMap<TypeId,Box<dyn Any>>,
    mouse_target_map : HashMap<(SymbolId,attribute::InstanceIndex),Rc<dyn MouseTarget>>,
}

impl {
    fn get<T:ShapeSystemInstance>(&self) -> Option<T> {
        let id = TypeId::of::<T>();
        self.shape_system_map.get(&id).and_then(|t| t.downcast_ref::<T>()).map(|t| t.clone_ref())
    }

    fn register<T:ShapeSystemInstance>(&mut self) -> T {
        let id     = TypeId::of::<T>();
        let system = <T as ShapeSystemInstance>::new(self.scene.as_ref().unwrap());
        let any    = Box::new(system.clone_ref());
        self.shape_system_map.insert(id,any);
        system
    }

    fn get_or_register<T:ShapeSystemInstance>(&mut self) -> T {
        self.get().unwrap_or_else(|| self.register())
    }

    pub fn shape_system<T:display::shape::system::Shape>
    (&mut self, _phantom:PhantomData<T>) -> ShapeSystemOf<T> {
        self.get_or_register::<ShapeSystemOf<T>>()
    }

    pub fn new_instance<T:display::shape::system::Shape>(&mut self) -> T {
        let system = self.get_or_register::<ShapeSystemOf<T>>();
        system.new_instance()
    }

    pub fn insert_mouse_target<T:MouseTarget>
    (&mut self, symbol_id:SymbolId, instance_id:attribute::InstanceIndex, target:T) {
        let target = Rc::new(target);
        self.mouse_target_map.insert((symbol_id,instance_id),target);
    }

    pub fn remove_mouse_target
    (&mut self, symbol_id:SymbolId, instance_id:attribute::InstanceIndex) {
        self.mouse_target_map.remove(&(symbol_id,instance_id));
    }

    pub fn get_mouse_target(&mut self, target:PointerTarget) -> Option<Rc<dyn MouseTarget>> {
        match target {
            PointerTarget::Background => None,
            PointerTarget::Symbol {symbol_id,instance_id} => {
                self.mouse_target_map.get(&(symbol_id,instance_id)).cloned()
            }
        }
    }
}}



// ==============
// === Target ===
// ==============

/// Result of a Decoding operation in the Target.
#[derive(Debug,Clone,Copy,Eq,PartialEq)]
enum DecodingResult{
    /// Values had to be truncated.
    Truncated(u8,u8,u8),
    /// Values have been encoded successfully.
    Ok(u8,u8,u8)
}

/// Mouse target. Contains a path to an object pointed by mouse.
#[derive(Debug,Clone,Copy,Eq,PartialEq)]
pub enum PointerTarget {
    Background,
    Symbol {
        symbol_id   : SymbolId,
        instance_id : attribute::InstanceIndex,
    }
}

impl PointerTarget {

    /// Encode two u32 values into three u8 values.
    ///
    /// This is the same encoding that is used in the `fragment_runner`. This encoding is lossy and
    /// can only encode values up to 4096 (2^12) each.
    ///
    /// We use 12 bits from each value and pack them into the 3 output bytes like described in the
    /// following diagram.
    ///
    /// ```text
    ///  Input
    ///
    ///    value1 (v1) as bytes               value2 (v2) as bytes
    ///   +-----+-----+-----+-----+           +-----+-----+-----+-----+
    ///   |     |     |     |     |           |     |     |     |     |
    ///   +-----+-----+-----+-----+           +-----+-----+-----+-----+
    ///  32    24    16     8     0          32    24    16     8     0   <- Bit index
    ///
    ///
    /// Output
    ///
    /// byte1            byte2                     byte3
    /// +-----------+    +----------------------+     +------------+
    /// | v ]12..4] |    | v1 ]4..0]  v2 ]4..0] |     | v2 ]12..4] |
    /// +-----------+    +----------------------+     +------------+
    ///
    /// Ranges use mathematical notation for inclusion/exclusion.
    /// ```
    fn encode(value1:u32, value2:u32) -> DecodingResult {
        let chunk1 = (value1 >> 4u32) & 0x00FFu32;
        let chunk2 = (value1 & 0x000Fu32) << 4u32;
        let chunk2 = chunk2 | ((value2 & 0x0F00u32) >> 8u32);
        let chunk3 = value2 & 0x00FFu32;

        if value1 > 2u32.pow(12) ||value2 > 2u32.pow(12) {
            DecodingResult::Truncated(chunk1 as u8, chunk2 as u8, chunk3 as u8)
        }else{
            DecodingResult::Ok(chunk1 as u8, chunk2 as u8, chunk3 as u8)
        }
    }

    /// Decode the symbol_id and instance_id that was encoded in the `fragment_runner`.
    ///
    /// See the `encode` method for more information on the encoding.
    fn decode(chunk1:u32, chunk2:u32, chunk3:u32) -> (u32, u32) {
        let value1 = (chunk1 << 4) + (chunk2 >> 4);
        let value2 = chunk3 + ((chunk2 & 0x000F) << 8);
        (value1, value2)
    }

    fn to_internal(self, logger:&Logger) -> Vector4<u32> {
        match self {
            Self::Background                     => Vector4::new(0,0,0,0),
            Self::Symbol {symbol_id,instance_id} => {
                match Self::encode(*symbol_id,(*instance_id) as u32) {
                    DecodingResult::Truncated(pack0,pack1,pack2) => {
                        warning!(logger,"Target values too big to encode: \
                                         ({symbol_id},{instance_id}).");
                        Vector4::new(pack0.into(),pack1.into(),pack2.into(),1)
                    },
                    DecodingResult::Ok(pack0,pack1,pack2) => {
                        Vector4::new(pack0.into(),pack1.into(),pack2.into(),1)
                    },
                }
            },
        }
    }

    fn from_internal(v:Vector4<u32>) -> Self {
        if v.w == 0 {
            Self::Background
        }
        else if v.w == 255 {
            let decoded     = Self::decode(v.x,v.y,v.z);
            let symbol_id   = SymbolId::new(decoded.0);
            let instance_id = attribute::InstanceIndex::new(decoded.1 as usize);
            Self::Symbol {symbol_id,instance_id}
        } else {
            panic!("Wrong internal format alpha for mouse target.")
        }
    }

    pub fn is_background(self) -> bool {
        self == Self::Background
    }

    pub fn is_symbol(self) -> bool {
        !self.is_background()
    }
}

impl Default for PointerTarget {
    fn default() -> Self {
        Self::Background
    }
}


// === Target Tests ===

#[cfg(test)]
mod target_tests {
    use super::*;

    /// Asserts that decoding encoded the given values returns the correct initial values again.
    /// That means that `decode(encode(value1,value2)) == (value1,value2)`.
    fn assert_valid_roundtrip(value1:u32, value2:u32) {
        let pack   = PointerTarget::encode(value1,value2);
        match pack {
            DecodingResult::Truncated {..} => {
               panic!("Values got truncated. This is an invalid test case: {}, {}", value1, value1)
            },
            DecodingResult::Ok(pack0,pack1,pack2) => {
                let unpack = PointerTarget::decode(pack0.into(),pack1.into(),pack2.into());
                assert_eq!(unpack.0,value1);
                assert_eq!(unpack.1,value2);
            },
        }
    }

    #[test]
    fn test_roundtrip_coding() {
        assert_valid_roundtrip(   0,   0);
        assert_valid_roundtrip(   0,   5);
        assert_valid_roundtrip( 512,   0);
        assert_valid_roundtrip(1024,  64);
        assert_valid_roundtrip(1024, 999);
    }

    #[test]
    fn test_encoding() {
        let pack = PointerTarget::encode(0,0);
        assert_eq!(pack,DecodingResult::Ok(0,0,0));

        let pack = PointerTarget::encode(3,7);
        assert_eq!(pack,DecodingResult::Ok(0,48,7));

        let pack = PointerTarget::encode(3,256);
        assert_eq!(pack,DecodingResult::Ok(0,49,0));

        let pack = PointerTarget::encode(255,356);
        assert_eq!(pack,DecodingResult::Ok(15,241,100));

        let pack = PointerTarget::encode(256,356);
        assert_eq!(pack,DecodingResult::Ok(16,1,100));

        let pack = PointerTarget::encode(31256,0);
        assert_eq!(pack,DecodingResult::Truncated(161,128,0));
    }
}



// =============
// === Mouse ===
// =============

#[derive(Clone,CloneRef,Debug)]
pub struct Mouse {
    pub mouse_manager : MouseManager,
    pub last_position : Rc<Cell<Vector2<i32>>>,
    pub position      : Uniform<Vector2<i32>>,
    pub hover_ids     : Uniform<Vector4<u32>>,
    pub target        : Rc<Cell<PointerTarget>>,
    pub handles       : Rc<[callback::Handle;3]>,
    pub frp           : enso_frp::io::Mouse,
    pub scene_frp     : Frp,
    pub logger        : Logger
}

impl Mouse {
    pub fn new
    (scene_frp:&Frp, variables:&UniformScope, current_js_event:&CurrentJsEvent, logger:Logger)
    -> Self {
        let scene_frp       = scene_frp.clone_ref();
        let target          = PointerTarget::default();
        let last_position   = Rc::new(Cell::new(Vector2::new(0,0)));
        let position        = variables.add_or_panic("mouse_position",Vector2::new(0,0));
        let hover_ids       = variables.add_or_panic("mouse_hover_ids",target.to_internal(&logger));
        let target          = Rc::new(Cell::new(target));
        let body            = web::dom::WithKnownShape::new(&web::document().body().unwrap());
        let mouse_manager   = MouseManager::new_separated(&body.into(),&web::window());
        let frp             = frp::io::Mouse::new();
        let on_move         = mouse_manager.on_move.add(current_js_event.make_event_handler(
            f!([frp,scene_frp,position,last_position] (event:&mouse::OnMove) {
                let shape       = scene_frp.shape.value();
                let pixel_ratio = shape.pixel_ratio;
                let screen_x    = event.client_x();
                let screen_y    = event.client_y();

                let new_pos     = Vector2::new(screen_x,screen_y);
                let pos_changed = new_pos != last_position.get();
                if pos_changed {
                    last_position.set(new_pos);
                    let new_canvas_position = new_pos.map(|v| (v as f32 *  pixel_ratio) as i32);
                    position.set(new_canvas_position);
                    let position = Vector2(new_pos.x as f32,new_pos.y as f32) - shape.center();
                    frp.position.emit(position);
                }
            }
        )));
        let on_down = mouse_manager.on_down.add(current_js_event.make_event_handler(
            f!((event:&mouse::OnDown) frp.down.emit(event.button())))
        );
        let on_up = mouse_manager.on_up.add(current_js_event.make_event_handler(
            f!((event:&mouse::OnUp) frp.up.emit(event.button())))
        );
        let handles = Rc::new([on_move,on_down,on_up]);
        Self {mouse_manager,last_position,position,hover_ids,target,handles,frp,scene_frp,logger}
    }

    /// Re-emits FRP mouse changed position event with the last mouse position value.
    ///
    /// The immediate question that appears is why it is even needed. The reason is tightly coupled
    /// with how the rendering engine works and it is important to understand it properly. When
    /// moving a mouse the following events happen:
    /// - `MouseManager` gets notification and fires callbacks.
    /// - Callback above is run. The value of `screen_position` uniform changes and FRP events are
    ///   emitted.
    /// - FRP events propagate trough the whole system.
    /// - The rendering engine renders a frame and waits for the pixel read pass to report symbol
    ///   ID under the cursor. This is normally done the next frame but sometimes could take even
    ///   few frames.
    /// - When the new ID are received, we emit `over` and `out` FRP events for appropriate
    ///   elements.
    /// - After emitting `over` and `out `events, the `position` event is re-emitted.
    ///
    /// The idea is that if your FRP network listens on both `position` and `over` or `out` events,
    /// then you do not need to think about the whole asynchronous mechanisms going under the hood,
    /// and you can assume that it is synchronous. Whenever mouse moves, it is discovered what
    /// element it hovers, and its position change event is emitted as well.
    pub fn re_emit_position_event(&self) {
        let shape    = self.scene_frp.shape.value();
        let new_pos  = self.last_position.get();
        let position = Vector2(new_pos.x as f32,new_pos.y as f32) - shape.center();
        self.frp.position.emit(position);
    }
}



// ================
// === Keyboard ===
// ================

#[derive(Clone,CloneRef,Debug)]
pub struct Keyboard {
    pub frp : enso_frp::io::keyboard::Keyboard,
    bindings : Rc<enso_frp::io::keyboard::DomBindings>,
}

impl Keyboard {
    pub fn new(current_event:&CurrentJsEvent) -> Self {
        let logger   = Logger::new("keyboard");
        let frp      = enso_frp::io::keyboard::Keyboard::default();
        let bindings = Rc::new(enso_frp::io::keyboard::DomBindings::new(&logger,&frp,current_event));
        Self {frp,bindings}
    }
}



// ===========
// === Dom ===
// ===========

/// DOM element manager
#[derive(Clone,CloneRef,Debug)]
pub struct Dom {
    /// Root DOM element of the scene.
    pub root : web::dom::WithKnownShape<web::HtmlDivElement>,
    /// DomLayers of the scene.
    pub layers : DomLayers,
}

impl Dom {
    /// Constructor.
    pub fn new(logger:&Logger) -> Self {
        let root   = web::create_div();
        let layers = DomLayers::new(&logger,&root);
        root.set_class_name("scene");
        root.set_style_or_panic("height"  , "100vh");
        root.set_style_or_panic("width"   , "100vw");
        root.set_style_or_panic("display" , "block");
        let root = web::dom::WithKnownShape::new(&root);
        Self {root,layers}
    }

    pub fn shape(&self) -> Shape {
        self.root.shape()
    }

    pub fn recompute_shape_with_reflow(&self) {
        self.root.recompute_shape_with_reflow();
    }
}



// =================
// === DomLayers ===
// =================

/// DOM DomLayers of the scene. It contains a 2 CSS 3D layers and a canvas layer in the middle. The
/// CSS layers are used to manage DOM elements and to simulate depth-sorting of DOM and canvas
/// elements.
#[derive(Clone,CloneRef,Debug)]
pub struct DomLayers {
    /// Back DOM scene layer.
    pub back : DomScene,
    /// Back DOM scene layer with fullscreen visualization. Kept separately from `back`, because the
    /// fullscreen visualizations should not share camera with main view.
    pub fullscreen_vis : DomScene,
    /// Front DOM scene layer.
    pub front : DomScene,
    /// The WebGL scene layer.
    pub canvas : web_sys::HtmlCanvasElement,

}

impl DomLayers {
    /// Constructor.
    pub fn new(logger:&Logger, dom:&web_sys::HtmlDivElement) -> Self {
        let canvas         = web::create_canvas();
        let front          = DomScene::new(logger);
        let fullscreen_vis = DomScene::new(logger);
        let back           = DomScene::new(logger);
        canvas.set_style_or_warn("height"        , "100vh"   , &logger);
        canvas.set_style_or_warn("width"         , "100vw"   , &logger);
        canvas.set_style_or_warn("display"       , "block"   , &logger);
        // Position must not be "static" to have z-index working.
        canvas.set_style_or_warn("position"      , "absolute", &logger);
        canvas.set_style_or_warn("z-index"       , "2"       , &logger);
        canvas.set_style_or_warn("pointer-events", "none"    , &logger);
        front.dom.set_class_name("front");
        front.dom.set_style_or_warn("z-index", "3", &logger);
        back.dom.set_class_name("back");
        back.dom.set_style_or_warn("pointer-events", "auto", &logger);
        back.dom.set_style_or_warn("z-index"       , "0"   , &logger);
        fullscreen_vis.dom.set_class_name("fullscreen_vis");
        fullscreen_vis.dom.set_style_or_warn("z-index"       , "1"   , &logger);
        dom.append_or_panic(&canvas);
        dom.append_or_panic(&front.dom);
        dom.append_or_panic(&back.dom);
        dom.append_or_panic(&fullscreen_vis.dom);
        Self {back,fullscreen_vis,front,canvas}
    }
}



// ================
// === Uniforms ===
// ================

/// Uniforms owned by the scene.
#[derive(Clone,CloneRef,Debug)]
pub struct Uniforms {
    /// Pixel ratio of the screen used to display the scene.
    pub pixel_ratio : Uniform<f32>,
}

impl Uniforms {
    /// Constructor.
    pub fn new(scope:&UniformScope) -> Self {
        let pixel_ratio = scope.add_or_panic("pixel_ratio" , 1.0);
        Self {pixel_ratio}
    }
}



// =============
// === Dirty ===
// =============

pub type ShapeDirty          = dirty::SharedBool<Box<dyn Fn()>>;
pub type SymbolRegistryDirty = dirty::SharedBool<Box<dyn Fn()>>;

#[derive(Clone,CloneRef,Debug)]
pub struct Dirty {
    symbols : SymbolRegistryDirty,
    shape   : ShapeDirty,
}



// ================
// === Renderer ===
// ================

#[derive(Clone,CloneRef,Debug)]
pub struct Renderer {
    logger    : Logger,
    dom       : Dom,
    context   : Context,
    variables : UniformScope,

    pub pipeline : Rc<CloneCell<RenderPipeline>>,
    pub composer : Rc<CloneCell<RenderComposer>>,
}

impl Renderer {
    fn new(logger:impl AnyLogger, dom:&Dom, context:&Context, variables:&UniformScope) -> Self {
        let logger    = Logger::sub(logger,"renderer");
        let dom       = dom.clone_ref();
        let context   = context.clone_ref();
        let variables = variables.clone_ref();
        let pipeline  = default();
        let shape     = dom.shape().device_pixels();
        let width     = shape.width  as i32;
        let height    = shape.height as i32;
        let composer  = RenderComposer::new(&pipeline,&context,&variables,width,height);
        let pipeline  = Rc::new(CloneCell::new(pipeline));
        let composer  = Rc::new(CloneCell::new(composer));

        context.enable(Context::BLEND);
        // To learn more about the blending equations used here, please see the following articles:
        // - http://www.realtimerendering.com/blog/gpus-prefer-premultiplication
        // - https://www.khronos.org/opengl/wiki/Blending#Colors
        context.blend_equation_separate ( Context::FUNC_ADD, Context::FUNC_ADD );
        context.blend_func_separate     ( Context::ONE , Context::ONE_MINUS_SRC_ALPHA
                                        , Context::ONE , Context::ONE_MINUS_SRC_ALPHA );

        Self {logger,dom,context,variables,pipeline,composer}
    }

    pub fn set_pipeline<P:Into<RenderPipeline>>(&self, pipeline:P) {
        self.pipeline.set(pipeline.into());
        self.reload_composer();
    }

    pub fn reload_composer(&self) {
        let shape    = self.dom.shape().device_pixels();
        let width    = shape.width  as i32;
        let height   = shape.height as i32;
        let pipeline = self.pipeline.get();
        let composer = RenderComposer::new(&pipeline,&self.context,&self.variables,width,height);
        self.composer.set(composer);
    }

    /// Run the renderer.
    pub fn run(&self) {
        debug!(self.logger, "Running.", || {
            self.composer.get().run();
        })
    }
}




// ==============
// === Layers ===
// ==============

/// Please note that currently the `Layers` structure is implemented in a hacky way. It assumes the
/// existence of several layers, which are needed for the GUI to display shapes properly. This \
/// should be abstracted away in the future.
#[derive(Clone,CloneRef,Debug)]
pub struct HardcodedLayers {
    pub viz                    : Layer,
    pub below_main             : Layer,
    // main <- here is the 'main` layer inserted.
    pub port_selection         : Layer,
    pub label                  : Layer,
    pub above_nodes            : Layer,
    pub above_nodes_text       : Layer,
    pub panel                  : Layer,
    pub panel_text             : Layer,
    pub tooltip                : Layer,
    pub tooltip_text           : Layer,
    pub cursor                 : Layer,
    layers                     : Layers,
}

impl Deref for HardcodedLayers {
    type Target = Layers;
    fn deref(&self) -> &Self::Target {
        &self.layers
    }
}

impl HardcodedLayers {
    pub fn new(logger:impl AnyLogger) -> Self {
        let layers           = Layers::new(logger);
        let viz              = layers.new_layer();
        let below_main       = layers.new_layer();
        let port_selection   = layers.new_layer();
        let label            = layers.new_layer();
        let above_nodes      = layers.new_layer();
        let above_nodes_text = layers.new_layer();
        let panel            = layers.new_layer();
        let panel_text       = layers.new_layer();
        let tooltip          = layers.new_layer();
        let tooltip_text     = layers.new_layer();
        let cursor           = layers.new_layer();
        viz.set_camera(layers.main.camera());
        below_main.set_camera(layers.main.camera());
        label.set_camera(layers.main.camera());
        above_nodes.set_camera(layers.main.camera());
        above_nodes_text.set_camera(layers.main.camera());
        tooltip.set_camera(layers.main.camera());
        tooltip_text.set_camera(layers.main.camera());
        layers.add_layers_order_dependency(&viz,&below_main);
        layers.add_layers_order_dependency(&below_main,&layers.main);
<<<<<<< HEAD
        layers.add_layers_order_dependency(&layers.main,&port_selection);
        layers.add_layers_order_dependency(&port_selection,&label);
        layers.add_layers_order_dependency(&label,&above_nodes);
        layers.add_layers_order_dependency(&above_nodes,&above_nodes_text);
        layers.add_layers_order_dependency(&above_nodes_text,&panel);
        layers.add_layers_order_dependency(&panel,&panel_text);
        layers.add_layers_order_dependency(&panel_text,&tooltip);
        layers.add_layers_order_dependency(&tooltip,&tooltip_text);
        layers.add_layers_order_dependency(&tooltip_text,&cursor);
        Self {layers,viz,below_main,port_selection,label,above_nodes,above_nodes_text,panel
             ,panel_text,tooltip,tooltip_text,cursor}
=======
        layers.add_layers_order_dependency(&layers.main,&cursor);
        layers.add_layers_order_dependency(&cursor,&label);
        layers.add_layers_order_dependency(&label,&tooltip_background);
        layers.add_layers_order_dependency(&tooltip_background,&tooltip_text);
        layers.add_layers_order_dependency(&tooltip_text,&viz_fullscreen);
        Self {viz,below_main,cursor,label,tooltip_background,tooltip_text,viz_fullscreen
             ,breadcrumbs_background,breadcrumbs_text,layers}
>>>>>>> b361fdb5
    }
}



// ===========
// === FRP ===
// ===========

/// FRP Scene interface.
#[derive(Clone,CloneRef,Debug)]
pub struct Frp {
    pub network           : frp::Network,
    pub shape             : frp::Sampler<Shape>,
    pub camera_changed    : frp::Stream,
    pub frame_time        : frp::Stream<f32>,
    camera_changed_source : frp::Source,
    frame_time_source     : frp::Source<f32>,
}

impl Frp {
    /// Constructor
    pub fn new(shape:&frp::Sampler<Shape>) -> Self {
        frp::new_network! { network
            camera_changed_source <- source();
            frame_time_source     <- source();
        }
        let shape            = shape.clone_ref();
        let camera_changed   = camera_changed_source.clone_ref().into();
        let frame_time       = frame_time_source.clone_ref().into();
        Self {network,shape,camera_changed,frame_time,camera_changed_source,frame_time_source}
    }
}



// =================
// === Extension ===
// =================

pub trait Extension : 'static + CloneRef {
    fn init(scene:&Scene) -> Self;
}

#[derive(Clone,CloneRef,Debug,Default)]
pub struct Extensions {
    map : Rc<RefCell<HashMap<TypeId,Box<dyn Any>>>>,
}

impl Extensions {
    pub fn get<T:Extension>(&self, scene:&Scene) -> T {
        let type_id = TypeId::of::<T>();
        let map_mut = &mut self.map.borrow_mut();
        let entry   = map_mut.entry(type_id).or_insert_with(||Box::new(T::init(scene)));
        entry.downcast_ref::<T>().unwrap().clone_ref()
    }
}



// =================
// === SceneData ===
// =================

#[derive(Clone,CloneRef,Debug)]
pub struct SceneData {
    pub display_object   : display::object::Instance,
    pub dom              : Dom,
    pub context          : Context,
    pub symbols          : SymbolRegistry,
    pub variables        : UniformScope,
    pub current_js_event : CurrentJsEvent,
    pub mouse            : Mouse,
    pub keyboard         : Keyboard,
    pub uniforms         : Uniforms,
    pub shapes           : ShapeRegistry,
    pub stats            : Stats,
    pub dirty            : Dirty,
    pub logger           : Logger,
    pub renderer         : Renderer,
    pub layers           : HardcodedLayers,
    pub style_sheet      : style::Sheet,
    pub bg_color_var     : style::Var,
    pub bg_color_change  : callback::Handle,
    pub frp              : Frp,
    extensions           : Extensions,
    disable_context_menu : Rc<IgnoreContextMenuHandle>,
}

impl SceneData {
    /// Create new instance with the provided on-dirty callback.
    pub fn new<OnMut:Fn()+Clone+'static>
    (parent_dom:&HtmlElement, logger:Logger, stats:&Stats, on_mut:OnMut) -> Self {
        debug!(logger,"Initializing.");

        let dom = Dom::new(&logger);
        parent_dom.append_child(&dom.root).unwrap();
        dom.recompute_shape_with_reflow();

        let display_object       = display::object::Instance::new(&logger);
        display_object.force_set_visibility(true);
        let context              = web::get_webgl2_context(&dom.layers.canvas);
        let sub_logger           = Logger::sub(&logger,"shape_dirty");
        let shape_dirty          = ShapeDirty::new(sub_logger,Box::new(on_mut.clone()));
        let sub_logger           = Logger::sub(&logger,"symbols_dirty");
        let dirty_flag           = SymbolRegistryDirty::new(sub_logger,Box::new(on_mut));
        let on_change            = enclose!((dirty_flag) move || dirty_flag.set());
        let var_logger           = Logger::sub(&logger,"global_variables");
        let variables            = UniformScope::new(var_logger);
        let symbols              = SymbolRegistry::mk(&variables,&stats,&logger,on_change);
        // FIXME: This should be abstracted away and should also handle context loss when Symbol
        //        definition will be finally refactored in such way, that it would not require
        //        Scene instance to be created.
        symbols.set_context(Some(&context));
        let symbols_dirty        = dirty_flag;
        let layers               = HardcodedLayers::new(&logger);
        let stats                = stats.clone();
        let shapes               = ShapeRegistry::default();
        let uniforms             = Uniforms::new(&variables);
        let dirty                = Dirty {symbols:symbols_dirty,shape:shape_dirty};
        let renderer             = Renderer::new(&logger,&dom,&context,&variables);
        let style_sheet          = style::Sheet::new();
        let current_js_event     = CurrentJsEvent::new();
        let frp                  = Frp::new(&dom.root.shape);
        let mouse_logger         = Logger::sub(&logger,"mouse");
        let mouse                = Mouse::new(&frp,&variables,&current_js_event,mouse_logger);
        let disable_context_menu = Rc::new(web::ignore_context_menu(&dom.root).unwrap());
        let keyboard             = Keyboard::new(&current_js_event);
        let network              = &frp.network;
        let extensions           = Extensions::default();
        let bg_color_var         = style_sheet.var("application.background");
        let bg_color_change      = bg_color_var.on_change(f!([dom](change){
            change.color().for_each(|color| {
                let color = color.to_javascript_string();
                dom.root.set_style_or_panic("background-color",color);
            })
        }));

        frp::extend! { network
            eval_ frp.shape (dirty.shape.set());
        }

        uniforms.pixel_ratio.set(dom.shape().pixel_ratio);
        Self {display_object,dom,context,symbols,variables,current_js_event,mouse,keyboard,uniforms
             ,shapes,stats,dirty,logger,renderer,layers,style_sheet,bg_color_var,bg_color_change,frp
             ,extensions,disable_context_menu}
    }

    pub fn shape(&self) -> &frp::Sampler<Shape> {
        &self.dom.root.shape
    }

    pub fn camera(&self) -> Camera2d {
        self.layers.main.camera()
    }

    pub fn new_symbol(&self) -> Symbol {
        let symbol = self.symbols.new();
        self.layers.main.add_symbol_exclusive(&symbol);
        symbol
    }

    pub fn symbols(&self) -> &SymbolRegistry {
        &self.symbols
    }

    fn handle_mouse_events(&self) {
        let new_target     = PointerTarget::from_internal(self.mouse.hover_ids.get());
        let current_target = self.mouse.target.get();
        if new_target != current_target {
            self.mouse.target.set(new_target);
            self.shapes.get_mouse_target(current_target) . for_each(|t| t.mouse_out().emit(()));
            self.shapes.get_mouse_target(new_target)     . for_each(|t| t.mouse_over().emit(()));
            self.mouse.re_emit_position_event(); // See docs to learn why.
        }
    }

    fn update_shape(&self) {
        if self.dirty.shape.check_all() {
            let screen = self.dom.shape();
            self.resize_canvas(screen);
            for layer in &*self.layers.all() {
                layer.camera().set_screen(screen.width,screen.height)
            }
            self.renderer.reload_composer();
            self.dirty.shape.unset_all();
        }
    }

    fn update_symbols(&self) {
        if self.dirty.symbols.check_all() {
            self.symbols.update();
            self.dirty.symbols.unset_all();
        }
    }

    fn update_camera(&self, scene:&Scene) {
        // Updating camera for DOM layers. Please note that DOM layers cannot use multi-camera
        // setups now, so we are using here the main camera only.
        let camera                = self.camera();
        let fullscreen_vis_camera = self.layers.panel.camera();
        let changed               = camera.update(scene);
        if changed {
            self.frp.camera_changed_source.emit(());
            self.symbols.set_camera(&camera);
            self.dom.layers.front.update_view_projection(&camera);
            self.dom.layers.back.update_view_projection(&camera);
        }
        let fs_vis_camera_changed = fullscreen_vis_camera.update(scene);
        if fs_vis_camera_changed {
            self.dom.layers.fullscreen_vis.update_view_projection(&fullscreen_vis_camera);
        }

        // Updating all other cameras (the main camera was already updated, so it will be skipped).
        for layer in &*self.layers.all() {
            layer.camera().update(scene);
        }
    }

    /// Resize the underlying canvas. This function should rather not be called
    /// directly. If you want to change the canvas size, modify the `shape` and
    /// set the dirty flag.
    fn resize_canvas(&self, screen:Shape) {
        let canvas = screen.device_pixels();
        debug!(self.logger,"Resized to {screen.width}px x {screen.height}px.", || {
            self.dom.layers.canvas.set_attribute("width",  &canvas.width.to_string()).unwrap();
            self.dom.layers.canvas.set_attribute("height", &canvas.height.to_string()).unwrap();
            self.context.viewport(0,0,canvas.width as i32, canvas.height as i32);
        });
    }

    pub fn screen_to_scene_coordinates(&self, position:Vector3<f32>) -> Vector3<f32> {
        let position = position / self.camera().zoom();
        let position = Vector4::new(position.x, position.y, position.z, 1.0);
        (self.camera().inversed_view_matrix() * position).xyz()
    }

    /// Transforms screen position to the object (display object) coordinate system.
    pub fn screen_to_object_space
    (&self, object:&impl display::Object, screen_pos:Vector2) -> Vector2 {
        let origin_world_space = Vector4(0.0,0.0,0.0,1.0);
        let origin_clip_space  = self.camera().view_projection_matrix() * origin_world_space;
        let inv_object_matrix  = object.transform_matrix().try_inverse().unwrap();

        let shape        = self.frp.shape.value();
        let clip_space_z = origin_clip_space.z;
        let clip_space_x = origin_clip_space.w * 2.0 * screen_pos.x / shape.width;
        let clip_space_y = origin_clip_space.w * 2.0 * screen_pos.y / shape.height;
        let clip_space   = Vector4(clip_space_x,clip_space_y,clip_space_z,origin_clip_space.w);
        let world_space  = self.camera().inversed_view_projection_matrix() * clip_space;
        (inv_object_matrix * world_space).xy()
    }
}

impl display::Object for SceneData {
    fn display_object(&self) -> &display::object::Instance {
        &self.display_object
    }
}



// =============
// === Scene ===
// =============

#[derive(Clone,CloneRef,Debug)]
pub struct Scene {
    no_mut_access : SceneData
}

impl Scene {
    pub fn new<OnMut:Fn()+Clone+'static>
    (parent_dom:&HtmlElement, logger:impl AnyLogger, stats:&Stats, on_mut:OnMut) -> Self {
        let logger        = Logger::sub(logger,"scene");
        let no_mut_access = SceneData::new(parent_dom,logger,stats,on_mut);
        let this = Self {no_mut_access};

        // FIXME MEMORY LEAK in all lines below:
        this.no_mut_access.shapes.rc.borrow_mut().scene = Some(this.clone_ref());

        this
    }

    pub fn extension<T:Extension>(&self) -> T {
        self.extensions.get(self)
    }
}

impl AsRef<SceneData> for Scene {
    fn as_ref(&self) -> &SceneData {
        &self.no_mut_access
    }
}

impl std::borrow::Borrow<SceneData> for Scene {
    fn borrow(&self) -> &SceneData {
        &self.no_mut_access
    }
}

impl Deref for Scene {
    type Target = SceneData;
    fn deref(&self) -> &Self::Target {
        &self.no_mut_access
    }
}

impl Scene {
    pub fn update(&self, t:animation::TimeInfo) {
        debug!(self.logger, "Updating.", || {
            self.frp.frame_time_source.emit(t.local);
            // Please note that `update_camera` is called first as it may trigger FRP events which
            // may change display objects layout.
            self.update_camera(self);
            self.display_object.update(self);
            self.layers.update();
            self.update_shape();
            self.update_symbols();
            self.handle_mouse_events();
        })
    }
}

impl AsRef<Scene> for Scene {
    fn as_ref(&self) -> &Scene {
        self
    }
}

impl display::Object for Scene {
    fn display_object(&self) -> &display::object::Instance {
        &self.display_object
    }
}<|MERGE_RESOLUTION|>--- conflicted
+++ resolved
@@ -654,7 +654,6 @@
         tooltip_text.set_camera(layers.main.camera());
         layers.add_layers_order_dependency(&viz,&below_main);
         layers.add_layers_order_dependency(&below_main,&layers.main);
-<<<<<<< HEAD
         layers.add_layers_order_dependency(&layers.main,&port_selection);
         layers.add_layers_order_dependency(&port_selection,&label);
         layers.add_layers_order_dependency(&label,&above_nodes);
@@ -666,15 +665,6 @@
         layers.add_layers_order_dependency(&tooltip_text,&cursor);
         Self {layers,viz,below_main,port_selection,label,above_nodes,above_nodes_text,panel
              ,panel_text,tooltip,tooltip_text,cursor}
-=======
-        layers.add_layers_order_dependency(&layers.main,&cursor);
-        layers.add_layers_order_dependency(&cursor,&label);
-        layers.add_layers_order_dependency(&label,&tooltip_background);
-        layers.add_layers_order_dependency(&tooltip_background,&tooltip_text);
-        layers.add_layers_order_dependency(&tooltip_text,&viz_fullscreen);
-        Self {viz,below_main,cursor,label,tooltip_background,tooltip_text,viz_fullscreen
-             ,breadcrumbs_background,breadcrumbs_text,layers}
->>>>>>> b361fdb5
     }
 }
 
