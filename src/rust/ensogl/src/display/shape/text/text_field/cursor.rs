--- conflicted
+++ resolved
@@ -718,8 +718,6 @@
         let content        = "first sentence\r\nthis is a second sentence\r\nlast sentence\n";
         let content        = &mut TextFieldContent::new(content,&mock_properties());
         let selecting      = false;
-        let jumping_words  = true;
-<<<<<<< HEAD
         let mut navigation = CursorNavigation{content,selecting};
         let mut location   = TextLocation::at_document_begin();
         location           = navigation.step_forward(location,true);
@@ -737,25 +735,6 @@
         location = navigation.step_backwards(location,true);
         assert_eq!(location, TextLocation{line:0, column:6});
         location = navigation.step_backwards(location,true);
-=======
-        let mut navigation = CursorNavigation{content,selecting,jumping_words};
-        let mut location   = TextLocation::at_document_begin();
-        location           = navigation.step_forward(location);
-        assert_eq!(location, TextLocation{line:0, column:5});
-        location = navigation.step_forward(location);
-        assert_eq!(location, TextLocation{line:0, column:14});
-        location = navigation.step_forward(location);
-        assert_eq!(location, TextLocation{line:1, column:0});
-        location = navigation.step_forward(location);
-        assert_eq!(location, TextLocation{line:1, column:4});
-        location = navigation.step_backwards(location);
-        assert_eq!(location, TextLocation{line:1, column:0});
-        location = navigation.step_backwards(location);
-        assert_eq!(location, TextLocation{line:0, column:14});
-        location = navigation.step_backwards(location);
-        assert_eq!(location, TextLocation{line:0, column:6});
-        location = navigation.step_backwards(location);
->>>>>>> 33af2946
         assert_eq!(location, TextLocation::at_document_begin());
     }
 
