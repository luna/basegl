--- conflicted
+++ resolved
@@ -64,13 +64,8 @@
 
             let dx   = pan.movement.x * movement_scale_for_distance;
             let dy   = pan.movement.y * movement_scale_for_distance;
-<<<<<<< HEAD
-            let diff = V3::new(dx,dy,0.0);
+            let diff = Vector3::new(dx,dy,0.0);
             simulator.update_target_value(|p| p - diff);
-=======
-            let diff = Vector3(dx,dy,0.0);
-            simulator.update_target_value(|p| p + diff);
->>>>>>> aaee8ea2
         });
 
         let resize_callback = camera.add_screen_update_callback(
