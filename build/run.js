--- conflicted
+++ resolved
@@ -136,11 +136,7 @@
 
         console.log('Checking the resulting WASM size.')
         let stats = fss.statSync(paths.dist.wasm.mainOptGz)
-<<<<<<< HEAD
-        let limit = 4.09
-=======
         let limit = 4.12
->>>>>>> 6f05b6b0
         let size = Math.round(100 * stats.size / 1024 / 1024) / 100
         if (size > limit) {
             throw(`Output file size exceeds the limit (${size}MB > ${limit}MB).`)
