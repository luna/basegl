[workspace]

members = [
    "build-utilities",
    "lib/code-builder",
    "lib/core",
    "lib/core/embedded-fonts",
    "lib/core/msdf-sys",
    "lib/data",
    "lib/eval-tt",
<<<<<<< HEAD
    "lib/frp",
=======
    "lib/ide/ast/impl",
    "lib/ide/ast/macros",
    "lib/ide/file-manager",
    "lib/ide/json-rpc",
    "lib/ide/parser",
    "lib/ide/utils",
>>>>>>> 568fa875
    "lib/logger",
    "lib/macro-utils",
    "lib/optics",
    "lib/prelude",
    "lib/shapely/impl",
    "lib/shapely/macros",
    "lib/system/web",
]

[profile.dev]
opt-level = 3
lto       = false
debug     = true

[profile.release]
opt-level = 3
lto       = true
debug     = false

[profile.bench]
opt-level = 3
lto       = true
debug     = false<|MERGE_RESOLUTION|>--- conflicted
+++ resolved
@@ -8,16 +8,13 @@
     "lib/core/msdf-sys",
     "lib/data",
     "lib/eval-tt",
-<<<<<<< HEAD
     "lib/frp",
-=======
     "lib/ide/ast/impl",
     "lib/ide/ast/macros",
     "lib/ide/file-manager",
     "lib/ide/json-rpc",
     "lib/ide/parser",
     "lib/ide/utils",
->>>>>>> 568fa875
     "lib/logger",
     "lib/macro-utils",
     "lib/optics",
